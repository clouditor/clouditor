package testdata

import (
	"google.golang.org/protobuf/types/known/structpb"

	"clouditor.io/clouditor/voc"
)

const (
<<<<<<< HEAD
	MockOrchestratorAddress = "bufnet"
	MockLocationWestEurope  = "West Europe"
	MockLocationEastUs      = "eastus"
=======
	MockOrchestratorAddress    = "bufnet"
	MockSubscriptionID         = "00000000-0000-0000-0000-000000000000"
	MockSubscriptionResourceID = "/subscriptions/00000000-0000-0000-0000-000000000000"
	MockResourceGroupID        = "/subscriptions/00000000-0000-0000-0000-000000000000/resourceGroups/res1"
>>>>>>> bde1f39a

	// Auth
	MockAuthUser     = "clouditor"
	MockAuthPassword = "clouditor"

	MockAuthClientID     = "client"
	MockAuthClientSecret = "secret"

	// Cloud Service
	MockCloudServiceID1          = "11111111-1111-1111-1111-111111111111"
	MockCloudServiceName1        = "Mock Cloud Service"
	MockCloudServiceDescription1 = "This is a mock cloud service"
	MockCloudServiceID2          = "22222222-2222-2222-2222-222222222222"
	MockCloudServiceName2        = "Another Mock Cloud Service"
	MockCloudServiceDescription2 = "This is another mock cloud service"

	// Catalog
	MockCatalogID             = "Cat1234"
	MockCatalogName           = "Mock Catalog"
	MockCatalogDescription    = "This is a mock catalog"
	MockCategoryName          = "Mock Category Name"
	MockCategoryDescription   = "This is a mock category"
	MockControlID1            = "Cont1"
	MockControlID2            = "Cont2"
	MockControlID3            = "Cont3"
	MockControlID4            = "Cont4"
	MockControlID5            = "Cont5"
	MockControlName           = "Mock Control Name"
	MockControlDescription    = "This is a mock control"
	MockSubControlID11        = "Cont1.1"
	MockSubControlID12        = "Cont1.2"
	MockSubControlID21        = "Cont2.1"
	MockSubControlID22        = "Cont2.2"
	MockSubControlID31        = "Cont3.1"
	MockSubControlID32        = "Cont3.2"
	MockSubControlID          = "Cont1234.1"
	MockSubControlName        = "Mock Sub-Control Name"
	MockSubControlDescription = "This is a mock sub-control"

	// Metric
	MockMetricID1          = "Mock Metric 1"
	MockMetricName1        = "Mock Metric Name"
	MockMetricDescription1 = "This is a mock metric"
	MockMetricCategory1    = "Mock Category 1"
	MockMetricID2          = "Mock Metric 2"
	MockMetricName2        = "Mock Metric Name 2"
	MockMetricDescription2 = "This is mock metric 2"
	MockMetricCategory2    = "Mock Category 2"

	// Assessment result
	MockAssessmentResultID                   = "11111111-1111-1111-1111-111111111111"
	MockAssessmentResultNonComplianceComment = "non_compliance_comment"
	MockAssessmentResultToolID               = "Another Assessment Result Tool ID"

	// Evidence
	MockEvidenceID1     = "11111111-1111-1111-1111-111111111111"
	MockEvidenceToolID1 = "39d85e98-c3da-11ed-afa1-0242ac120002"
	MockEvidenceID2     = "22222222-2222-2222-2222-222222222222"
	MockEvidenceToolID2 = "49d85e98-c3da-11ed-afa1-0242ac120002"

	// Resource
	MockResourceID1         = "my-resource-id"
	MockResourceName1       = "my-resource-name"
	MockResourceStorageID   = voc.ResourceID("some-storage-service-id")
	MockResourceStorageName = "some-storage-service-name"
	MockResourceID2         = "my-other-resource"

	// Properties for a Certificate
	MockCertificateID          = "1234"
	MockCertificateName        = "EUCS"
	MockCertificateDescription = "This is the default mock certificate"
	MockCertificateCab         = "Cab123"
	// Properties for an alternative Certificate
	MockCertificateID2          = "4321"
	MockCertificateName2        = "MDR"
	MockCertificateDescription2 = "This is another mock certificate"
	MockCertificateCab2         = "Cab321"

	// Properties for a State
	MockStateId     = "12345"
	MockStateState  = "new"
	MockStateTreeID = "12345"
	// Properties for an alternative State
	MockStateId2     = "54321"
	MockStateState2  = "suspended"
	MockStateTreeID2 = "54321"

	// Assessment Results
	MockAssessmentResult1ID = "11111111-1111-1111-1111-111111111111"
	MockAssessmentResult2ID = "22222222-2222-2222-2222-222222222222"
	MockAssessmentResult3ID = "33333333-3333-3333-3333-333333333333"
	MockAssessmentResult4ID = "44444444-4444-4444-4444-444444444444"

	// Evaluation Results
	MockEvaluationResult1ID = "11111111-1111-1111-1111-111111111111"
	MockEvaluationResult2ID = "22222222-2222-2222-2222-222222222222"
	MockEvaluationResult3ID = "33333333-3333-3333-3333-333333333333"
	MockEvaluationResult4ID = "44444444-4444-4444-4444-444444444444"
	MockEvaluationResult5ID = "55555555-5555-5555-5555-555555555555"
	MockEvaluationResult6ID = "66666666-6666-6666-6666-666666666666"
	MockEvaluationResult7ID = "77777777-7777-7777-7777-777777777777"
	MockEvaluationResult8ID = "88888888-8888-8888-8888-888888888888"
	MockEvaluationResult9ID = "99999999-9999-9999-9999-999999999999"
)

var (
	// Catalog
	AssuranceLevelBasic       = "basic"
	AssuranceLevelSubstantial = "substantial"
	AssuranceLevelHigh        = "high"

	// Metric Configuration
	MockMetricConfigurationTargetValueString = &structpb.Value{
		Kind: &structpb.Value_StringValue{
			StringValue: "MockTargetValue",
		},
	}
)<|MERGE_RESOLUTION|>--- conflicted
+++ resolved
@@ -7,16 +7,12 @@
 )
 
 const (
-<<<<<<< HEAD
 	MockOrchestratorAddress = "bufnet"
 	MockLocationWestEurope  = "West Europe"
 	MockLocationEastUs      = "eastus"
-=======
-	MockOrchestratorAddress    = "bufnet"
 	MockSubscriptionID         = "00000000-0000-0000-0000-000000000000"
 	MockSubscriptionResourceID = "/subscriptions/00000000-0000-0000-0000-000000000000"
 	MockResourceGroupID        = "/subscriptions/00000000-0000-0000-0000-000000000000/resourceGroups/res1"
->>>>>>> bde1f39a
 
 	// Auth
 	MockAuthUser     = "clouditor"
