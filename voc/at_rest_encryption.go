// Copyright 2021 Fraunhofer AISEC
//
// Licensed under the Apache License, Version 2.0 (the "License");
// you may not use this file except in compliance with the License.
// You may obtain a copy of the License at
//
//     http://www.apache.org/licenses/LICENSE-2.0
//
// Unless required by applicable law or agreed to in writing, software
// distributed under the License is distributed on an "AS IS" BASIS,
// WITHOUT WARRANTIES OR CONDITIONS OF ANY KIND, either express or implied.
// See the License for the specific language governing permissions and
// limitations under the License.
//
//           $$\                           $$\ $$\   $$\
//           $$ |                          $$ |\__|  $$ |
//  $$$$$$$\ $$ | $$$$$$\  $$\   $$\  $$$$$$$ |$$\ $$$$$$\    $$$$$$\   $$$$$$\
// $$  _____|$$ |$$  __$$\ $$ |  $$ |$$  __$$ |$$ |\_$$  _|  $$  __$$\ $$  __$$\
// $$ /      $$ |$$ /  $$ |$$ |  $$ |$$ /  $$ |$$ |  $$ |    $$ /  $$ |$$ | \__|
// $$ |      $$ |$$ |  $$ |$$ |  $$ |$$ |  $$ |$$ |  $$ |$$\ $$ |  $$ |$$ |
// \$$$$$$\  $$ |\$$$$$   |\$$$$$   |\$$$$$$  |$$ |  \$$$   |\$$$$$   |$$ |
//  \_______|\__| \______/  \______/  \_______|\__|   \____/  \______/ \__|
//
// This file is part of Clouditor Community Edition.

package voc

type AtRestEncryption struct {
	*Confidentiality
	Algorithm string `json:"algorithm"`
	Enabled   bool   `json:"enabled"`
}

<<<<<<< HEAD
// TODO(oxisto): I (lebogg) think we have to implement the interface for the case of encryption being not enabled?
=======
// TODO(all): I (lebogg) think we have to implement the interface for the case of encryption being not enabled?
>>>>>>> 1de39c76
func (AtRestEncryption) GetAtRestEncryption() *AtRestEncryption {
	panic("implement me")
}<|MERGE_RESOLUTION|>--- conflicted
+++ resolved
@@ -31,11 +31,7 @@
 	Enabled   bool   `json:"enabled"`
 }
 
-<<<<<<< HEAD
-// TODO(oxisto): I (lebogg) think we have to implement the interface for the case of encryption being not enabled?
-=======
 // TODO(all): I (lebogg) think we have to implement the interface for the case of encryption being not enabled?
->>>>>>> 1de39c76
 func (AtRestEncryption) GetAtRestEncryption() *AtRestEncryption {
 	panic("implement me")
 }