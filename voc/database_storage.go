// Auto-generated code by owl2java (https://github.com/clouditor/cloud-property-graph)

// Copyright 2023 Fraunhofer AISEC
//
// Licensed under the Apache License, Version 2.0 (the "License");
// you may not use this file except in compliance with the License.
// You may obtain a copy of the License at
//
//     http://www.apache.org/licenses/LICENSE-2.0
//
// Unless required by applicable law or agreed to in writing, software
// distributed under the License is distributed on an "AS IS" BASIS,
// WITHOUT WARRANTIES OR CONDITIONS OF ANY KIND, either express or implied.
// See the License for the specific language governing permissions and
// limitations under the License.
//
//           $$\                           $$\ $$\   $$\
//           $$ |                          $$ |\__|  $$ |
//  $$$$$$$\ $$ | $$$$$$\  $$\   $$\  $$$$$$$ |$$\ $$$$$$\    $$$$$$\   $$$$$$\
// $$  _____|$$ |$$  __$$\ $$ |  $$ |$$  __$$ |$$ |\_$$  _|  $$  __$$\ $$  __$$\
// $$ /      $$ |$$ /  $$ |$$ |  $$ |$$ /  $$ |$$ |  $$ |    $$ /  $$ |$$ | \__|
// $$ |      $$ |$$ |  $$ |$$ |  $$ |$$ |  $$ |$$ |  $$ |$$\ $$ |  $$ |$$ |
// \$$$$$$\  $$ |\$$$$$   |\$$$$$   |\$$$$$$  |$$ |  \$$$   |\$$$$$   |$$ |
//  \_______|\__| \______/  \______/  \_______|\__|   \____/  \______/ \__|
//
// This file is part of Clouditor Community Edition.

package voc

var DatabaseStorageType = []string{"DatabaseStorage", "Storage", "Resource"}

// DatabaseStorage is an entity in our Cloud ontology. describes the actual database or a table in a database
type DatabaseStorage struct {
	*Storage
<<<<<<< HEAD
	*Redundancy
	Parent []ResourceID `json:"parent"`
=======
>>>>>>> 8c2ef64f
}<|MERGE_RESOLUTION|>--- conflicted
+++ resolved
@@ -32,9 +32,5 @@
 // DatabaseStorage is an entity in our Cloud ontology. describes the actual database or a table in a database
 type DatabaseStorage struct {
 	*Storage
-<<<<<<< HEAD
 	*Redundancy
-	Parent []ResourceID `json:"parent"`
-=======
->>>>>>> 8c2ef64f
 }