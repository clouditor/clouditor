--- conflicted
+++ resolved
@@ -106,7 +106,6 @@
                         application/json:
                             schema:
                                 $ref: '#/components/schemas/Status'
-<<<<<<< HEAD
     /v1/evidence_store/resources:
         get:
             tags:
@@ -143,22 +142,32 @@
                   in: query
                   schema:
                     type: boolean
-=======
+            responses:
+                "200":
+                    description: OK
+                    content:
+                        application/json:
+                            schema:
+                                $ref: '#/components/schemas/ListResourcesResponse'
+                default:
+                    description: Default error response
+                    content:
+                        application/json:
+                            schema:
+                                $ref: '#/components/schemas/Status'
     /v1/evidence_store/supported_resource_types:
         get:
             tags:
                 - EvidenceStore
             description: Returns the resource types that are supported by the EvidenceStore.
             operationId: EvidenceStore_ListSupportedResourceTypes
->>>>>>> f27532d5
             responses:
                 "200":
                     description: OK
                     content:
                         application/json:
                             schema:
-<<<<<<< HEAD
-                                $ref: '#/components/schemas/ListResourcesResponse'
+                                $ref: '#/components/schemas/ListSupportedResourceTypesResponse'
                 default:
                     description: Default error response
                     content:
@@ -236,9 +245,6 @@
                         application/json:
                             schema:
                                 $ref: '#/components/schemas/Resource'
-=======
-                                $ref: '#/components/schemas/ListSupportedResourceTypesResponse'
->>>>>>> f27532d5
                 default:
                     description: Default error response
                     content:
@@ -1919,7 +1925,6 @@
                         $ref: '#/components/schemas/Evidence'
                 nextPageToken:
                     type: string
-<<<<<<< HEAD
         ListGraphEdgesResponse:
             required:
                 - edges
@@ -1942,7 +1947,6 @@
                         $ref: '#/components/schemas/Resource'
                 nextPageToken:
                     type: string
-=======
         ListSupportedResourceTypesResponse:
             type: object
             properties:
@@ -1950,7 +1954,6 @@
                     type: array
                     items:
                         type: string
->>>>>>> f27532d5
         LoadBalancer:
             type: object
             properties:
