--- conflicted
+++ resolved
@@ -71,7 +71,12 @@
                         application/json:
                             schema:
                                 $ref: '#/components/schemas/ListAssessmentResultsResponse'
-<<<<<<< HEAD
+                default:
+                    description: Default error response
+                    content:
+                        application/json:
+                            schema:
+                                $ref: '#/components/schemas/Status'
     /v1/assessment/statistics:
         get:
             tags:
@@ -87,14 +92,12 @@
                         application/json:
                             schema:
                                 $ref: '#/components/schemas/ListStatisticsResponse'
-=======
                 default:
                     description: Default error response
                     content:
                         application/json:
                             schema:
                                 $ref: '#/components/schemas/Status'
->>>>>>> 1f55f0d6
 components:
     schemas:
         AssessEvidenceResponse:
@@ -166,16 +169,12 @@
                     type: string
                     description: Contains the evidence in its original form without following a defined schema, e.g. the raw JSON
                 resource:
-<<<<<<< HEAD
-                    $ref: '#/components/schemas/Value'
+                    $ref: '#/components/schemas/GoogleProtobufValue'
                 relatedResourceIds:
                     type: array
                     items:
                         type: string
                     description: Related resource IDs. The assessment will wait until all evidences for related resource have arrived in the assessment and are recent enough
-=======
-                    $ref: '#/components/schemas/GoogleProtobufValue'
->>>>>>> 1f55f0d6
             description: An evidence resource
         GoogleProtobufAny:
             type: object
@@ -194,7 +193,8 @@
                     type: array
                     items:
                         $ref: '#/components/schemas/AssessmentResult'
-<<<<<<< HEAD
+                nextPageToken:
+                    type: string
         ListStatisticsResponse:
             type: object
             properties:
@@ -207,19 +207,6 @@
                 averageWaitingTime:
                     type: number
                     format: float
-        ListValue:
-            type: object
-            properties:
-                values:
-                    type: array
-                    items:
-                        $ref: '#/components/schemas/Value'
-                    description: Repeated field of dynamically typed values.
-            description: '`ListValue` is a wrapper around a repeated field of values. The JSON representation for `ListValue` is JSON array.'
-=======
-                nextPageToken:
-                    type: string
->>>>>>> 1f55f0d6
         MetricConfiguration:
             type: object
             properties:
