--- conflicted
+++ resolved
@@ -36,7 +36,6 @@
                         application/json:
                             schema:
                                 $ref: '#/components/schemas/Status'
-<<<<<<< HEAD
     /v1/assessment/results:
         get:
             tags:
@@ -101,8 +100,6 @@
                         application/json:
                             schema:
                                 $ref: '#/components/schemas/Status'
-=======
->>>>>>> 895cde6b
 components:
     schemas:
         AssessEvidenceResponse:
