# Generated with protoc-gen-openapi
# https://github.com/googleapis/gnostic/tree/master/apps/protoc-gen-openapi

openapi: 3.0.3
info:
    title: Assessment
    description: 'Representing the link between orchestrator and discovery: Assessing evidences from discovery and sending results to orchestrator'
    version: 0.0.1
paths:
    /v1/assessment/evidences:
        post:
            summary: Assesses the evidence sent by discovery. Part of the public API, also exposed as REST
            operationId: Assessment_AssessEvidence
            parameters:
                - name: evidence
                  in: query
                  schema:
                    type: string
            responses:
                "200":
                    description: OK
                    content:
                        application/json:
                            schema:
                                $ref: '#/components/schemas/AssessEvidenceResponse'
    /v1/assessment/results:
        post:
            summary: 'TODO(all): Part of public API because external entities (mainly discoveries) can use it? List the latest set of assessment results. Part of the public API, also exposed as REST'
            operationId: Assessment_ListAssessmentResults
            responses:
                "200":
                    description: OK
                    content:
                        application/json:
                            schema:
                                $ref: '#/components/schemas/ListAssessmentResultsResponse'
components:
    schemas:
        AssessEvidenceResponse:
            properties:
<<<<<<< HEAD
                id:
                    type: string
                    description: the ID in a uuid format
                service_id:
                    type: string
                    description: reference to a service this evidence was gathered from
                resource_id:
                    type: string
                    description: reference to the resource this evidence was gathered from
                timestamp:
                    type: string
                    format: date-time
                applicable_metrics:
                    type: array
                    items:
                        type: integer
                raw:
                    type: string
                    description: '"raw" evidence (for the auditor), for example the raw JSON response from the API. This does not follow a defined schema'
                resource:
                    $ref: '#/components/schemas/Value'
=======
                status:
                    type: boolean
>>>>>>> 55697319
        ListAssessmentResultsResponse:
            properties:
                results:
                    type: array
                    items:
                        $ref: '#/components/schemas/Result'
        Result:
            properties:
                resource_id:
                    type: string
                compliant:
                    type: boolean
                metric_id:
                    type: integer
                    format: int32
<<<<<<< HEAD
                timestamp:
                    type: string
                    format: date-time
        Struct:
            properties:
                fields:
                    $ref: '#/components/schemas/FieldsEntry'
            description: '`Struct` represents a structured data value, consisting of fields which map to dynamically typed values. In some languages, `Struct` might be supported by a native representation. For example, in scripting languages like JS a struct is represented as an object. The details of that representation are described together with the proto support for the language. The JSON representation for `Struct` is JSON object.'
        Value:
            properties:
                null_value:
                    type: integer
                    description: Represents a null value.
                    format: enum
                number_value:
                    type: number
                    description: Represents a double value.
                    format: double
                string_value:
                    type: string
                    description: Represents a string value.
                bool_value:
                    type: boolean
                    description: Represents a boolean value.
                struct_value:
                    $ref: '#/components/schemas/Struct'
                list_value:
                    $ref: '#/components/schemas/ListValue'
            description: '`Value` represents a dynamically typed value which can be either null, a number, a string, a boolean, a recursive struct value, or a list of values. A producer of value is expected to set one of that variants, absence of any variant indicates an error. The JSON representation for `Value` is JSON value.'
=======
            description: A result resource, representing the result after assessing the cloud resource with id resource_id.
>>>>>>> 55697319
<|MERGE_RESOLUTION|>--- conflicted
+++ resolved
@@ -38,32 +38,8 @@
     schemas:
         AssessEvidenceResponse:
             properties:
-<<<<<<< HEAD
-                id:
-                    type: string
-                    description: the ID in a uuid format
-                service_id:
-                    type: string
-                    description: reference to a service this evidence was gathered from
-                resource_id:
-                    type: string
-                    description: reference to the resource this evidence was gathered from
-                timestamp:
-                    type: string
-                    format: date-time
-                applicable_metrics:
-                    type: array
-                    items:
-                        type: integer
-                raw:
-                    type: string
-                    description: '"raw" evidence (for the auditor), for example the raw JSON response from the API. This does not follow a defined schema'
-                resource:
-                    $ref: '#/components/schemas/Value'
-=======
                 status:
                     type: boolean
->>>>>>> 55697319
         ListAssessmentResultsResponse:
             properties:
                 results:
@@ -79,36 +55,4 @@
                 metric_id:
                     type: integer
                     format: int32
-<<<<<<< HEAD
-                timestamp:
-                    type: string
-                    format: date-time
-        Struct:
-            properties:
-                fields:
-                    $ref: '#/components/schemas/FieldsEntry'
-            description: '`Struct` represents a structured data value, consisting of fields which map to dynamically typed values. In some languages, `Struct` might be supported by a native representation. For example, in scripting languages like JS a struct is represented as an object. The details of that representation are described together with the proto support for the language. The JSON representation for `Struct` is JSON object.'
-        Value:
-            properties:
-                null_value:
-                    type: integer
-                    description: Represents a null value.
-                    format: enum
-                number_value:
-                    type: number
-                    description: Represents a double value.
-                    format: double
-                string_value:
-                    type: string
-                    description: Represents a string value.
-                bool_value:
-                    type: boolean
-                    description: Represents a boolean value.
-                struct_value:
-                    $ref: '#/components/schemas/Struct'
-                list_value:
-                    $ref: '#/components/schemas/ListValue'
-            description: '`Value` represents a dynamically typed value which can be either null, a number, a string, a boolean, a recursive struct value, or a list of values. A producer of value is expected to set one of that variants, absence of any variant indicates an error. The JSON representation for `Value` is JSON value.'
-=======
-            description: A result resource, representing the result after assessing the cloud resource with id resource_id.
->>>>>>> 55697319
+            description: A result resource, representing the result after assessing the cloud resource with id resource_id.