--- conflicted
+++ resolved
@@ -162,6 +162,16 @@
                 - Orchestrator
             description: Lists all target certificates
             operationId: Orchestrator_ListCertificates
+            parameters:
+                - name: pageSize
+                  in: query
+                  schema:
+                    type: integer
+                    format: int32
+                - name: pageToken
+                  in: query
+                  schema:
+                    type: string
             responses:
                 "200":
                     description: OK
@@ -620,8 +630,7 @@
                     items:
                         type: string
                     description: a list of metrics that this tool can assess, referred by their ids
-<<<<<<< HEAD
-            description: Represents an external tool or service that offers assessments according to certain metrics
+            description: Represents an external tool or service that offers assessments according to certain metrics.
         Certificate:
             type: object
             properties:
@@ -649,9 +658,6 @@
                         $ref: '#/components/schemas/State'
                     description: A list of states at specific times
             description: An ISO17021-based certificate
-=======
-            description: Represents an external tool or service that offers assessments according to certain metrics.
->>>>>>> cc9c7251
         CloudService:
             type: object
             properties:
@@ -686,7 +692,8 @@
                     type: array
                     items:
                         $ref: '#/components/schemas/AssessmentTool'
-<<<<<<< HEAD
+                nextPageToken:
+                    type: string
         ListCertificatesResponse:
             type: object
             properties:
@@ -694,10 +701,8 @@
                     type: array
                     items:
                         $ref: '#/components/schemas/Certificate'
-=======
                 nextPageToken:
                     type: string
->>>>>>> cc9c7251
         ListCloudServicesResponse:
             type: object
             properties:
