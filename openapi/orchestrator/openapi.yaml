--- conflicted
+++ resolved
@@ -230,13 +230,9 @@
         get:
             tags:
                 - Orchestrator
-<<<<<<< HEAD
-            description: Lists all a metric configurations (target value and operator) for a specific service and metric ID
-=======
             description: |-
                 Lists all a metric configurations (target value and operator) for a
                  specific service ID
->>>>>>> f3f4517a
             operationId: Orchestrator_ListMetricConfigurations
             parameters:
                 - name: serviceId
@@ -255,13 +251,9 @@
         get:
             tags:
                 - Orchestrator
-<<<<<<< HEAD
-            description: Retrieves a metric configuration (target value and operator) for a specific service and metric ID
-=======
             description: |-
                 Retrieves a metric configuration (target value and operator) for a specific
                  service and metric ID
->>>>>>> f3f4517a
             operationId: Orchestrator_GetMetricConfiguration
             parameters:
                 - name: serviceId
@@ -284,13 +276,9 @@
         put:
             tags:
                 - Orchestrator
-<<<<<<< HEAD
-            description: Updates a metric configuration (target value and operator) for a specific service and metric ID
-=======
             description: |-
                 Updates a metric configuration (target value and operator) for a specific
                  service and metric ID
->>>>>>> f3f4517a
             operationId: Orchestrator_UpdateMetricConfiguration
             parameters:
                 - name: serviceId
