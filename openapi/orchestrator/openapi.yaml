# Generated with protoc-gen-openapi
# https://github.com/google/gnostic/tree/master/apps/protoc-gen-openapi

openapi: 3.0.3
info:
    title: Orchestrator API
    description: Manages the orchestration of components within the Clouditor architecture
    version: 0.0.1
paths:
    /v1/orchestrator/assessment_results:
        get:
            tags:
                - Orchestrator
            description: List all assessment results. Part of the public API, also exposed as REST.
            operationId: Orchestrator_ListAssessmentResults
            responses:
                "200":
                    description: OK
                    content:
                        application/json:
                            schema:
                                $ref: '#/components/schemas/ListAssessmentResultsResponse'
        post:
            tags:
                - Orchestrator
            description: Stores the assessment result provided by an assessment tool
            operationId: Orchestrator_StoreAssessmentResult
            requestBody:
                content:
                    application/json:
                        schema:
                            $ref: '#/components/schemas/AssessmentResult'
                required: true
            responses:
                "200":
                    description: OK
                    content:
                        application/json:
                            schema:
                                $ref: '#/components/schemas/StoreAssessmentResultResponse'
    /v1/orchestrator/assessment_tools:
        get:
            tags:
                - Orchestrator
            description: |-
                Lists all assessment tools assessing evidences for the metric given by the
                 passed metric id
            operationId: Orchestrator_ListAssessmentTools
            parameters:
                - name: metricId
                  in: query
                  description: filter tools by metric id
                  schema:
                    type: string
            responses:
                "200":
                    description: OK
                    content:
                        application/json:
                            schema:
                                $ref: '#/components/schemas/ListAssessmentToolsResponse'
        post:
            tags:
                - Orchestrator
            description: Registers the passed assessment tool
            operationId: Orchestrator_RegisterAssessmentTool
            requestBody:
                content:
                    application/json:
                        schema:
                            $ref: '#/components/schemas/AssessmentTool'
                required: true
            responses:
                "200":
                    description: OK
                    content:
                        application/json:
                            schema:
                                $ref: '#/components/schemas/AssessmentTool'
    /v1/orchestrator/assessment_tools/{toolId}:
        get:
            tags:
                - Orchestrator
            description: Returns assessment tool given by the passed tool id
            operationId: Orchestrator_GetAssessmentTool
            parameters:
                - name: toolId
                  in: path
                  required: true
                  schema:
                    type: string
            responses:
                "200":
                    description: OK
                    content:
                        application/json:
                            schema:
                                $ref: '#/components/schemas/AssessmentTool'
        put:
            tags:
                - Orchestrator
            description: Updates the assessment tool given by the passed id
            operationId: Orchestrator_UpdateAssessmentTool
            parameters:
                - name: toolId
                  in: path
                  required: true
                  schema:
                    type: string
            requestBody:
                content:
                    application/json:
                        schema:
                            $ref: '#/components/schemas/AssessmentTool'
                required: true
            responses:
                "200":
                    description: OK
                    content:
                        application/json:
                            schema:
                                $ref: '#/components/schemas/AssessmentTool'
        delete:
            tags:
                - Orchestrator
            description: |-
                Remove assessment tool with passed id from the list of active assessment
                 tools
            operationId: Orchestrator_DeregisterAssessmentTool
            parameters:
                - name: toolId
                  in: path
                  required: true
                  schema:
                    type: string
            responses:
                "200":
                    description: OK
                    content: {}
    /v1/orchestrator/cloud_services:
        get:
            tags:
                - Orchestrator
            description: Lists all target cloud services
            operationId: Orchestrator_ListCloudServices
            responses:
                "200":
                    description: OK
                    content:
                        application/json:
                            schema:
                                $ref: '#/components/schemas/ListCloudServicesResponse'
        post:
            tags:
                - Orchestrator
            description: Registers a new target cloud service
            operationId: Orchestrator_RegisterCloudService
            requestBody:
                content:
                    application/json:
                        schema:
                            $ref: '#/components/schemas/CloudService'
                required: true
            responses:
                "200":
                    description: OK
                    content:
                        application/json:
                            schema:
                                $ref: '#/components/schemas/CloudService'
    /v1/orchestrator/cloud_services/{serviceId}:
        get:
            tags:
                - Orchestrator
            description: Retrieves a target cloud service
            operationId: Orchestrator_GetCloudService
            parameters:
                - name: serviceId
                  in: path
                  required: true
                  schema:
                    type: string
            responses:
                "200":
                    description: OK
                    content:
                        application/json:
                            schema:
                                $ref: '#/components/schemas/CloudService'
        put:
            tags:
                - Orchestrator
            description: Registers a new target cloud service
            operationId: Orchestrator_UpdateCloudService
            parameters:
                - name: serviceId
                  in: path
                  required: true
                  schema:
                    type: string
            requestBody:
                content:
                    application/json:
                        schema:
                            $ref: '#/components/schemas/CloudService'
                required: true
            responses:
                "200":
                    description: OK
                    content:
                        application/json:
                            schema:
                                $ref: '#/components/schemas/CloudService'
        delete:
            tags:
                - Orchestrator
            description: Removes a target cloud service
            operationId: Orchestrator_RemoveCloudService
            parameters:
                - name: serviceId
                  in: path
                  required: true
                  schema:
                    type: string
            responses:
                "200":
                    description: OK
                    content: {}
    /v1/orchestrator/cloud_services/{serviceId}/metric_configurations:
        get:
            tags:
                - Orchestrator
<<<<<<< HEAD
            description: Lists all a metric configurations (target value and operator) for a specific service ID
=======
            description: |-
                Lists all a metric configurations (target value and operator) for a
                 specific service ID
>>>>>>> de2bb26a
            operationId: Orchestrator_ListMetricConfigurations
            parameters:
                - name: serviceId
                  in: path
                  required: true
                  schema:
                    type: string
            responses:
                "200":
                    description: OK
                    content:
                        application/json:
                            schema:
                                $ref: '#/components/schemas/ListMetricConfigurationResponse'
    /v1/orchestrator/cloud_services/{serviceId}/metric_configurations/{metricId}:
        get:
            tags:
                - Orchestrator
<<<<<<< HEAD
            description: Retrieves a metric configuration (target value and operator) for a specific service and metric ID
=======
            description: |-
                Retrieves a metric configuration (target value and operator) for a specific
                 service and metric ID
>>>>>>> de2bb26a
            operationId: Orchestrator_GetMetricConfiguration
            parameters:
                - name: serviceId
                  in: path
                  required: true
                  schema:
                    type: string
                - name: metricId
                  in: path
                  required: true
                  schema:
                    type: string
            responses:
                "200":
                    description: OK
                    content:
                        application/json:
                            schema:
                                $ref: '#/components/schemas/MetricConfiguration'
        put:
            tags:
                - Orchestrator
<<<<<<< HEAD
            description: Updates a metric configuration (target value and operator) for a specific service and metric ID
=======
            description: |-
                Updates a metric configuration (target value and operator) for a specific
                 service and metric ID
>>>>>>> de2bb26a
            operationId: Orchestrator_UpdateMetricConfiguration
            parameters:
                - name: serviceId
                  in: path
                  required: true
                  schema:
                    type: string
                - name: metricId
                  in: path
                  required: true
                  schema:
                    type: string
            requestBody:
                content:
                    application/json:
                        schema:
                            $ref: '#/components/schemas/UpdateMetricConfigurationRequest'
                required: true
            responses:
                "200":
                    description: OK
                    content:
                        application/json:
                            schema:
                                $ref: '#/components/schemas/MetricConfiguration'
    /v1/orchestrator/metrics:
        get:
            tags:
                - Orchestrator
            description: List all metrics provided by the metric catalog
            operationId: Orchestrator_ListMetrics
            responses:
                "200":
                    description: OK
                    content:
                        application/json:
                            schema:
                                $ref: '#/components/schemas/ListMetricsResponse'
        post:
            tags:
                - Orchestrator
            description: Creates a new metric
            operationId: Orchestrator_CreateMetric
            requestBody:
                content:
                    application/json:
                        schema:
                            $ref: '#/components/schemas/Metric'
                required: true
            responses:
                "200":
                    description: OK
                    content:
                        application/json:
                            schema:
                                $ref: '#/components/schemas/Metric'
    /v1/orchestrator/metrics/{metricId}:
        get:
            tags:
                - Orchestrator
            description: Returns the metric with the passed metric id
            operationId: Orchestrator_GetMetric
            parameters:
                - name: metricId
                  in: path
                  required: true
                  schema:
                    type: string
            responses:
                "200":
                    description: OK
                    content:
                        application/json:
                            schema:
                                $ref: '#/components/schemas/Metric'
        put:
            tags:
                - Orchestrator
            description: Updates an existing metric
            operationId: Orchestrator_UpdateMetric
            parameters:
                - name: metricId
                  in: path
                  required: true
                  schema:
                    type: string
            requestBody:
                content:
                    application/json:
                        schema:
                            $ref: '#/components/schemas/Metric'
                required: true
            responses:
                "200":
                    description: OK
                    content:
                        application/json:
                            schema:
                                $ref: '#/components/schemas/Metric'
    /v1/orchestrator/metrics/{metricId}/implementation:
        get:
            tags:
                - Orchestrator
            description: Returns the metric implementation of the passed metric id
            operationId: Orchestrator_GetMetricImplementation
            parameters:
                - name: metricId
                  in: path
                  required: true
                  schema:
                    type: string
            responses:
                "200":
                    description: OK
                    content:
                        application/json:
                            schema:
                                $ref: '#/components/schemas/MetricImplementation'
        put:
            tags:
                - Orchestrator
            description: Updates an existing metric implementation
            operationId: Orchestrator_UpddateMetricImplementation
            parameters:
                - name: metricId
                  in: path
                  required: true
                  schema:
                    type: string
            requestBody:
                content:
                    application/json:
                        schema:
                            $ref: '#/components/schemas/MetricImplementation'
                required: true
            responses:
                "200":
                    description: OK
                    content:
                        application/json:
                            schema:
                                $ref: '#/components/schemas/MetricImplementation'
components:
    schemas:
        AllowedValues:
            type: object
            properties:
                values:
                    type: array
                    items:
                        $ref: '#/components/schemas/Value'
            description: Defines a range
        AssessmentResult:
            type: object
            properties:
                id:
                    type: string
                    description: Assessment result id
                timestamp:
                    type: string
                    description: Time of assessment
                    format: RFC3339
                metricId:
                    type: string
                    description: Reference to the metric the assessment was based on
                metricConfiguration:
                    $ref: '#/components/schemas/MetricConfiguration'
                compliant:
                    type: boolean
                    description: 'Compliant case: true or false'
                evidenceId:
                    type: string
                    description: Reference to the assessed evidence
                resourceId:
                    type: string
                    description: Reference to the resource of the assessed evidence
                nonComplianceComments:
                    type: string
                    description: Some comments on the reason for non-compliance
            description: A result resource, representing the result after assessing the cloud resource with id resource_id.
        AssessmentTool:
            type: object
            properties:
                id:
                    type: string
                name:
                    type: string
                description:
                    type: string
                availableMetrics:
                    type: array
                    items:
                        type: string
                    description: a list of metrics that this tool can assess, referred by their ids
            description: Represents an external tool or service that offers assessments according to certain metrics
        CloudService:
            type: object
            properties:
                id:
                    type: string
                name:
                    type: string
                description:
                    type: string
        ListAssessmentResultsResponse:
            type: object
            properties:
                results:
                    type: array
                    items:
                        $ref: '#/components/schemas/AssessmentResult'
        ListAssessmentToolsResponse:
            type: object
            properties:
                tools:
                    type: array
                    items:
                        $ref: '#/components/schemas/AssessmentTool'
        ListCloudServicesResponse:
            type: object
            properties:
                services:
                    type: array
                    items:
                        $ref: '#/components/schemas/CloudService'
        ListMetricConfigurationResponse:
            type: object
            properties:
                configurations:
                    type: object
                    additionalProperties:
                        $ref: '#/components/schemas/MetricConfiguration'
                    description: A map of metric configurations associated by their metric ID
        ListMetricsResponse:
            type: object
            properties:
                metrics:
                    type: array
                    items:
                        $ref: '#/components/schemas/Metric'
        ListValue:
            type: object
            properties:
                values:
                    type: array
                    items:
                        $ref: '#/components/schemas/Value'
                    description: Repeated field of dynamically typed values.
            description: '`ListValue` is a wrapper around a repeated field of values. The JSON representation for `ListValue` is JSON array.'
        Metric:
            type: object
            properties:
                id:
                    type: string
                    description: Required. The unique identifier of the metric.
                name:
                    type: string
                    description: Required. The human readable name of the metric.
                description:
                    type: string
                    description: The description of the metric
                category:
                    type: string
                    description: The reference to control catalog category or domain
                scale:
                    type: integer
                    description: The scale of this metric, e.g. categories, ranked data or metric values.
                    format: enum
                range:
                    $ref: '#/components/schemas/Range'
            description: A metric resource
        MetricConfiguration:
            type: object
            properties:
                operator:
                    type: string
                    description: The operator to compare the metric, such as == or >
                targetValue:
                    $ref: '#/components/schemas/Value'
                isDefault:
                    type: boolean
                    description: Whether this configuration is a default configuration
            description: Defines the operator and a target value for an individual metric
        MetricImplementation:
            type: object
            properties:
                language:
                    type: integer
                    description: The language this metric is implemented in
                    format: enum
                code:
                    type: string
                    description: The actual implementation
            description: MetricImplementation defines the implementation of an individual metric.
        MinMax:
            type: object
            properties:
                min:
                    type: integer
                    description: Required.
                    format: int64
                max:
                    type: integer
                    description: Required.
                    format: int64
            description: Defines a range of values through a (inclusive) minimum and a maximum
        Order:
            type: object
            properties:
                values:
                    type: array
                    items:
                        $ref: '#/components/schemas/Value'
            description: Defines a range of values in a pre-defined order from the lowest to the highest.
        Range:
            type: object
            properties:
                allowedValues:
                    $ref: '#/components/schemas/AllowedValues'
                order:
                    $ref: '#/components/schemas/Order'
                minMax:
                    $ref: '#/components/schemas/MinMax'
            description: A range resource representing the range of values
        StoreAssessmentResultResponse:
            type: object
<<<<<<< HEAD
            properties: {}
        UpdateMetricConfigurationRequest:
            type: object
            properties:
                serviceId:
                    type: string
                metricId:
                    type: string
                configuration:
                    $ref: '#/components/schemas/MetricConfiguration'
=======
            properties:
                status:
                    type: boolean
                statusMessage:
                    type: string
>>>>>>> de2bb26a
        Value:
            type: object
            properties:
                nullValue:
                    type: integer
                    description: Represents a null value.
                    format: enum
                numberValue:
                    type: number
                    description: Represents a double value.
                    format: double
                stringValue:
                    type: string
                    description: Represents a string value.
                boolValue:
                    type: boolean
                    description: Represents a boolean value.
                structValue:
                    type: object
                    description: Represents a structured value.
                listValue:
                    $ref: '#/components/schemas/ListValue'
            description: '`Value` represents a dynamically typed value which can be either null, a number, a string, a boolean, a recursive struct value, or a list of values. A producer of value is expected to set one of that variants, absence of any variant indicates an error. The JSON representation for `Value` is JSON value.'
tags:
    - name: Orchestrator<|MERGE_RESOLUTION|>--- conflicted
+++ resolved
@@ -230,13 +230,9 @@
         get:
             tags:
                 - Orchestrator
-<<<<<<< HEAD
-            description: Lists all a metric configurations (target value and operator) for a specific service ID
-=======
             description: |-
                 Lists all a metric configurations (target value and operator) for a
                  specific service ID
->>>>>>> de2bb26a
             operationId: Orchestrator_ListMetricConfigurations
             parameters:
                 - name: serviceId
@@ -255,13 +251,9 @@
         get:
             tags:
                 - Orchestrator
-<<<<<<< HEAD
-            description: Retrieves a metric configuration (target value and operator) for a specific service and metric ID
-=======
             description: |-
                 Retrieves a metric configuration (target value and operator) for a specific
                  service and metric ID
->>>>>>> de2bb26a
             operationId: Orchestrator_GetMetricConfiguration
             parameters:
                 - name: serviceId
@@ -284,13 +276,9 @@
         put:
             tags:
                 - Orchestrator
-<<<<<<< HEAD
-            description: Updates a metric configuration (target value and operator) for a specific service and metric ID
-=======
             description: |-
                 Updates a metric configuration (target value and operator) for a specific
                  service and metric ID
->>>>>>> de2bb26a
             operationId: Orchestrator_UpdateMetricConfiguration
             parameters:
                 - name: serviceId
@@ -617,24 +605,20 @@
             description: A range resource representing the range of values
         StoreAssessmentResultResponse:
             type: object
-<<<<<<< HEAD
-            properties: {}
-        UpdateMetricConfigurationRequest:
-            type: object
-            properties:
-                serviceId:
-                    type: string
-                metricId:
-                    type: string
-                configuration:
-                    $ref: '#/components/schemas/MetricConfiguration'
-=======
             properties:
                 status:
                     type: boolean
                 statusMessage:
                     type: string
->>>>>>> de2bb26a
+        UpdateMetricConfigurationRequest:
+            type: object
+            properties:
+                serviceId:
+                    type: string
+                metricId:
+                    type: string
+                configuration:
+                    $ref: '#/components/schemas/MetricConfiguration'
         Value:
             type: object
             properties:
