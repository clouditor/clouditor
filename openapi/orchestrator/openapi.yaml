--- conflicted
+++ resolved
@@ -1282,25 +1282,15 @@
                     type: string
                 description:
                     type: string
-<<<<<<< HEAD
-                metricConfigurations:
-                    type: array
-                    items:
-                        $ref: '#/components/schemas/MetricConfiguration'
                 catalogsInScope:
                     type: array
                     items:
                         $ref: '#/components/schemas/Catalog'
+                configuredMetrics:
+                    type: array
+                    items:
+                        $ref: '#/components/schemas/Metric'
         Control:
-=======
-                requirements:
-                    $ref: '#/components/schemas/CloudService_Requirements'
-                configuredMetrics:
-                    type: array
-                    items:
-                        $ref: '#/components/schemas/Metric'
-        CloudService_Requirements:
->>>>>>> 9733e8b9
             type: object
             properties:
                 shortName:
