# Generated with protoc-gen-openapi
# https://github.com/google/gnostic/tree/master/cmd/protoc-gen-openapi

openapi: 3.0.3
info:
    title: Orchestrator API
    description: Manages the orchestration of components within the Clouditor architecture
    version: 0.0.1
paths:
    /v1/orchestrator/assessment_results:
        get:
            tags:
                - Orchestrator
            description: List all assessment results. Part of the public API, also exposed as REST.
            operationId: Orchestrator_ListAssessmentResults
            parameters:
                - name: filter.certificationTargetId
                  in: query
                  description: Optional. List only assessment results of a specific certification target.
                  schema:
                    type: string
                - name: filter.compliant
                  in: query
                  description: Optional. List only compliant assessment results.
                  schema:
                    type: boolean
                - name: filter.metricIds
                  in: query
                  description: Optional. List only assessment results of a specific metric id.
                  schema:
                    type: array
                    items:
                        type: string
                - name: filter.metricId
                  in: query
                  schema:
                    type: string
                - name: filter.toolId
                  in: query
                  description: Optional. List only assessment result from a specific assessment tool.
                  schema:
                    type: string
                - name: latestByResourceId
                  in: query
                  description: Optional. Latest results grouped by resource_id and metric_id.
                  schema:
                    type: boolean
                - name: pageSize
                  in: query
                  schema:
                    type: integer
                    format: int32
                - name: pageToken
                  in: query
                  schema:
                    type: string
                - name: orderBy
                  in: query
                  schema:
                    type: string
                - name: asc
                  in: query
                  schema:
                    type: boolean
            responses:
                "200":
                    description: OK
                    content:
                        application/json:
                            schema:
                                $ref: '#/components/schemas/ListAssessmentResultsResponse'
                default:
                    description: Default error response
                    content:
                        application/json:
                            schema:
                                $ref: '#/components/schemas/Status'
        post:
            tags:
                - Orchestrator
            description: Stores the assessment result provided by an assessment tool
            operationId: Orchestrator_StoreAssessmentResult
            requestBody:
                content:
                    application/json:
                        schema:
                            $ref: '#/components/schemas/AssessmentResult'
                required: true
            responses:
                "200":
                    description: OK
                    content:
                        application/json:
                            schema:
                                $ref: '#/components/schemas/StoreAssessmentResultResponse'
                default:
                    description: Default error response
                    content:
                        application/json:
                            schema:
                                $ref: '#/components/schemas/Status'
    /v1/orchestrator/assessment_results/{id}:
        get:
            tags:
                - Orchestrator
            description: Get an assessment result by ID
            operationId: Orchestrator_GetAssessmentResult
            parameters:
                - name: id
                  in: path
                  required: true
                  schema:
                    type: string
            responses:
                "200":
                    description: OK
                    content:
                        application/json:
                            schema:
                                $ref: '#/components/schemas/AssessmentResult'
                default:
                    description: Default error response
                    content:
                        application/json:
                            schema:
                                $ref: '#/components/schemas/Status'
    /v1/orchestrator/assessment_tools:
        get:
            tags:
                - Orchestrator
            description: |-
                Lists all assessment tools assessing evidences for the metric given by the
                 passed metric id
            operationId: Orchestrator_ListAssessmentTools
            parameters:
                - name: pageSize
                  in: query
                  schema:
                    type: integer
                    format: int32
                - name: pageToken
                  in: query
                  schema:
                    type: string
                - name: orderBy
                  in: query
                  schema:
                    type: string
                - name: asc
                  in: query
                  schema:
                    type: boolean
            responses:
                "200":
                    description: OK
                    content:
                        application/json:
                            schema:
                                $ref: '#/components/schemas/ListAssessmentToolsResponse'
                default:
                    description: Default error response
                    content:
                        application/json:
                            schema:
                                $ref: '#/components/schemas/Status'
        post:
            tags:
                - Orchestrator
            description: Registers the passed assessment tool
            operationId: Orchestrator_RegisterAssessmentTool
            requestBody:
                content:
                    application/json:
                        schema:
                            $ref: '#/components/schemas/AssessmentTool'
                required: true
            responses:
                "200":
                    description: OK
                    content:
                        application/json:
                            schema:
                                $ref: '#/components/schemas/AssessmentTool'
                default:
                    description: Default error response
                    content:
                        application/json:
                            schema:
                                $ref: '#/components/schemas/Status'
    /v1/orchestrator/assessment_tools/{tool.id}:
        put:
            tags:
                - Orchestrator
            description: Updates the assessment tool given by the passed id
            operationId: Orchestrator_UpdateAssessmentTool
            parameters:
                - name: tool.id
                  in: path
                  required: true
                  schema:
                    type: string
            requestBody:
                content:
                    application/json:
                        schema:
                            $ref: '#/components/schemas/AssessmentTool'
                required: true
            responses:
                "200":
                    description: OK
                    content:
                        application/json:
                            schema:
                                $ref: '#/components/schemas/AssessmentTool'
                default:
                    description: Default error response
                    content:
                        application/json:
                            schema:
                                $ref: '#/components/schemas/Status'
    /v1/orchestrator/assessment_tools/{toolId}:
        get:
            tags:
                - Orchestrator
            description: Returns assessment tool given by the passed tool id
            operationId: Orchestrator_GetAssessmentTool
            parameters:
                - name: toolId
                  in: path
                  required: true
                  schema:
                    type: string
            responses:
                "200":
                    description: OK
                    content:
                        application/json:
                            schema:
                                $ref: '#/components/schemas/AssessmentTool'
                default:
                    description: Default error response
                    content:
                        application/json:
                            schema:
                                $ref: '#/components/schemas/Status'
        delete:
            tags:
                - Orchestrator
            description: |-
                Remove assessment tool with passed id from the list of active assessment
                 tools
            operationId: Orchestrator_DeregisterAssessmentTool
            parameters:
                - name: toolId
                  in: path
                  required: true
                  schema:
                    type: string
            responses:
                "200":
                    description: OK
                    content: {}
                default:
                    description: Default error response
                    content:
                        application/json:
                            schema:
                                $ref: '#/components/schemas/Status'
    /v1/orchestrator/audit_scopes:
        get:
            tags:
                - Orchestrator
            description: Lists all Audit Scopes
            operationId: Orchestrator_ListAuditScopes
            parameters:
                - name: filter.certificationTargetId
                  in: query
                  description: Optional. List only audit scopes of a specific certification target
                  schema:
                    type: string
                - name: filter.catalogId
                  in: query
                  description: Optional. List only audit scopes that evaluate the given catalog for any certification target
                  schema:
                    type: string
                - name: pageSize
                  in: query
                  schema:
                    type: integer
                    format: int32
                - name: pageToken
                  in: query
                  schema:
                    type: string
                - name: orderBy
                  in: query
                  schema:
                    type: string
                - name: asc
                  in: query
                  schema:
                    type: boolean
            responses:
                "200":
                    description: OK
                    content:
                        application/json:
                            schema:
                                $ref: '#/components/schemas/ListAuditScopesResponse'
                default:
                    description: Default error response
                    content:
                        application/json:
                            schema:
                                $ref: '#/components/schemas/Status'
        post:
            tags:
                - Orchestrator
            description: Creates a new Audit Scope
            operationId: Orchestrator_CreateAuditScope
            requestBody:
                content:
                    application/json:
                        schema:
                            $ref: '#/components/schemas/AuditScope'
                required: true
            responses:
                "200":
                    description: OK
                    content:
                        application/json:
                            schema:
                                $ref: '#/components/schemas/AuditScope'
                default:
                    description: Default error response
                    content:
                        application/json:
                            schema:
                                $ref: '#/components/schemas/Status'
    /v1/orchestrator/audit_scopes/{auditScopeId}:
        get:
            tags:
                - Orchestrator
<<<<<<< HEAD
            description: Retrieves a Audit Scope
=======
            description: Retrieves an Audit Scope
>>>>>>> e0dfc3ea
            operationId: Orchestrator_GetAuditScope
            parameters:
                - name: auditScopeId
                  in: path
                  required: true
                  schema:
                    type: string
            responses:
                "200":
                    description: OK
                    content:
                        application/json:
                            schema:
                                $ref: '#/components/schemas/AuditScope'
                default:
                    description: Default error response
                    content:
                        application/json:
                            schema:
                                $ref: '#/components/schemas/Status'
        delete:
            tags:
                - Orchestrator
<<<<<<< HEAD
            description: Removes a Audit Scope
=======
            description: Removes an Audit Scope
>>>>>>> e0dfc3ea
            operationId: Orchestrator_RemoveAuditScope
            parameters:
                - name: auditScopeId
                  in: path
                  required: true
                  schema:
                    type: string
            responses:
                "200":
                    description: OK
                    content: {}
                default:
                    description: Default error response
                    content:
                        application/json:
                            schema:
                                $ref: '#/components/schemas/Status'
    /v1/orchestrator/catalogs:
        get:
            tags:
                - Orchestrator
            description: |-
                Lists all security controls catalogs. Each catalog includes a list of its
                 categories but no additional sub-resources.
            operationId: Orchestrator_ListCatalogs
            parameters:
                - name: pageSize
                  in: query
                  schema:
                    type: integer
                    format: int32
                - name: pageToken
                  in: query
                  schema:
                    type: string
                - name: orderBy
                  in: query
                  schema:
                    type: string
                - name: asc
                  in: query
                  schema:
                    type: boolean
            responses:
                "200":
                    description: OK
                    content:
                        application/json:
                            schema:
                                $ref: '#/components/schemas/ListCatalogsResponse'
                default:
                    description: Default error response
                    content:
                        application/json:
                            schema:
                                $ref: '#/components/schemas/Status'
        post:
            tags:
                - Orchestrator
            description: Creates a new security controls catalog
            operationId: Orchestrator_CreateCatalog
            requestBody:
                content:
                    application/json:
                        schema:
                            $ref: '#/components/schemas/Catalog'
                required: true
            responses:
                "200":
                    description: OK
                    content:
                        application/json:
                            schema:
                                $ref: '#/components/schemas/Catalog'
                default:
                    description: Default error response
                    content:
                        application/json:
                            schema:
                                $ref: '#/components/schemas/Status'
    /v1/orchestrator/catalogs/{catalog.id}:
        put:
            tags:
                - Orchestrator
            description: Updates an existing certificate
            operationId: Orchestrator_UpdateCatalog
            parameters:
                - name: catalog.id
                  in: path
                  required: true
                  schema:
                    type: string
            requestBody:
                content:
                    application/json:
                        schema:
                            $ref: '#/components/schemas/Catalog'
                required: true
            responses:
                "200":
                    description: OK
                    content:
                        application/json:
                            schema:
                                $ref: '#/components/schemas/Catalog'
                default:
                    description: Default error response
                    content:
                        application/json:
                            schema:
                                $ref: '#/components/schemas/Status'
    /v1/orchestrator/catalogs/{catalogId}:
        get:
            tags:
                - Orchestrator
            description: |-
                Retrieves a specific catalog by it's ID. The catalog includes a list of all
                 of it categories as well as the first level of controls in each category.
            operationId: Orchestrator_GetCatalog
            parameters:
                - name: catalogId
                  in: path
                  required: true
                  schema:
                    type: string
            responses:
                "200":
                    description: OK
                    content:
                        application/json:
                            schema:
                                $ref: '#/components/schemas/Catalog'
                default:
                    description: Default error response
                    content:
                        application/json:
                            schema:
                                $ref: '#/components/schemas/Status'
        delete:
            tags:
                - Orchestrator
            description: Removes a catalog
            operationId: Orchestrator_RemoveCatalog
            parameters:
                - name: catalogId
                  in: path
                  required: true
                  schema:
                    type: string
            responses:
                "200":
                    description: OK
                    content: {}
                default:
                    description: Default error response
                    content:
                        application/json:
                            schema:
                                $ref: '#/components/schemas/Status'
    /v1/orchestrator/catalogs/{catalogId}/categories/{categoryName}/controls:
        get:
            tags:
                - Orchestrator
            description: |-
                If no additional parameters are specified, this lists all controls. If a
                 catalog ID and a category name is specified, then only controls containing
                 in this category are returned.
            operationId: Orchestrator_ListControls
            parameters:
                - name: catalogId
                  in: path
                  description: return either all controls or only the controls of the specified category
                  required: true
                  schema:
                    type: string
                - name: categoryName
                  in: path
                  required: true
                  schema:
                    type: string
                - name: filter.assuranceLevels
                  in: query
                  description: Optional. Lists only controls with the specified assurance levels.
                  schema:
                    type: array
                    items:
                        type: string
                - name: pageSize
                  in: query
                  schema:
                    type: integer
                    format: int32
                - name: pageToken
                  in: query
                  schema:
                    type: string
                - name: orderBy
                  in: query
                  schema:
                    type: string
                - name: asc
                  in: query
                  schema:
                    type: boolean
            responses:
                "200":
                    description: OK
                    content:
                        application/json:
                            schema:
                                $ref: '#/components/schemas/ListControlsResponse'
                default:
                    description: Default error response
                    content:
                        application/json:
                            schema:
                                $ref: '#/components/schemas/Status'
    /v1/orchestrator/catalogs/{catalogId}/categories/{categoryName}/controls/{controlId}:
        get:
            tags:
                - Orchestrator
            description: |-
                Retrieves a control specified by the catalog ID, the control's category
                 name and the control ID. If present, it also includes a list of
                 sub-controls if present or a list of metrics if no sub-controls but metrics
                 are present.
            operationId: Orchestrator_GetControl
            parameters:
                - name: catalogId
                  in: path
                  required: true
                  schema:
                    type: string
                - name: categoryName
                  in: path
                  required: true
                  schema:
                    type: string
                - name: controlId
                  in: path
                  required: true
                  schema:
                    type: string
            responses:
                "200":
                    description: OK
                    content:
                        application/json:
                            schema:
                                $ref: '#/components/schemas/Control'
                default:
                    description: Default error response
                    content:
                        application/json:
                            schema:
                                $ref: '#/components/schemas/Status'
    /v1/orchestrator/catalogs/{catalogId}/category/{categoryName}:
        get:
            tags:
                - Orchestrator
            description: |-
                Retrieves a category of a catalog specified by the catalog ID and the
                 category name. It includes the first level of controls within each
                 category.
            operationId: Orchestrator_GetCategory
            parameters:
                - name: catalogId
                  in: path
                  required: true
                  schema:
                    type: string
                - name: categoryName
                  in: path
                  required: true
                  schema:
                    type: string
            responses:
                "200":
                    description: OK
                    content:
                        application/json:
                            schema:
                                $ref: '#/components/schemas/Category'
                default:
                    description: Default error response
                    content:
                        application/json:
                            schema:
                                $ref: '#/components/schemas/Status'
    /v1/orchestrator/certificates:
        get:
            tags:
                - Orchestrator
            description: Lists all target certificates
            operationId: Orchestrator_ListCertificates
            parameters:
                - name: pageSize
                  in: query
                  schema:
                    type: integer
                    format: int32
                - name: pageToken
                  in: query
                  schema:
                    type: string
                - name: orderBy
                  in: query
                  schema:
                    type: string
                - name: asc
                  in: query
                  schema:
                    type: boolean
            responses:
                "200":
                    description: OK
                    content:
                        application/json:
                            schema:
                                $ref: '#/components/schemas/ListCertificatesResponse'
                default:
                    description: Default error response
                    content:
                        application/json:
                            schema:
                                $ref: '#/components/schemas/Status'
        post:
            tags:
                - Orchestrator
            description: Creates a new certificate
            operationId: Orchestrator_CreateCertificate
            requestBody:
                content:
                    application/json:
                        schema:
                            $ref: '#/components/schemas/Certificate'
                required: true
            responses:
                "200":
                    description: OK
                    content:
                        application/json:
                            schema:
                                $ref: '#/components/schemas/Certificate'
                default:
                    description: Default error response
                    content:
                        application/json:
                            schema:
                                $ref: '#/components/schemas/Status'
    /v1/orchestrator/certificates/{certificate.id}:
        put:
            tags:
                - Orchestrator
            description: Updates an existing certificate
            operationId: Orchestrator_UpdateCertificate
            parameters:
                - name: certificate.id
                  in: path
                  required: true
                  schema:
                    type: string
            requestBody:
                content:
                    application/json:
                        schema:
                            $ref: '#/components/schemas/Certificate'
                required: true
            responses:
                "200":
                    description: OK
                    content:
                        application/json:
                            schema:
                                $ref: '#/components/schemas/Certificate'
                default:
                    description: Default error response
                    content:
                        application/json:
                            schema:
                                $ref: '#/components/schemas/Status'
    /v1/orchestrator/certificates/{certificateId}:
        get:
            tags:
                - Orchestrator
            description: Retrieves a certificate
            operationId: Orchestrator_GetCertificate
            parameters:
                - name: certificateId
                  in: path
                  required: true
                  schema:
                    type: string
            responses:
                "200":
                    description: OK
                    content:
                        application/json:
                            schema:
                                $ref: '#/components/schemas/Certificate'
                default:
                    description: Default error response
                    content:
                        application/json:
                            schema:
                                $ref: '#/components/schemas/Status'
        delete:
            tags:
                - Orchestrator
            description: Removes a certificate
            operationId: Orchestrator_RemoveCertificate
            parameters:
                - name: certificateId
                  in: path
                  required: true
                  schema:
                    type: string
            responses:
                "200":
                    description: OK
                    content: {}
                default:
                    description: Default error response
                    content:
                        application/json:
                            schema:
                                $ref: '#/components/schemas/Status'
    /v1/orchestrator/certification_targets:
        get:
            tags:
                - Orchestrator
            description: Lists all target certification targets
            operationId: Orchestrator_ListCertificationTargets
            parameters:
                - name: pageSize
                  in: query
                  schema:
                    type: integer
                    format: int32
                - name: pageToken
                  in: query
                  schema:
                    type: string
                - name: orderBy
                  in: query
                  schema:
                    type: string
                - name: asc
                  in: query
                  schema:
                    type: boolean
            responses:
                "200":
                    description: OK
                    content:
                        application/json:
                            schema:
                                $ref: '#/components/schemas/ListCertificationTargetsResponse'
                default:
                    description: Default error response
                    content:
                        application/json:
                            schema:
                                $ref: '#/components/schemas/Status'
        post:
            tags:
                - Orchestrator
            description: Registers a new target certification target
            operationId: Orchestrator_RegisterCertificationTarget
            requestBody:
                content:
                    application/json:
                        schema:
                            $ref: '#/components/schemas/CertificationTarget'
                required: true
            responses:
                "200":
                    description: OK
                    content:
                        application/json:
                            schema:
                                $ref: '#/components/schemas/CertificationTarget'
                default:
                    description: Default error response
                    content:
                        application/json:
                            schema:
                                $ref: '#/components/schemas/Status'
    /v1/orchestrator/certification_targets/statistics:
        get:
            tags:
                - Orchestrator
            description: Retrieves target certification target statistics
            operationId: Orchestrator_GetCertificationTargetStatistics
            parameters:
                - name: certificationTargetId
                  in: query
                  schema:
                    type: string
            responses:
                "200":
                    description: OK
                    content:
                        application/json:
                            schema:
                                $ref: '#/components/schemas/GetCertificationTargetStatisticsResponse'
                default:
                    description: Default error response
                    content:
                        application/json:
                            schema:
                                $ref: '#/components/schemas/Status'
    /v1/orchestrator/certification_targets/{audit_scope.certification_target_id}/audit_scopes/{audit_scope.catalog_id}:
        put:
            tags:
                - Orchestrator
            description: Updates an existing Audit Scope
            operationId: Orchestrator_UpdateAuditScope
            parameters:
                - name: audit_scope.certification_target_id
                  in: path
                  required: true
                  schema:
                    type: string
                - name: audit_scope.catalog_id
                  in: path
                  required: true
                  schema:
                    type: string
            requestBody:
                content:
                    application/json:
                        schema:
                            $ref: '#/components/schemas/AuditScope'
                required: true
            responses:
                "200":
                    description: OK
                    content:
                        application/json:
                            schema:
                                $ref: '#/components/schemas/AuditScope'
                default:
                    description: Default error response
                    content:
                        application/json:
                            schema:
                                $ref: '#/components/schemas/Status'
    /v1/orchestrator/certification_targets/{certificationTargetId}:
        get:
            tags:
                - Orchestrator
            description: Retrieves a target certification target
            operationId: Orchestrator_GetCertificationTarget
            parameters:
                - name: certificationTargetId
                  in: path
                  required: true
                  schema:
                    type: string
            responses:
                "200":
                    description: OK
                    content:
                        application/json:
                            schema:
                                $ref: '#/components/schemas/CertificationTarget'
                default:
                    description: Default error response
                    content:
                        application/json:
                            schema:
                                $ref: '#/components/schemas/Status'
        delete:
            tags:
                - Orchestrator
            description: Removes a target certification target
            operationId: Orchestrator_RemoveCertificationTarget
            parameters:
                - name: certificationTargetId
                  in: path
                  required: true
                  schema:
                    type: string
            responses:
                "200":
                    description: OK
                    content: {}
                default:
                    description: Default error response
                    content:
                        application/json:
                            schema:
                                $ref: '#/components/schemas/Status'
    /v1/orchestrator/certification_targets/{certificationTargetId}/metric_configurations:
        get:
            tags:
                - Orchestrator
            description: |-
                Lists all metric configurations (target value and operator) for a
                 specific certification target ID
            operationId: Orchestrator_ListMetricConfigurations
            parameters:
                - name: certificationTargetId
                  in: path
                  required: true
                  schema:
                    type: string
            responses:
                "200":
                    description: OK
                    content:
                        application/json:
                            schema:
                                $ref: '#/components/schemas/ListMetricConfigurationResponse'
                default:
                    description: Default error response
                    content:
                        application/json:
                            schema:
                                $ref: '#/components/schemas/Status'
    /v1/orchestrator/certification_targets/{certificationTargetId}/metric_configurations/{metricId}:
        get:
            tags:
                - Orchestrator
            description: |-
                Retrieves a metric configuration (target value and operator) for a specific
                 certification target and metric ID.
            operationId: Orchestrator_GetMetricConfiguration
            parameters:
                - name: certificationTargetId
                  in: path
                  required: true
                  schema:
                    type: string
                - name: metricId
                  in: path
                  required: true
                  schema:
                    type: string
            responses:
                "200":
                    description: OK
                    content:
                        application/json:
                            schema:
                                $ref: '#/components/schemas/MetricConfiguration'
                default:
                    description: Default error response
                    content:
                        application/json:
                            schema:
                                $ref: '#/components/schemas/Status'
        put:
            tags:
                - Orchestrator
            description: |-
                Updates a metric configuration (target value and operator) for a specific
                 certification target and metric ID
            operationId: Orchestrator_UpdateMetricConfiguration
            parameters:
                - name: certificationTargetId
                  in: path
                  required: true
                  schema:
                    type: string
                - name: metricId
                  in: path
                  required: true
                  schema:
                    type: string
            requestBody:
                content:
                    application/json:
                        schema:
                            $ref: '#/components/schemas/MetricConfiguration'
                required: true
            responses:
                "200":
                    description: OK
                    content:
                        application/json:
                            schema:
                                $ref: '#/components/schemas/MetricConfiguration'
                default:
                    description: Default error response
                    content:
                        application/json:
                            schema:
                                $ref: '#/components/schemas/Status'
    /v1/orchestrator/certification_targets/{certification_target.id}:
        put:
            tags:
                - Orchestrator
            description: Registers a new target certification target
            operationId: Orchestrator_UpdateCertificationTarget
            parameters:
                - name: certification_target.id
                  in: path
                  required: true
                  schema:
                    type: string
            requestBody:
                content:
                    application/json:
                        schema:
                            $ref: '#/components/schemas/CertificationTarget'
                required: true
            responses:
                "200":
                    description: OK
                    content:
                        application/json:
                            schema:
                                $ref: '#/components/schemas/CertificationTarget'
                default:
                    description: Default error response
                    content:
                        application/json:
                            schema:
                                $ref: '#/components/schemas/Status'
    /v1/orchestrator/controls:
        get:
            tags:
                - Orchestrator
            description: |-
                If no additional parameters are specified, this lists all controls. If a
                 catalog ID and a category name is specified, then only controls containing
                 in this category are returned.
            operationId: Orchestrator_ListControls
            parameters:
                - name: catalogId
                  in: query
                  description: return either all controls or only the controls of the specified category
                  schema:
                    type: string
                - name: categoryName
                  in: query
                  schema:
                    type: string
                - name: filter.assuranceLevels
                  in: query
                  description: Optional. Lists only controls with the specified assurance levels.
                  schema:
                    type: array
                    items:
                        type: string
                - name: pageSize
                  in: query
                  schema:
                    type: integer
                    format: int32
                - name: pageToken
                  in: query
                  schema:
                    type: string
                - name: orderBy
                  in: query
                  schema:
                    type: string
                - name: asc
                  in: query
                  schema:
                    type: boolean
            responses:
                "200":
                    description: OK
                    content:
                        application/json:
                            schema:
                                $ref: '#/components/schemas/ListControlsResponse'
                default:
                    description: Default error response
                    content:
                        application/json:
                            schema:
                                $ref: '#/components/schemas/Status'
    /v1/orchestrator/metrics:
        get:
            tags:
                - Orchestrator
            description: List all metrics provided by the metric catalog
            operationId: Orchestrator_ListMetrics
            parameters:
                - name: filter.includeDeprecated
                  in: query
                  schema:
                    type: boolean
                - name: pageSize
                  in: query
                  schema:
                    type: integer
                    format: int32
                - name: pageToken
                  in: query
                  schema:
                    type: string
                - name: orderBy
                  in: query
                  schema:
                    type: string
                - name: asc
                  in: query
                  schema:
                    type: boolean
            responses:
                "200":
                    description: OK
                    content:
                        application/json:
                            schema:
                                $ref: '#/components/schemas/ListMetricsResponse'
                default:
                    description: Default error response
                    content:
                        application/json:
                            schema:
                                $ref: '#/components/schemas/Status'
        post:
            tags:
                - Orchestrator
            description: Creates a new metric
            operationId: Orchestrator_CreateMetric
            requestBody:
                content:
                    application/json:
                        schema:
                            $ref: '#/components/schemas/Metric'
                required: true
            responses:
                "200":
                    description: OK
                    content:
                        application/json:
                            schema:
                                $ref: '#/components/schemas/Metric'
                default:
                    description: Default error response
                    content:
                        application/json:
                            schema:
                                $ref: '#/components/schemas/Status'
    /v1/orchestrator/metrics/{implementation.metric_id}/implementation:
        put:
            tags:
                - Orchestrator
            description: Updates an existing metric implementation
            operationId: Orchestrator_UpdateMetricImplementation
            parameters:
                - name: implementation.metric_id
                  in: path
                  required: true
                  schema:
                    type: string
            requestBody:
                content:
                    application/json:
                        schema:
                            $ref: '#/components/schemas/MetricImplementation'
                required: true
            responses:
                "200":
                    description: OK
                    content:
                        application/json:
                            schema:
                                $ref: '#/components/schemas/MetricImplementation'
                default:
                    description: Default error response
                    content:
                        application/json:
                            schema:
                                $ref: '#/components/schemas/Status'
    /v1/orchestrator/metrics/{metric.id}:
        put:
            tags:
                - Orchestrator
            description: Updates an existing metric
            operationId: Orchestrator_UpdateMetric
            parameters:
                - name: metric.id
                  in: path
                  required: true
                  schema:
                    type: string
            requestBody:
                content:
                    application/json:
                        schema:
                            $ref: '#/components/schemas/Metric'
                required: true
            responses:
                "200":
                    description: OK
                    content:
                        application/json:
                            schema:
                                $ref: '#/components/schemas/Metric'
                default:
                    description: Default error response
                    content:
                        application/json:
                            schema:
                                $ref: '#/components/schemas/Status'
    /v1/orchestrator/metrics/{metricId}:
        get:
            tags:
                - Orchestrator
            description: Returns the metric with the passed metric id
            operationId: Orchestrator_GetMetric
            parameters:
                - name: metricId
                  in: path
                  required: true
                  schema:
                    type: string
            responses:
                "200":
                    description: OK
                    content:
                        application/json:
                            schema:
                                $ref: '#/components/schemas/Metric'
                default:
                    description: Default error response
                    content:
                        application/json:
                            schema:
                                $ref: '#/components/schemas/Status'
        delete:
            tags:
                - Orchestrator
            description: Removes a new metric
            operationId: Orchestrator_RemoveMetric
            parameters:
                - name: metricId
                  in: path
                  required: true
                  schema:
                    type: string
            responses:
                "200":
                    description: OK
                    content: {}
                default:
                    description: Default error response
                    content:
                        application/json:
                            schema:
                                $ref: '#/components/schemas/Status'
    /v1/orchestrator/metrics/{metricId}/implementation:
        get:
            tags:
                - Orchestrator
            description: Returns the metric implementation of the passed metric id
            operationId: Orchestrator_GetMetricImplementation
            parameters:
                - name: metricId
                  in: path
                  required: true
                  schema:
                    type: string
            responses:
                "200":
                    description: OK
                    content:
                        application/json:
                            schema:
                                $ref: '#/components/schemas/MetricImplementation'
                default:
                    description: Default error response
                    content:
                        application/json:
                            schema:
                                $ref: '#/components/schemas/Status'
    /v1/orchestrator/public/certificates:
        get:
            tags:
                - Orchestrator
            description: Lists all target certificates without state history
            operationId: Orchestrator_ListPublicCertificates
            parameters:
                - name: pageSize
                  in: query
                  schema:
                    type: integer
                    format: int32
                - name: pageToken
                  in: query
                  schema:
                    type: string
                - name: orderBy
                  in: query
                  schema:
                    type: string
                - name: asc
                  in: query
                  schema:
                    type: boolean
            responses:
                "200":
                    description: OK
                    content:
                        application/json:
                            schema:
                                $ref: '#/components/schemas/ListPublicCertificatesResponse'
                default:
                    description: Default error response
                    content:
                        application/json:
                            schema:
                                $ref: '#/components/schemas/Status'
    /v1/orchestrator/runtime_info:
        get:
            tags:
                - Orchestrator
            description: Get Runtime Information
            operationId: Orchestrator_GetRuntimeInfo
            responses:
                "200":
                    description: OK
                    content:
                        application/json:
                            schema:
                                $ref: '#/components/schemas/Runtime'
                default:
                    description: Default error response
                    content:
                        application/json:
                            schema:
                                $ref: '#/components/schemas/Status'
components:
    schemas:
        AllowedValues:
            type: object
            properties:
                values:
                    type: array
                    items:
                        $ref: '#/components/schemas/GoogleProtobufValue'
            description: Defines a range
        AssessmentResult:
            type: object
            properties:
                id:
                    type: string
                    description: Assessment result id
                timestamp:
                    type: string
                    description: Time of assessment
                    format: date-time
                metricId:
                    type: string
                    description: Reference to the metric the assessment was based on
                metricConfiguration:
                    allOf:
                        - $ref: '#/components/schemas/MetricConfiguration'
                    description: Data corresponding to the metric by the given metric id
                compliant:
                    type: boolean
                    description: 'Compliant case: true or false'
                evidenceId:
                    type: string
                    description: Reference to the assessed evidence
                resourceId:
                    type: string
                    description: Reference to the resource of the assessed evidence
                resourceTypes:
                    type: array
                    items:
                        type: string
                    description: Resource types
                nonComplianceComments:
                    type: string
                    description: Some comments on the reason for non-compliance
                nonComplianceDetails:
                    type: array
                    items:
                        $ref: '#/components/schemas/ComparisonResult'
                certificationTargetId:
                    type: string
                    description: The certification target which this assessment result belongs to
                toolId:
                    type: string
                    description: Reference to the tool which provided the assessment result
            description: |-
                A result resource, representing the result after assessing the cloud resource
                 with id resource_id.
        AssessmentTool:
            required:
                - name
                - availableMetrics
            type: object
            properties:
                id:
                    type: string
                name:
                    type: string
                description:
                    type: string
                availableMetrics:
                    type: array
                    items:
                        type: string
                    description: a list of metrics that this tool can assess, referred by their ids
            description: |-
                Represents an external tool or service that offers assessments according to
                 certain metrics.
        AuditScope:
            required:
                - id
                - certificationTargetId
                - catalogId
            type: object
            properties:
                id:
                    type: string
                    description: Audit Scope ID
                certificationTargetId:
                    type: string
                catalogId:
                    type: string
                assuranceLevel:
                    type: string
                    description: |-
                        an assurance level is not offered by every catalog, therefore it is
                         optional
            description: |-
                A Audit Scope binds a certification target to a catalog, so the certification target is
                 evaluated regarding this catalog's controls
        Catalog:
            required:
                - id
                - name
                - categories
                - shortName
            type: object
            properties:
                id:
                    type: string
                name:
                    type: string
                description:
                    type: string
                categories:
                    type: array
                    items:
                        $ref: '#/components/schemas/Category'
                allInScope:
                    type: boolean
                    description: |-
                        Certain security catalogs do not allow to select the scope of the controls,
                         but all controls are automatically "in scope", however they can be set to a
                         DELEGATED status.
                assuranceLevels:
                    type: array
                    items:
                        type: string
                    description: |-
                        A list of the assurance levels, e.g., basic, substantial and high for the
                         EUCS catalog.
                shortName:
                    type: string
                    description: Catalogs short name, e.g. EUCS
                metadata:
                    allOf:
                        - $ref: '#/components/schemas/Catalog_Metadata'
                    description: metadata of the catalog
        Catalog_Metadata:
            type: object
            properties:
                color:
                    type: string
                    description: a color for the certification target used by the UI
        Category:
            required:
                - name
                - catalogId
                - controls
            type: object
            properties:
                name:
                    type: string
                catalogId:
                    type: string
                    description: Reference to the catalog this category belongs to.
                description:
                    type: string
                controls:
                    type: array
                    items:
                        $ref: '#/components/schemas/Control'
        Certificate:
            required:
                - id
                - name
                - certificationTargetId
            type: object
            properties:
                id:
                    type: string
                name:
                    type: string
                certificationTargetId:
                    type: string
                issueDate:
                    type: string
                expirationDate:
                    type: string
                standard:
                    type: string
                assuranceLevel:
                    type: string
                cab:
                    type: string
                description:
                    type: string
                states:
                    type: array
                    items:
                        $ref: '#/components/schemas/State'
                    description: A list of states at specific times
            description: An ISO17021-based certificate
        CertificationTarget:
            required:
                - id
                - name
                - configuredMetrics
                - targetType
            type: object
            properties:
                id:
                    type: string
                name:
                    type: string
                description:
                    type: string
                configuredMetrics:
                    type: array
                    items:
                        $ref: '#/components/schemas/Metric'
                createdAt:
                    type: string
                    description: creation time of the certification_target
                    format: date-time
                updatedAt:
                    type: string
                    description: last update time of the certification_target
                    format: date-time
                metadata:
                    allOf:
                        - $ref: '#/components/schemas/CertificationTarget_Metadata'
                    description: additional metadata of the certification target, mostly used for the UI
                targetType:
                    enum:
                        - TARGET_TYPE_UNSPECIFIED
                        - TARGET_TYPE_CLOUD
                        - TARGET_TYPE_PRODUCT
                        - TARGET_TYPE_ORGANIZATION
                    type: string
                    description: 'type of the target to be evaluated: cloud, product or organization'
                    format: enum
        CertificationTarget_Metadata:
            type: object
            properties:
                labels:
                    type: object
                    additionalProperties:
                        type: string
                    description: a map of key/value pairs, e.g., env:prod
                icon:
                    type: string
                    description: an icon for the certification target used by the UI
        ComparisonResult:
            type: object
            properties:
                property:
                    type: string
                    description: Property is the property that was compared
                value:
                    type: string
                    description: Value is the value in the property
                operator:
                    type: string
                    description: Operator is the operator used in the comparison
                targetValue:
                    allOf:
                        - $ref: '#/components/schemas/GoogleProtobufValue'
                    description: TargetValue is the target value used in the comparison
                success:
                    type: boolean
                    description: Success is true, if the comparison was sucessful
            description: An optional structure containing more details how a comparison inside an assessment result was done and if it was succesful.
        Control:
            required:
                - id
                - categoryName
                - categoryCatalogId
                - name
                - controls
                - metrics
            type: object
            properties:
                id:
                    type: string
                    description: |-
                        A short name of the control, e.g. OPS-01, as used in OSCAL; it is not a
                         unique ID!
                categoryName:
                    type: string
                categoryCatalogId:
                    type: string
                name:
                    type: string
                    description: Human-readable name of the control
                description:
                    type: string
                    description: Description of the control
                controls:
                    type: array
                    items:
                        $ref: '#/components/schemas/Control'
                    description: |-
                        List of sub - controls -
                             this is in accordance with the OSCAL model.
                metrics:
                    type: array
                    items:
                        $ref: '#/components/schemas/Metric'
                    description: |-
                        metrics contains either a list of reference to metrics - in this case only
                         the id field of the metric is populated - or a list of populated metric
                         meta-data, most likely returned by the database.
                parentControlId:
                    type: string
                    description: Reference to the parent category this control belongs to.
                parentControlCategoryName:
                    type: string
                parentControlCategoryCatalogId:
                    type: string
                assuranceLevel:
                    type: string
                    description: |-
                        An assurance level is not offered by every catalog, therefore it is
                         optional.
            description: |-
                Control represents a certain Control that needs to be fulfilled. It could be
                 a Control in a certification catalog. It follows the OSCAL model. A
                 requirement in the EUCS terminology, e.g., is represented as the lowest
                 sub-control.
        Dependency:
            type: object
            properties:
                path:
                    type: string
                version:
                    type: string
        GetCertificationTargetStatisticsResponse:
            type: object
            properties:
                numberOfDiscoveredResources:
                    type: string
                    description: number of discovered resources per certification target
                numberOfAssessmentResults:
                    type: string
                    description: number of assessment results per certification target
                numberOfEvidences:
                    type: string
                    description: number of evidences per certification target
                numberOfSelectedCatalogs:
                    type: string
                    description: number of selected catalogs per certification target
        GoogleProtobufAny:
            type: object
            properties:
                '@type':
                    type: string
                    description: The type of the serialized message.
            additionalProperties: true
            description: Contains an arbitrary serialized message along with a @type that describes the type of the serialized message.
        GoogleProtobufValue:
            description: Represents a dynamically typed value which can be either null, a number, a string, a boolean, a recursive struct value, or a list of values.
        ListAssessmentResultsResponse:
            type: object
            properties:
                results:
                    type: array
                    items:
                        $ref: '#/components/schemas/AssessmentResult'
                nextPageToken:
                    type: string
        ListAssessmentToolsResponse:
            type: object
            properties:
                tools:
                    type: array
                    items:
                        $ref: '#/components/schemas/AssessmentTool'
                nextPageToken:
                    type: string
        ListAuditScopesResponse:
            type: object
            properties:
                auditScopes:
                    type: array
                    items:
                        $ref: '#/components/schemas/AuditScope'
                nextPageToken:
                    type: string
        ListCatalogsResponse:
            type: object
            properties:
                catalogs:
                    type: array
                    items:
                        $ref: '#/components/schemas/Catalog'
                nextPageToken:
                    type: string
        ListCertificatesResponse:
            type: object
            properties:
                certificates:
                    type: array
                    items:
                        $ref: '#/components/schemas/Certificate'
                nextPageToken:
                    type: string
        ListCertificationTargetsResponse:
            required:
                - targets
                - targets
            type: object
            properties:
                targets:
                    type: array
                    items:
                        $ref: '#/components/schemas/CertificationTarget'
                nextPageToken:
                    type: string
        ListControlsResponse:
            type: object
            properties:
                controls:
                    type: array
                    items:
                        $ref: '#/components/schemas/Control'
                nextPageToken:
                    type: string
        ListMetricConfigurationResponse:
            type: object
            properties:
                configurations:
                    type: object
                    additionalProperties:
                        $ref: '#/components/schemas/MetricConfiguration'
                    description: A map of metric configurations associated by their metric ID
        ListMetricsResponse:
            required:
                - metrics
            type: object
            properties:
                metrics:
                    type: array
                    items:
                        $ref: '#/components/schemas/Metric'
                nextPageToken:
                    type: string
        ListPublicCertificatesResponse:
            type: object
            properties:
                certificates:
                    type: array
                    items:
                        $ref: '#/components/schemas/Certificate'
                nextPageToken:
                    type: string
        Metric:
            type: object
            properties:
                id:
                    type: string
                    description: Required. The unique identifier of the metric.
                name:
                    type: string
                    description: Required. The human readable name of the metric.
                description:
                    type: string
                    description: The description of the metric
                category:
                    type: string
                    description: The reference to control catalog category or domain
                scale:
                    enum:
                        - SCALE_UNSPECIFIED
                        - NOMINAL
                        - ORDINAL
                        - METRIC
                    type: string
                    description: The scale of this metric, e.g. categories, ranked data or metric values.
                    format: enum
                range:
                    allOf:
                        - $ref: '#/components/schemas/Range'
                    description: The range of this metric. Depending on the scale.
                interval:
                    pattern: ^-?(?:0|[1-9][0-9]{0,11})(?:\.[0-9]{1,9})?s$
                    type: string
                    description: |-
                        The interval in seconds the evidences must be collected for the respective
                         metric.
                implementation:
                    allOf:
                        - $ref: '#/components/schemas/MetricImplementation'
                    description: |-
                        The implementation of this metric. This ensures that we are modelling an
                         association between a Metric and its MetricImplementation.
                deprecatedSince:
                    type: string
                    description: |-
                        Optional, but required if the metric is removed. The metric is not deleted
                         for backward compatibility and the timestamp is set to the time of removal.
                    format: date-time
            description: A metric resource
        MetricConfiguration:
            type: object
            properties:
                operator:
                    type: string
                    description: The operator to compare the metric, such as == or >
                targetValue:
                    allOf:
                        - $ref: '#/components/schemas/GoogleProtobufValue'
                    description: The target value
                isDefault:
                    type: boolean
                    description: Whether this configuration is a default configuration
                updatedAt:
                    type: string
                    description: The last time of update
                    format: date-time
                metricId:
                    type: string
                    description: The metric this configuration belongs to
                certificationTargetId:
                    type: string
                    description: The certification target this configuration belongs to
            description: Defines the operator and a target value for an individual metric
        MetricImplementation:
            type: object
            properties:
                metricId:
                    type: string
                    description: The metric which is implemented
                lang:
                    enum:
                        - LANGUAGE_UNSPECIFIED
                        - LANGUAGE_REGO
                    type: string
                    description: The language this metric is implemented in
                    format: enum
                code:
                    type: string
                    description: The actual implementation
                updatedAt:
                    type: string
                    description: The last time of update
                    format: date-time
            description: MetricImplementation defines the implementation of an individual metric.
        MinMax:
            type: object
            properties:
                min:
                    type: string
                    description: Required.
                max:
                    type: string
                    description: Required.
            description: Defines a range of values through a (inclusive) minimum and a maximum
        Order:
            type: object
            properties:
                values:
                    type: array
                    items:
                        $ref: '#/components/schemas/GoogleProtobufValue'
            description: |-
                Defines a range of values in a pre-defined order from the lowest to the
                 highest.
        Range:
            type: object
            properties:
                allowedValues:
                    allOf:
                        - $ref: '#/components/schemas/AllowedValues'
                    description: used for nominal scale
                order:
                    allOf:
                        - $ref: '#/components/schemas/Order'
                    description: used for ordinal scale
                minMax:
                    allOf:
                        - $ref: '#/components/schemas/MinMax'
                    description: used for metric scale
            description: A range resource representing the range of values
        Runtime:
            type: object
            properties:
                releaseVersion:
                    type: string
                    description: release_version is the latest Clouditor release version for this commit
                vcs:
                    type: string
                    description: vcs is the used version control system
                commitHash:
                    type: string
                    description: commit_hash is the current Clouditor commit hash
                commitTime:
                    type: string
                    description: commit_time is the time of the Clouditor commit
                    format: date-time
                golangVersion:
                    type: string
                    description: golang_version is the used golang version
                dependencies:
                    type: array
                    items:
                        $ref: '#/components/schemas/Dependency'
                    description: dependency is a list of used runtime dependencies
        State:
            type: object
            properties:
                id:
                    type: string
                state:
                    type: string
                    description: An EUCS-defined state, e.g. `new`, `suspended` or `withdrawn`
                treeId:
                    type: string
                timestamp:
                    type: string
                certificateId:
                    type: string
                    description: Reference to the certificate
            description: A state of a certificate at a given time
        Status:
            type: object
            properties:
                code:
                    type: integer
                    description: The status code, which should be an enum value of [google.rpc.Code][google.rpc.Code].
                    format: int32
                message:
                    type: string
                    description: A developer-facing error message, which should be in English. Any user-facing error message should be localized and sent in the [google.rpc.Status.details][google.rpc.Status.details] field, or localized by the client.
                details:
                    type: array
                    items:
                        $ref: '#/components/schemas/GoogleProtobufAny'
                    description: A list of messages that carry the error details.  There is a common set of message types for APIs to use.
            description: 'The `Status` type defines a logical error model that is suitable for different programming environments, including REST APIs and RPC APIs. It is used by [gRPC](https://github.com/grpc). Each `Status` message contains three pieces of data: error code, error message, and error details. You can find out more about this error model and how to work with it in the [API Design Guide](https://cloud.google.com/apis/design/errors).'
        StoreAssessmentResultResponse:
            type: object
            properties: {}
            description: |-
                StoreAssessmentResultReponse belongs to StoreAssessmentResult, which uses a
                 custom unary RPC and therefore requires a response message according to the
                 style convention. Since no return values are required, this is empty.
tags:
    - name: Orchestrator<|MERGE_RESOLUTION|>--- conflicted
+++ resolved
@@ -341,11 +341,7 @@
         get:
             tags:
                 - Orchestrator
-<<<<<<< HEAD
-            description: Retrieves a Audit Scope
-=======
             description: Retrieves an Audit Scope
->>>>>>> e0dfc3ea
             operationId: Orchestrator_GetAuditScope
             parameters:
                 - name: auditScopeId
@@ -369,11 +365,7 @@
         delete:
             tags:
                 - Orchestrator
-<<<<<<< HEAD
-            description: Removes a Audit Scope
-=======
             description: Removes an Audit Scope
->>>>>>> e0dfc3ea
             operationId: Orchestrator_RemoveAuditScope
             parameters:
                 - name: auditScopeId
