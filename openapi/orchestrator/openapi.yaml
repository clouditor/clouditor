--- conflicted
+++ resolved
@@ -9,15 +9,6 @@
 paths:
     /v1/assessment/evidences:
         post:
-<<<<<<< HEAD
-            summary: Assesses the evidence sent by discovery. Part of the public API, also exposed as REST
-            operationId: Assessment_AssessEvidence
-            parameters:
-                - name: evidence
-                  in: query
-                  schema:
-                    type: string
-=======
             summary: Assesses the evidence sent by the discovery. Part of the public API, also exposed as REST.
             operationId: Assessment_AssessEvidence
             requestBody:
@@ -26,7 +17,6 @@
                         schema:
                             $ref: '#/components/schemas/Evidence'
                 required: true
->>>>>>> e28d24f2
             responses:
                 "200":
                     description: OK
@@ -35,13 +25,8 @@
                             schema:
                                 $ref: '#/components/schemas/AssessEvidenceResponse'
     /v1/assessment/results:
-<<<<<<< HEAD
-        post:
-            summary: 'TODO(all): Part of public API because external entities (mainly discoveries) can use it? List the latest set of assessment results. Part of the public API, also exposed as REST'
-=======
         get:
             summary: List all assessment results. Part of the public API, also exposed as REST.
->>>>>>> e28d24f2
             operationId: Assessment_ListAssessmentResults
             responses:
                 "200":
@@ -298,11 +283,6 @@
                         $ref: '#/components/schemas/Value'
             description: Defines a range
         AssessEvidenceResponse:
-<<<<<<< HEAD
-            properties:
-                status:
-                    type: boolean
-=======
             properties:
                 status:
                     type: boolean
@@ -333,7 +313,6 @@
                     type: string
                     description: Some comments on the reason for non-compliance
             description: A result resource, representing the result after assessing the cloud resource with id resource_id.
->>>>>>> e28d24f2
         AssessmentTool:
             properties:
                 id:
@@ -356,8 +335,6 @@
                     type: string
                 description:
                     type: string
-<<<<<<< HEAD
-=======
         Evidence:
             properties:
                 id:
@@ -379,17 +356,12 @@
                 resource:
                     $ref: '#/components/schemas/Value'
             description: An evidence resource
->>>>>>> e28d24f2
         ListAssessmentResultsResponse:
             properties:
                 results:
                     type: array
                     items:
-<<<<<<< HEAD
-                        $ref: '#/components/schemas/Result'
-=======
                         $ref: '#/components/schemas/AssessmentResult'
->>>>>>> e28d24f2
         ListAssessmentToolsResponse:
             properties:
                 tools:
