# Generated with protoc-gen-openapi
# https://github.com/google/gnostic/tree/master/cmd/protoc-gen-openapi

openapi: 3.0.3
info:
    title: Orchestrator API
    description: Manages the orchestration of components within the Clouditor architecture
    version: 0.0.1
paths:
    /v1/orchestrator/assessment_results:
        get:
            tags:
                - Orchestrator
            description: List all assessment results. Part of the public API, also exposed as REST.
            operationId: Orchestrator_ListAssessmentResults
            responses:
                "200":
                    description: OK
                    content:
                        application/json:
                            schema:
                                $ref: '#/components/schemas/ListAssessmentResultsResponse'
        post:
            tags:
                - Orchestrator
            description: Stores the assessment result provided by an assessment tool
            operationId: Orchestrator_StoreAssessmentResult
            requestBody:
                content:
                    application/json:
                        schema:
                            $ref: '#/components/schemas/AssessmentResult'
                required: true
            responses:
                "200":
                    description: OK
                    content:
                        application/json:
                            schema:
                                $ref: '#/components/schemas/StoreAssessmentResultResponse'
    /v1/orchestrator/assessment_tools:
        get:
            tags:
                - Orchestrator
            description: |-
                Lists all assessment tools assessing evidences for the metric given by the
                 passed metric id
            operationId: Orchestrator_ListAssessmentTools
            parameters:
                - name: metricId
                  in: query
                  description: filter tools by metric id
                  schema:
                    type: string
            responses:
                "200":
                    description: OK
                    content:
                        application/json:
                            schema:
                                $ref: '#/components/schemas/ListAssessmentToolsResponse'
        post:
            tags:
                - Orchestrator
            description: Registers the passed assessment tool
            operationId: Orchestrator_RegisterAssessmentTool
            requestBody:
                content:
                    application/json:
                        schema:
                            $ref: '#/components/schemas/AssessmentTool'
                required: true
            responses:
                "200":
                    description: OK
                    content:
                        application/json:
                            schema:
                                $ref: '#/components/schemas/AssessmentTool'
    /v1/orchestrator/assessment_tools/{toolId}:
        get:
            tags:
                - Orchestrator
            description: Returns assessment tool given by the passed tool id
            operationId: Orchestrator_GetAssessmentTool
            parameters:
                - name: toolId
                  in: path
                  required: true
                  schema:
                    type: string
            responses:
                "200":
                    description: OK
                    content:
                        application/json:
                            schema:
                                $ref: '#/components/schemas/AssessmentTool'
        put:
            tags:
                - Orchestrator
            description: Updates the assessment tool given by the passed id
            operationId: Orchestrator_UpdateAssessmentTool
            parameters:
                - name: toolId
                  in: path
                  required: true
                  schema:
                    type: string
            requestBody:
                content:
                    application/json:
                        schema:
                            $ref: '#/components/schemas/AssessmentTool'
                required: true
            responses:
                "200":
                    description: OK
                    content:
                        application/json:
                            schema:
                                $ref: '#/components/schemas/AssessmentTool'
        delete:
            tags:
                - Orchestrator
            description: |-
                Remove assessment tool with passed id from the list of active assessment
                 tools
            operationId: Orchestrator_DeregisterAssessmentTool
            parameters:
                - name: toolId
                  in: path
                  required: true
                  schema:
                    type: string
            responses:
                "200":
                    description: OK
                    content: {}
    /v1/orchestrator/certificates:
        get:
            tags:
                - Orchestrator
            description: Lists all target certificates
            operationId: Orchestrator_ListCertificates
            responses:
                "200":
                    description: OK
                    content:
                        application/json:
                            schema:
                                $ref: '#/components/schemas/ListCertificatesResponse'
        post:
            tags:
                - Orchestrator
            description: Creates a new certificate
            operationId: Orchestrator_CreateCertificate
            requestBody:
                content:
                    application/json:
                        schema:
                            $ref: '#/components/schemas/Certificate'
                required: true
            responses:
                "200":
                    description: OK
                    content: {}
    /v1/orchestrator/certificates/{certificateId}:
        get:
            tags:
                - Orchestrator
            description: Retrieves a certificate
            operationId: Orchestrator_GetCertificate
            parameters:
                - name: certificateId
                  in: path
                  required: true
                  schema:
                    type: string
            responses:
                "200":
                    description: OK
                    content:
                        application/json:
                            schema:
                                $ref: '#/components/schemas/Certificate'
        put:
            tags:
                - Orchestrator
            description: Updates an existing certificate
            operationId: Orchestrator_UpdateCertificate
            parameters:
                - name: certificateId
                  in: path
                  required: true
                  schema:
                    type: string
            requestBody:
                content:
                    application/json:
                        schema:
                            $ref: '#/components/schemas/UpdateCertificateRequest'
                required: true
            responses:
                "200":
                    description: OK
                    content:
                        application/json:
                            schema:
                                $ref: '#/components/schemas/Certificate'
    /v1/orchestrator/cloud_services:
        get:
            tags:
                - Orchestrator
            description: Lists all target cloud services
            operationId: Orchestrator_ListCloudServices
            responses:
                "200":
                    description: OK
                    content:
                        application/json:
                            schema:
                                $ref: '#/components/schemas/ListCloudServicesResponse'
        post:
            tags:
                - Orchestrator
            description: Registers a new target cloud service
            operationId: Orchestrator_RegisterCloudService
            requestBody:
                content:
                    application/json:
                        schema:
                            $ref: '#/components/schemas/CloudService'
                required: true
            responses:
                "200":
                    description: OK
                    content:
                        application/json:
                            schema:
                                $ref: '#/components/schemas/CloudService'
    /v1/orchestrator/cloud_services/{serviceId}:
        get:
            tags:
                - Orchestrator
            description: Retrieves a target cloud service
            operationId: Orchestrator_GetCloudService
            parameters:
                - name: serviceId
                  in: path
                  required: true
                  schema:
                    type: string
            responses:
                "200":
                    description: OK
                    content:
                        application/json:
                            schema:
                                $ref: '#/components/schemas/CloudService'
        put:
            tags:
                - Orchestrator
            description: Registers a new target cloud service
            operationId: Orchestrator_UpdateCloudService
            parameters:
                - name: serviceId
                  in: path
                  required: true
                  schema:
                    type: string
            requestBody:
                content:
                    application/json:
                        schema:
                            $ref: '#/components/schemas/CloudService'
                required: true
            responses:
                "200":
                    description: OK
                    content:
                        application/json:
                            schema:
                                $ref: '#/components/schemas/CloudService'
        delete:
            tags:
                - Orchestrator
            description: Removes a target cloud service
            operationId: Orchestrator_RemoveCloudService
            parameters:
                - name: serviceId
                  in: path
                  required: true
                  schema:
                    type: string
            responses:
                "200":
                    description: OK
                    content: {}
    /v1/orchestrator/cloud_services/{serviceId}/metric_configurations:
        get:
            tags:
                - Orchestrator
            description: |-
                Lists all a metric configurations (target value and operator) for a
                 specific service ID
            operationId: Orchestrator_ListMetricConfigurations
            parameters:
                - name: serviceId
                  in: path
                  required: true
                  schema:
                    type: string
            responses:
                "200":
                    description: OK
                    content:
                        application/json:
                            schema:
                                $ref: '#/components/schemas/ListMetricConfigurationResponse'
    /v1/orchestrator/cloud_services/{serviceId}/metric_configurations/{metricId}:
        get:
            tags:
                - Orchestrator
            description: |-
                Retrieves a metric configuration (target value and operator) for a specific
                 service and metric ID
            operationId: Orchestrator_GetMetricConfiguration
            parameters:
                - name: serviceId
                  in: path
                  required: true
                  schema:
                    type: string
                - name: metricId
                  in: path
                  required: true
                  schema:
                    type: string
            responses:
                "200":
                    description: OK
                    content:
                        application/json:
                            schema:
                                $ref: '#/components/schemas/MetricConfiguration'
        put:
            tags:
                - Orchestrator
            description: |-
                Updates a metric configuration (target value and operator) for a specific
                 service and metric ID
            operationId: Orchestrator_UpdateMetricConfiguration
            parameters:
                - name: serviceId
                  in: path
                  required: true
                  schema:
                    type: string
                - name: metricId
                  in: path
                  required: true
                  schema:
                    type: string
            requestBody:
                content:
                    application/json:
                        schema:
                            $ref: '#/components/schemas/MetricConfiguration'
                required: true
            responses:
                "200":
                    description: OK
                    content:
                        application/json:
                            schema:
                                $ref: '#/components/schemas/MetricConfiguration'
    /v1/orchestrator/metrics:
        get:
            tags:
                - Orchestrator
            description: List all metrics provided by the metric catalog
            operationId: Orchestrator_ListMetrics
            responses:
                "200":
                    description: OK
                    content:
                        application/json:
                            schema:
                                $ref: '#/components/schemas/ListMetricsResponse'
        post:
            tags:
                - Orchestrator
            description: Creates a new metric
            operationId: Orchestrator_CreateMetric
            requestBody:
                content:
                    application/json:
                        schema:
                            $ref: '#/components/schemas/Metric'
                required: true
            responses:
                "200":
                    description: OK
                    content:
                        application/json:
                            schema:
                                $ref: '#/components/schemas/Metric'
    /v1/orchestrator/metrics/{metricId}:
        get:
            tags:
                - Orchestrator
            description: Returns the metric with the passed metric id
            operationId: Orchestrator_GetMetric
            parameters:
                - name: metricId
                  in: path
                  required: true
                  schema:
                    type: string
            responses:
                "200":
                    description: OK
                    content:
                        application/json:
                            schema:
                                $ref: '#/components/schemas/Metric'
        put:
            tags:
                - Orchestrator
            description: Updates an existing metric
            operationId: Orchestrator_UpdateMetric
            parameters:
                - name: metricId
                  in: path
                  required: true
                  schema:
                    type: string
            requestBody:
                content:
                    application/json:
                        schema:
                            $ref: '#/components/schemas/Metric'
                required: true
            responses:
                "200":
                    description: OK
                    content:
                        application/json:
                            schema:
                                $ref: '#/components/schemas/Metric'
    /v1/orchestrator/metrics/{metricId}/implementation:
        get:
            tags:
                - Orchestrator
            description: Returns the metric implementation of the passed metric id
            operationId: Orchestrator_GetMetricImplementation
            parameters:
                - name: metricId
                  in: path
                  required: true
                  schema:
                    type: string
            responses:
                "200":
                    description: OK
                    content:
                        application/json:
                            schema:
                                $ref: '#/components/schemas/MetricImplementation'
        put:
            tags:
                - Orchestrator
            description: Updates an existing metric implementation
            operationId: Orchestrator_UpdateMetricImplementation
            parameters:
                - name: metricId
                  in: path
                  required: true
                  schema:
                    type: string
            requestBody:
                content:
                    application/json:
                        schema:
                            $ref: '#/components/schemas/MetricImplementation'
                required: true
            responses:
                "200":
                    description: OK
                    content:
                        application/json:
                            schema:
                                $ref: '#/components/schemas/MetricImplementation'
    /v1/orchestrator/requirements:
        get:
            tags:
                - Orchestrator
            operationId: Orchestrator_ListRequirements
            responses:
                "200":
                    description: OK
                    content:
                        application/json:
                            schema:
                                $ref: '#/components/schemas/ListRequirementsResponse'
components:
    schemas:
        AllowedValues:
            type: object
            properties:
                values:
                    type: array
                    items:
                        $ref: '#/components/schemas/AnyJSONValue'
            description: Defines a range
        AnyJSONValue:
            oneOf:
                - type: string
                - type: number
                - type: integer
                - type: boolean
                - type: object
                - type: array
                  items:
                    $ref: '#/components/schemas/AnyJSONValue'
            description: AnyJSONValue is a "catch all" type that can hold any JSON value, except null as this is not allowed in OpenAPI
        AssessmentResult:
            type: object
            properties:
                id:
                    type: string
                    description: Assessment result id
                timestamp:
                    type: string
                    description: Time of assessment
                    format: RFC3339
                metricId:
                    type: string
                    description: Reference to the metric the assessment was based on
                metricConfiguration:
                    $ref: '#/components/schemas/MetricConfiguration'
                compliant:
                    type: boolean
                    description: 'Compliant case: true or false'
                evidenceId:
                    type: string
                    description: Reference to the assessed evidence
                resourceId:
                    type: string
                    description: Reference to the resource of the assessed evidence
                nonComplianceComments:
                    type: string
                    description: Some comments on the reason for non-compliance
            description: A result resource, representing the result after assessing the cloud resource with id resource_id.
        AssessmentTool:
            type: object
            properties:
                id:
                    type: string
                name:
                    type: string
                description:
                    type: string
                availableMetrics:
                    type: array
                    items:
                        type: string
                    description: a list of metrics that this tool can assess, referred by their ids
            description: Represents an external tool or service that offers assessments according to certain metrics
        Certificate:
            type: object
            properties:
                ID:
                    type: string
                    description: 'TODO(lebogg to immqu): I changed certificate_id to id (and did some reordering). It is also in accordance with the MED datamodel'
                name:
                    type: string
                serviceId:
                    type: string
                issuedate:
                    type: string
                standard:
                    type: string
                scope:
                    type: string
                cab:
                    type: string
                description:
                    type: string
                states:
                    type: array
                    items:
                        $ref: '#/components/schemas/State'
            description: 'TODO(lebogg to immqu): For gorm one-to-many association to work in gorm, a repeated field of states here and CertificateID in State is enough'
        CloudService:
            type: object
            properties:
                id:
                    type: string
                name:
                    type: string
                description:
                    type: string
                requirements:
                    $ref: '#/components/schemas/CloudService_Requirements'
        CloudService_Requirements:
            type: object
            properties:
                requirementIds:
                    type: array
                    items:
                        type: string
        ListAssessmentResultsResponse:
            type: object
            properties:
                results:
                    type: array
                    items:
                        $ref: '#/components/schemas/AssessmentResult'
        ListAssessmentToolsResponse:
            type: object
            properties:
                tools:
                    type: array
                    items:
                        $ref: '#/components/schemas/AssessmentTool'
        ListCertificatesResponse:
            type: object
            properties:
                certificates:
                    type: array
                    items:
                        $ref: '#/components/schemas/Certificate'
        ListCloudServicesResponse:
            type: object
            properties:
                services:
                    type: array
                    items:
                        $ref: '#/components/schemas/CloudService'
        ListMetricConfigurationResponse:
            type: object
            properties:
                configurations:
                    type: object
                    additionalProperties:
                        $ref: '#/components/schemas/MetricConfiguration'
                    description: A map of metric configurations associated by their metric ID
        ListMetricsResponse:
            type: object
            properties:
                metrics:
                    type: array
                    items:
                        $ref: '#/components/schemas/Metric'
        ListRequirementsResponse:
            type: object
            properties:
                requirements:
                    type: array
                    items:
                        $ref: '#/components/schemas/Requirement'
        Metric:
            type: object
            properties:
                id:
                    type: string
                    description: Required. The unique identifier of the metric.
                name:
                    type: string
                    description: Required. The human readable name of the metric.
                description:
                    type: string
                    description: The description of the metric
                category:
                    type: string
                    description: The reference to control catalog category or domain
                scale:
                    enum:
                        - NOMINAL
                        - ORDINAL
                        - METRIC
                    type: string
                    description: The scale of this metric, e.g. categories, ranked data or metric values.
                    format: enum
                range:
                    $ref: '#/components/schemas/Range'
            description: A metric resource
        MetricConfiguration:
            type: object
            properties:
                operator:
                    type: string
                    description: The operator to compare the metric, such as == or >
                targetValue:
                    $ref: '#/components/schemas/AnyJSONValue'
                isDefault:
                    type: boolean
                    description: Whether this configuration is a default configuration
            description: Defines the operator and a target value for an individual metric
        MetricImplementation:
            type: object
            properties:
                language:
                    enum:
                        - LANGUAGE_UNSPECIFIED
                        - REGO
                    type: string
                    description: The language this metric is implemented in
                    format: enum
                code:
                    type: string
                    description: The actual implementation
            description: MetricImplementation defines the implementation of an individual metric.
        MinMax:
            type: object
            properties:
                min:
                    type: integer
                    description: Required.
                    format: int64
                max:
                    type: integer
                    description: Required.
                    format: int64
            description: Defines a range of values through a (inclusive) minimum and a maximum
        Order:
            type: object
            properties:
                values:
                    type: array
                    items:
                        $ref: '#/components/schemas/AnyJSONValue'
            description: Defines a range of values in a pre-defined order from the lowest to the highest.
        Range:
            type: object
            properties:
                allowedValues:
                    $ref: '#/components/schemas/AllowedValues'
                order:
                    $ref: '#/components/schemas/Order'
                minMax:
                    $ref: '#/components/schemas/MinMax'
            description: A range resource representing the range of values
        Requirement:
            type: object
            properties:
                id:
                    type: string
                name:
                    type: string
                description:
                    type: string
                metricIds:
                    type: array
                    items:
                        type: string
            description: Requirement represents a certain requirement that needs to be fulfilled. It could be a control in a certification catalog.
        State:
            type: object
            properties:
                ID:
                    type: string
                state:
                    type: string
                treeId:
                    type: string
                timestamp:
                    type: string
                CertificateID:
                    type: string
        StoreAssessmentResultResponse:
            type: object
            properties:
                status:
                    type: boolean
                statusMessage:
                    type: string
<<<<<<< HEAD
        UpdateCertificateRequest:
            type: object
            properties:
                certificateId:
                    type: string
                certificate:
                    $ref: '#/components/schemas/Certificate'
        Value:
            type: object
            properties:
                nullValue:
                    type: integer
                    description: Represents a null value.
                    format: enum
                numberValue:
                    type: number
                    description: Represents a double value.
                    format: double
                stringValue:
                    type: string
                    description: Represents a string value.
                boolValue:
                    type: boolean
                    description: Represents a boolean value.
                structValue:
                    type: object
                    description: Represents a structured value.
                listValue:
                    $ref: '#/components/schemas/ListValue'
            description: '`Value` represents a dynamically typed value which can be either null, a number, a string, a boolean, a recursive struct value, or a list of values. A producer of value is expected to set one of that variants, absence of any variant indicates an error. The JSON representation for `Value` is JSON value.'
=======
>>>>>>> 74e2d4f5
tags:
    - name: Orchestrator<|MERGE_RESOLUTION|>--- conflicted
+++ resolved
@@ -777,7 +777,6 @@
                     type: boolean
                 statusMessage:
                     type: string
-<<<<<<< HEAD
         UpdateCertificateRequest:
             type: object
             properties:
@@ -785,30 +784,5 @@
                     type: string
                 certificate:
                     $ref: '#/components/schemas/Certificate'
-        Value:
-            type: object
-            properties:
-                nullValue:
-                    type: integer
-                    description: Represents a null value.
-                    format: enum
-                numberValue:
-                    type: number
-                    description: Represents a double value.
-                    format: double
-                stringValue:
-                    type: string
-                    description: Represents a string value.
-                boolValue:
-                    type: boolean
-                    description: Represents a boolean value.
-                structValue:
-                    type: object
-                    description: Represents a structured value.
-                listValue:
-                    $ref: '#/components/schemas/ListValue'
-            description: '`Value` represents a dynamically typed value which can be either null, a number, a string, a boolean, a recursive struct value, or a list of values. A producer of value is expected to set one of that variants, absence of any variant indicates an error. The JSON representation for `Value` is JSON value.'
-=======
->>>>>>> 74e2d4f5
 tags:
     - name: Orchestrator