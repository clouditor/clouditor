# Generated with protoc-gen-openapi
# https://github.com/google/gnostic/tree/master/cmd/protoc-gen-openapi

openapi: 3.0.3
info:
    title: Orchestrator API
    description: Manages the orchestration of components within the Clouditor architecture
    version: 0.0.1
paths:
    /v1/orchestrator/assessment_results:
        get:
            tags:
                - Orchestrator
            description: List all assessment results. Part of the public API, also exposed as REST.
            operationId: Orchestrator_ListAssessmentResults
            parameters:
                - name: filteredServiceId
                  in: query
                  schema:
                    type: string
                - name: pageSize
                  in: query
                  schema:
                    type: integer
                    format: int32
                - name: pageToken
                  in: query
                  schema:
                    type: string
                - name: orderBy
                  in: query
                  schema:
                    type: string
                - name: asc
                  in: query
                  schema:
                    type: boolean
            responses:
                "200":
                    description: OK
                    content:
                        application/json:
                            schema:
                                $ref: '#/components/schemas/ListAssessmentResultsResponse'
                default:
                    description: Default error response
                    content:
                        application/json:
                            schema:
                                $ref: '#/components/schemas/Status'
        post:
            tags:
                - Orchestrator
            description: Stores the assessment result provided by an assessment tool
            operationId: Orchestrator_StoreAssessmentResult
            requestBody:
                content:
                    application/json:
                        schema:
                            $ref: '#/components/schemas/AssessmentResult'
                required: true
            responses:
                "200":
                    description: OK
                    content:
                        application/json:
                            schema:
                                $ref: '#/components/schemas/StoreAssessmentResultResponse'
                default:
                    description: Default error response
                    content:
                        application/json:
                            schema:
                                $ref: '#/components/schemas/Status'
    /v1/orchestrator/assessment_tools:
        get:
            tags:
                - Orchestrator
            description: |-
                Lists all assessment tools assessing evidences for the metric given by the
                 passed metric id
            operationId: Orchestrator_ListAssessmentTools
            parameters:
                - name: metricId
                  in: query
                  description: filter tools by metric id
                  schema:
                    type: string
                - name: pageSize
                  in: query
                  schema:
                    type: integer
                    format: int32
                - name: pageToken
                  in: query
                  schema:
                    type: string
                - name: orderBy
                  in: query
                  schema:
                    type: string
                - name: asc
                  in: query
                  schema:
                    type: boolean
            responses:
                "200":
                    description: OK
                    content:
                        application/json:
                            schema:
                                $ref: '#/components/schemas/ListAssessmentToolsResponse'
                default:
                    description: Default error response
                    content:
                        application/json:
                            schema:
                                $ref: '#/components/schemas/Status'
        post:
            tags:
                - Orchestrator
            description: Registers the passed assessment tool
            operationId: Orchestrator_RegisterAssessmentTool
            requestBody:
                content:
                    application/json:
                        schema:
                            $ref: '#/components/schemas/AssessmentTool'
                required: true
            responses:
                "200":
                    description: OK
                    content:
                        application/json:
                            schema:
                                $ref: '#/components/schemas/AssessmentTool'
                default:
                    description: Default error response
                    content:
                        application/json:
                            schema:
                                $ref: '#/components/schemas/Status'
    /v1/orchestrator/assessment_tools/{toolId}:
        get:
            tags:
                - Orchestrator
            description: Returns assessment tool given by the passed tool id
            operationId: Orchestrator_GetAssessmentTool
            parameters:
                - name: toolId
                  in: path
                  required: true
                  schema:
                    type: string
            responses:
                "200":
                    description: OK
                    content:
                        application/json:
                            schema:
                                $ref: '#/components/schemas/AssessmentTool'
                default:
                    description: Default error response
                    content:
                        application/json:
                            schema:
                                $ref: '#/components/schemas/Status'
        put:
            tags:
                - Orchestrator
            description: Updates the assessment tool given by the passed id
            operationId: Orchestrator_UpdateAssessmentTool
            parameters:
                - name: toolId
                  in: path
                  required: true
                  schema:
                    type: string
            requestBody:
                content:
                    application/json:
                        schema:
                            $ref: '#/components/schemas/AssessmentTool'
                required: true
            responses:
                "200":
                    description: OK
                    content:
                        application/json:
                            schema:
                                $ref: '#/components/schemas/AssessmentTool'
                default:
                    description: Default error response
                    content:
                        application/json:
                            schema:
                                $ref: '#/components/schemas/Status'
        delete:
            tags:
                - Orchestrator
            description: |-
                Remove assessment tool with passed id from the list of active assessment
                 tools
            operationId: Orchestrator_DeregisterAssessmentTool
            parameters:
                - name: toolId
                  in: path
                  required: true
                  schema:
                    type: string
            responses:
                "200":
                    description: OK
                    content: {}
                default:
                    description: Default error response
                    content:
                        application/json:
                            schema:
                                $ref: '#/components/schemas/Status'
    /v1/orchestrator/catalogs:
        get:
            tags:
                - Orchestrator
            description: Lists all target catalogs
            operationId: Orchestrator_ListCatalogs
            parameters:
                - name: pageSize
                  in: query
                  schema:
                    type: integer
                    format: int32
                - name: pageToken
                  in: query
                  schema:
                    type: string
                - name: orderBy
                  in: query
                  schema:
                    type: string
                - name: asc
                  in: query
                  schema:
                    type: boolean
            responses:
                "200":
                    description: OK
                    content:
                        application/json:
                            schema:
                                $ref: '#/components/schemas/ListCatalogsResponse'
                default:
                    description: Default error response
                    content:
                        application/json:
                            schema:
                                $ref: '#/components/schemas/Status'
        post:
            tags:
                - Orchestrator
            description: Creates a new catalog
            operationId: Orchestrator_CreateCatalog
            requestBody:
                content:
                    application/json:
                        schema:
                            $ref: '#/components/schemas/Catalog'
                required: true
            responses:
                "200":
                    description: OK
                    content:
                        application/json:
                            schema:
                                $ref: '#/components/schemas/Catalog'
                default:
                    description: Default error response
                    content:
                        application/json:
                            schema:
                                $ref: '#/components/schemas/Status'
    /v1/orchestrator/catalogs/{catalogId}:
        get:
            tags:
                - Orchestrator
            description: Retrieves a catalog
            operationId: Orchestrator_GetCatalog
            parameters:
                - name: catalogId
                  in: path
                  required: true
                  schema:
                    type: string
            responses:
                "200":
                    description: OK
                    content:
                        application/json:
                            schema:
                                $ref: '#/components/schemas/Catalog'
                default:
                    description: Default error response
                    content:
                        application/json:
                            schema:
                                $ref: '#/components/schemas/Status'
        put:
            tags:
                - Orchestrator
            description: Updates an existing certificate
            operationId: Orchestrator_UpdateCatalog
            parameters:
                - name: catalogId
                  in: path
                  required: true
                  schema:
                    type: string
            requestBody:
                content:
                    application/json:
                        schema:
                            $ref: '#/components/schemas/Catalog'
                required: true
            responses:
                "200":
                    description: OK
                    content:
                        application/json:
                            schema:
                                $ref: '#/components/schemas/Catalog'
                default:
                    description: Default error response
                    content:
                        application/json:
                            schema:
                                $ref: '#/components/schemas/Status'
        delete:
            tags:
                - Orchestrator
            description: Removes a catalog
            operationId: Orchestrator_RemoveCatalog
            parameters:
                - name: catalogId
                  in: path
                  required: true
                  schema:
                    type: string
            responses:
                "200":
                    description: OK
                    content: {}
                default:
                    description: Default error response
                    content:
                        application/json:
                            schema:
                                $ref: '#/components/schemas/Status'
    /v1/orchestrator/catalogs/{catalogId}/category/{categoryName}:
        get:
            tags:
                - Orchestrator
            description: Retrieves a Category
            operationId: Orchestrator_GetCategory
            parameters:
                - name: catalogId
                  in: path
                  required: true
                  schema:
                    type: string
                - name: categoryName
                  in: path
                  required: true
                  schema:
                    type: string
            responses:
                "200":
                    description: OK
                    content:
                        application/json:
                            schema:
                                $ref: '#/components/schemas/Category'
                default:
                    description: Default error response
                    content:
                        application/json:
                            schema:
                                $ref: '#/components/schemas/Status'
    /v1/orchestrator/catalogs/{catalogId}/category/{categoryName}/{controlShortName}:
        get:
            tags:
                - Orchestrator
            description: Retrieves a Control
            operationId: Orchestrator_GetControl
            parameters:
                - name: catalogId
                  in: path
                  required: true
                  schema:
                    type: string
                - name: categoryName
                  in: path
                  required: true
                  schema:
                    type: string
                - name: controlShortName
                  in: path
                  required: true
                  schema:
                    type: string
            responses:
                "200":
                    description: OK
                    content:
                        application/json:
                            schema:
                                $ref: '#/components/schemas/Control'
                default:
                    description: Default error response
                    content:
                        application/json:
                            schema:
                                $ref: '#/components/schemas/Status'
    /v1/orchestrator/certificates:
        get:
            tags:
                - Orchestrator
            description: Lists all target certificates
            operationId: Orchestrator_ListCertificates
            parameters:
                - name: pageSize
                  in: query
                  schema:
                    type: integer
                    format: int32
                - name: pageToken
                  in: query
                  schema:
                    type: string
                - name: orderBy
                  in: query
                  schema:
                    type: string
                - name: asc
                  in: query
                  schema:
                    type: boolean
            responses:
                "200":
                    description: OK
                    content:
                        application/json:
                            schema:
                                $ref: '#/components/schemas/ListCertificatesResponse'
                default:
                    description: Default error response
                    content:
                        application/json:
                            schema:
                                $ref: '#/components/schemas/Status'
        post:
            tags:
                - Orchestrator
            description: Creates a new certificate
            operationId: Orchestrator_CreateCertificate
            requestBody:
                content:
                    application/json:
                        schema:
                            $ref: '#/components/schemas/Certificate'
                required: true
            responses:
                "200":
                    description: OK
                    content:
                        application/json:
                            schema:
                                $ref: '#/components/schemas/Certificate'
                default:
                    description: Default error response
                    content:
                        application/json:
                            schema:
                                $ref: '#/components/schemas/Status'
    /v1/orchestrator/certificates/{certificateId}:
        get:
            tags:
                - Orchestrator
            description: Retrieves a certificate
            operationId: Orchestrator_GetCertificate
            parameters:
                - name: certificateId
                  in: path
                  required: true
                  schema:
                    type: string
            responses:
                "200":
                    description: OK
                    content:
                        application/json:
                            schema:
                                $ref: '#/components/schemas/Certificate'
                default:
                    description: Default error response
                    content:
                        application/json:
                            schema:
                                $ref: '#/components/schemas/Status'
        put:
            tags:
                - Orchestrator
            description: Updates an existing certificate
            operationId: Orchestrator_UpdateCertificate
            parameters:
                - name: certificateId
                  in: path
                  required: true
                  schema:
                    type: string
            requestBody:
                content:
                    application/json:
                        schema:
                            $ref: '#/components/schemas/Certificate'
                required: true
            responses:
                "200":
                    description: OK
                    content:
                        application/json:
                            schema:
                                $ref: '#/components/schemas/Certificate'
                default:
                    description: Default error response
                    content:
                        application/json:
                            schema:
                                $ref: '#/components/schemas/Status'
        delete:
            tags:
                - Orchestrator
            description: Removes a certificate
            operationId: Orchestrator_RemoveCertificate
            parameters:
                - name: certificateId
                  in: path
                  required: true
                  schema:
                    type: string
            responses:
                "200":
                    description: OK
                    content: {}
                default:
                    description: Default error response
                    content:
                        application/json:
                            schema:
                                $ref: '#/components/schemas/Status'
    /v1/orchestrator/cloud_services:
        get:
            tags:
                - Orchestrator
            description: Lists all target cloud services
            operationId: Orchestrator_ListCloudServices
            parameters:
                - name: pageSize
                  in: query
                  schema:
                    type: integer
                    format: int32
                - name: pageToken
                  in: query
                  schema:
                    type: string
                - name: orderBy
                  in: query
                  schema:
                    type: string
                - name: asc
                  in: query
                  schema:
                    type: boolean
            responses:
                "200":
                    description: OK
                    content:
                        application/json:
                            schema:
                                $ref: '#/components/schemas/ListCloudServicesResponse'
                default:
                    description: Default error response
                    content:
                        application/json:
                            schema:
                                $ref: '#/components/schemas/Status'
        post:
            tags:
                - Orchestrator
            description: Registers a new target cloud service
            operationId: Orchestrator_RegisterCloudService
            requestBody:
                content:
                    application/json:
                        schema:
                            $ref: '#/components/schemas/CloudService'
                required: true
            responses:
                "200":
                    description: OK
                    content:
                        application/json:
                            schema:
                                $ref: '#/components/schemas/CloudService'
                default:
                    description: Default error response
                    content:
                        application/json:
                            schema:
                                $ref: '#/components/schemas/Status'
    /v1/orchestrator/cloud_services/{serviceId}:
        get:
            tags:
                - Orchestrator
            description: Retrieves a target cloud service
            operationId: Orchestrator_GetCloudService
            parameters:
                - name: serviceId
                  in: path
                  required: true
                  schema:
                    type: string
            responses:
                "200":
                    description: OK
                    content:
                        application/json:
                            schema:
                                $ref: '#/components/schemas/CloudService'
                default:
                    description: Default error response
                    content:
                        application/json:
                            schema:
                                $ref: '#/components/schemas/Status'
        put:
            tags:
                - Orchestrator
            description: Registers a new target cloud service
            operationId: Orchestrator_UpdateCloudService
            parameters:
                - name: serviceId
                  in: path
                  required: true
                  schema:
                    type: string
            requestBody:
                content:
                    application/json:
                        schema:
                            $ref: '#/components/schemas/CloudService'
                required: true
            responses:
                "200":
                    description: OK
                    content:
                        application/json:
                            schema:
                                $ref: '#/components/schemas/CloudService'
                default:
                    description: Default error response
                    content:
                        application/json:
                            schema:
                                $ref: '#/components/schemas/Status'
        delete:
            tags:
                - Orchestrator
            description: Removes a target cloud service
            operationId: Orchestrator_RemoveCloudService
            parameters:
                - name: serviceId
                  in: path
                  required: true
                  schema:
                    type: string
            responses:
                "200":
                    description: OK
                    content: {}
                default:
                    description: Default error response
                    content:
                        application/json:
                            schema:
                                $ref: '#/components/schemas/Status'
    /v1/orchestrator/cloud_services/{serviceId}/metric_configurations:
        get:
            tags:
                - Orchestrator
            description: |-
                Lists all a metric configurations (target value and operator) for a
                 specific service ID
            operationId: Orchestrator_ListMetricConfigurations
            parameters:
                - name: serviceId
                  in: path
                  required: true
                  schema:
                    type: string
            responses:
                "200":
                    description: OK
                    content:
                        application/json:
                            schema:
                                $ref: '#/components/schemas/ListMetricConfigurationResponse'
                default:
                    description: Default error response
                    content:
                        application/json:
                            schema:
                                $ref: '#/components/schemas/Status'
    /v1/orchestrator/cloud_services/{serviceId}/metric_configurations/{metricId}:
        get:
            tags:
                - Orchestrator
            description: |-
                Retrieves a metric configuration (target value and operator) for a specific
                 service and metric ID
            operationId: Orchestrator_GetMetricConfiguration
            parameters:
                - name: serviceId
                  in: path
                  required: true
                  schema:
                    type: string
                - name: metricId
                  in: path
                  required: true
                  schema:
                    type: string
            responses:
                "200":
                    description: OK
                    content:
                        application/json:
                            schema:
                                $ref: '#/components/schemas/MetricConfiguration'
                default:
                    description: Default error response
                    content:
                        application/json:
                            schema:
                                $ref: '#/components/schemas/Status'
        put:
            tags:
                - Orchestrator
            description: |-
                Updates a metric configuration (target value and operator) for a specific
                 service and metric ID
            operationId: Orchestrator_UpdateMetricConfiguration
            parameters:
                - name: serviceId
                  in: path
                  required: true
                  schema:
                    type: string
                - name: metricId
                  in: path
                  required: true
                  schema:
                    type: string
            requestBody:
                content:
                    application/json:
                        schema:
                            $ref: '#/components/schemas/MetricConfiguration'
                required: true
            responses:
                "200":
                    description: OK
                    content:
                        application/json:
                            schema:
                                $ref: '#/components/schemas/MetricConfiguration'
                default:
                    description: Default error response
                    content:
                        application/json:
                            schema:
                                $ref: '#/components/schemas/Status'
    /v1/orchestrator/controls:
        get:
            tags:
                - Orchestrator
            description: Lists all Controls (optionally only controls related to a certain category)
            operationId: Orchestrator_ListControls
            parameters:
                - name: pageSize
                  in: query
                  schema:
                    type: integer
                    format: int32
                - name: pageToken
                  in: query
                  schema:
                    type: string
                - name: orderBy
                  in: query
                  schema:
                    type: string
                - name: asc
                  in: query
                  schema:
                    type: boolean
                - name: categoryId
                  in: query
                  description: return either all controls or only the controls of the specified category
                  schema:
                    type: string
            responses:
                "200":
                    description: OK
                    content:
                        application/json:
                            schema:
                                $ref: '#/components/schemas/ListControlsResponse'
                default:
                    description: Default error response
                    content:
                        application/json:
                            schema:
                                $ref: '#/components/schemas/Status'
    /v1/orchestrator/metrics:
        get:
            tags:
                - Orchestrator
            description: List all metrics provided by the metric catalog
            operationId: Orchestrator_ListMetrics
            parameters:
                - name: pageSize
                  in: query
                  schema:
                    type: integer
                    format: int32
                - name: pageToken
                  in: query
                  schema:
                    type: string
                - name: orderBy
                  in: query
                  schema:
                    type: string
                - name: asc
                  in: query
                  schema:
                    type: boolean
            responses:
                "200":
                    description: OK
                    content:
                        application/json:
                            schema:
                                $ref: '#/components/schemas/ListMetricsResponse'
                default:
                    description: Default error response
                    content:
                        application/json:
                            schema:
                                $ref: '#/components/schemas/Status'
        post:
            tags:
                - Orchestrator
            description: Creates a new metric
            operationId: Orchestrator_CreateMetric
            requestBody:
                content:
                    application/json:
                        schema:
                            $ref: '#/components/schemas/Metric'
                required: true
            responses:
                "200":
                    description: OK
                    content:
                        application/json:
                            schema:
                                $ref: '#/components/schemas/Metric'
                default:
                    description: Default error response
                    content:
                        application/json:
                            schema:
                                $ref: '#/components/schemas/Status'
    /v1/orchestrator/metrics/{metricId}:
        get:
            tags:
                - Orchestrator
            description: Returns the metric with the passed metric id
            operationId: Orchestrator_GetMetric
            parameters:
                - name: metricId
                  in: path
                  required: true
                  schema:
                    type: string
            responses:
                "200":
                    description: OK
                    content:
                        application/json:
                            schema:
                                $ref: '#/components/schemas/Metric'
                default:
                    description: Default error response
                    content:
                        application/json:
                            schema:
                                $ref: '#/components/schemas/Status'
        put:
            tags:
                - Orchestrator
            description: Updates an existing metric
            operationId: Orchestrator_UpdateMetric
            parameters:
                - name: metricId
                  in: path
                  required: true
                  schema:
                    type: string
            requestBody:
                content:
                    application/json:
                        schema:
                            $ref: '#/components/schemas/Metric'
                required: true
            responses:
                "200":
                    description: OK
                    content:
                        application/json:
                            schema:
                                $ref: '#/components/schemas/Metric'
                default:
                    description: Default error response
                    content:
                        application/json:
                            schema:
                                $ref: '#/components/schemas/Status'
    /v1/orchestrator/metrics/{metricId}/implementation:
        get:
            tags:
                - Orchestrator
            description: Returns the metric implementation of the passed metric id
            operationId: Orchestrator_GetMetricImplementation
            parameters:
                - name: metricId
                  in: path
                  required: true
                  schema:
                    type: string
                - name: lang
                  in: query
                  schema:
                    type: string
            responses:
                "200":
                    description: OK
                    content:
                        application/json:
                            schema:
                                $ref: '#/components/schemas/MetricImplementation'
                default:
                    description: Default error response
                    content:
                        application/json:
                            schema:
                                $ref: '#/components/schemas/Status'
        put:
            tags:
                - Orchestrator
            description: Updates an existing metric implementation
            operationId: Orchestrator_UpdateMetricImplementation
            parameters:
                - name: metricId
                  in: path
                  required: true
                  schema:
                    type: string
            requestBody:
                content:
                    application/json:
                        schema:
                            $ref: '#/components/schemas/MetricImplementation'
                required: true
            responses:
                "200":
                    description: OK
                    content:
                        application/json:
                            schema:
                                $ref: '#/components/schemas/MetricImplementation'
                default:
                    description: Default error response
                    content:
                        application/json:
                            schema:
                                $ref: '#/components/schemas/Status'
    /v1/orchestrator/toes:
        get:
            tags:
                - Orchestrator
            description: Lists all Targets of Evaluation
            operationId: Orchestrator_ListTargetsOfEvaluation
            parameters:
                - name: pageSize
                  in: query
                  schema:
                    type: integer
                    format: int32
                - name: pageToken
                  in: query
                  schema:
                    type: string
                - name: orderBy
                  in: query
                  schema:
                    type: string
                - name: asc
                  in: query
                  schema:
                    type: boolean
                - name: serviceId
                  in: query
                  description: We cannot create additional bindings when the parameter is optional so we check for != "" in the method to see if it is set when the service is specified, return all ToEs that evaluate the given service for any catalog
                  schema:
                    type: string
                - name: catalogId
                  in: query
                  description: when the catalog is specified, return all ToEs that evaluate the given catalog for any service
                  schema:
                    type: string
            responses:
                "200":
                    description: OK
                    content:
                        application/json:
                            schema:
                                $ref: '#/components/schemas/ListTargetsOfEvaluationResponse'
                default:
                    description: Default error response
                    content:
                        application/json:
                            schema:
                                $ref: '#/components/schemas/Status'
        post:
            tags:
                - Orchestrator
            description: Creates a new Target of Evaluation
            operationId: Orchestrator_CreateTargetOfEvaluation
            requestBody:
                content:
                    application/json:
                        schema:
                            $ref: '#/components/schemas/TargetOfEvaluation'
                required: true
            responses:
                "200":
                    description: OK
                    content:
                        application/json:
                            schema:
                                $ref: '#/components/schemas/TargetOfEvaluation'
                default:
                    description: Default error response
                    content:
                        application/json:
                            schema:
                                $ref: '#/components/schemas/Status'
    /v1/orchestrator/toes/{toeId}:
        get:
            tags:
                - Orchestrator
            description: Retrieves a Target of Evaluation
            operationId: Orchestrator_GetTargetOfEvaluation
            parameters:
                - name: toeId
                  in: path
                  required: true
                  schema:
                    type: string
            responses:
                "200":
                    description: OK
                    content:
                        application/json:
                            schema:
                                $ref: '#/components/schemas/TargetOfEvaluation'
                default:
                    description: Default error response
                    content:
                        application/json:
                            schema:
                                $ref: '#/components/schemas/Status'
        put:
            tags:
                - Orchestrator
            description: Updates an existing Target of Evaluation
            operationId: Orchestrator_UpdateTargetOfEvaluation
            parameters:
                - name: toeId
                  in: path
                  required: true
                  schema:
                    type: string
            requestBody:
                content:
                    application/json:
                        schema:
                            $ref: '#/components/schemas/TargetOfEvaluation'
                required: true
            responses:
                "200":
                    description: OK
                    content:
                        application/json:
                            schema:
                                $ref: '#/components/schemas/TargetOfEvaluation'
                default:
                    description: Default error response
                    content:
                        application/json:
                            schema:
                                $ref: '#/components/schemas/Status'
        delete:
            tags:
                - Orchestrator
            description: Removes a Target of Evaluation
            operationId: Orchestrator_RemoveTargetOfEvaluation
            parameters:
                - name: toeId
                  in: path
                  required: true
                  schema:
                    type: string
            responses:
                "200":
                    description: OK
                    content: {}
                default:
                    description: Default error response
                    content:
                        application/json:
                            schema:
                                $ref: '#/components/schemas/Status'
components:
    schemas:
        AllowedValues:
            type: object
            properties:
                values:
                    type: array
                    items:
                        $ref: '#/components/schemas/GoogleProtobufValue'
            description: Defines a range
        AssessmentResult:
            type: object
            properties:
                id:
                    type: string
                    description: Assessment result id
                timestamp:
                    type: string
                    description: Time of assessment
                    format: date-time
                metricId:
                    type: string
                    description: Reference to the metric the assessment was based on
                metricConfiguration:
                    $ref: '#/components/schemas/MetricConfiguration'
                compliant:
                    type: boolean
                    description: 'Compliant case: true or false'
                evidenceId:
                    type: string
                    description: Reference to the assessed evidence
                resourceId:
                    type: string
                    description: Reference to the resource of the assessed evidence
                resourceTypes:
                    type: array
                    items:
                        type: string
                    description: Resource types
                nonComplianceComments:
                    type: string
                    description: Some comments on the reason for non-compliance
                serviceId:
                    type: string
                    description: The cloud service which this assessment result belongs to
            description: A result resource, representing the result after assessing the cloud resource with id resource_id.
        AssessmentTool:
            type: object
            properties:
                id:
                    type: string
                name:
                    type: string
                description:
                    type: string
                availableMetrics:
                    type: array
                    items:
                        type: string
                    description: a list of metrics that this tool can assess, referred by their ids
            description: Represents an external tool or service that offers assessments according to certain metrics.
        Catalog:
            type: object
            properties:
                id:
                    type: string
                name:
                    type: string
                description:
                    type: string
                categories:
                    type: array
                    items:
                        $ref: '#/components/schemas/Category'
        Category:
            type: object
            properties:
                name:
                    type: string
                description:
                    type: string
                controls:
                    type: array
                    items:
                        $ref: '#/components/schemas/Control'
                catalogId:
                    type: string
                    description: Reference to the catalog this Category belongs to.
        Certificate:
            type: object
            properties:
                id:
                    type: string
                name:
                    type: string
                serviceId:
                    type: string
                issueDate:
                    type: string
                expirationDate:
                    type: string
                standard:
                    type: string
                assuranceLevel:
                    type: string
                cab:
                    type: string
                description:
                    type: string
                states:
                    type: array
                    items:
                        $ref: '#/components/schemas/State'
                    description: A list of states at specific times
            description: An ISO17021-based certificate
        CloudService:
            type: object
            properties:
                id:
                    type: string
                name:
                    type: string
                description:
                    type: string
<<<<<<< HEAD
        Control:
=======
                requirements:
                    $ref: '#/components/schemas/CloudService_Requirements'
                metricConfigurations:
                    type: array
                    items:
                        $ref: '#/components/schemas/MetricConfiguration'
        CloudService_Requirements:
>>>>>>> a199fed4
            type: object
            properties:
                shortName:
                    type: string
                    description: 'A short name, e.g. OPS-01 TODO(oxisto): name this "id"? or is it too confusing that this id is not unique? however, it is usually referred to as a control ID'
                categoryName:
                    type: string
                categoryCatalogId:
                    type: string
                name:
                    type: string
                    description: Human-readable name of the control
                description:
                    type: string
                    description: Description of the control
                controls:
                    type: array
                    items:
                        $ref: '#/components/schemas/Control'
                    description: List of sub - controls -     this is in accordance with the OSCAL model.
                metrics:
                    type: array
                    items:
                        $ref: '#/components/schemas/Metric'
                    description: metrics contains either a list of reference to metrics - in this case only the id field of the metric is populated - or a list of populated metric meta-data, most likely returned by the database.
                parentControlShortName:
                    type: string
                parentControlCategoryName:
                    type: string
                parentControlCategoryCatalogId:
                    type: string
            description: Control represents a certain Control that needs to be fulfilled. It could be a Control in a certification catalog. It follows the OSCAL model. A requirement in the EUCS terminology, e.g., is represented as the lowest sub-control.
        GoogleProtobufAny:
            type: object
            properties:
                '@type':
                    type: string
                    description: The type of the serialized message.
            additionalProperties: true
            description: Contains an arbitrary serialized message along with a @type that describes the type of the serialized message.
        GoogleProtobufValue:
            description: Represents a dynamically typed value which can be either null, a number, a string, a boolean, a recursive struct value, or a list of values.
        ListAssessmentResultsResponse:
            type: object
            properties:
                results:
                    type: array
                    items:
                        $ref: '#/components/schemas/AssessmentResult'
                nextPageToken:
                    type: string
        ListAssessmentToolsResponse:
            type: object
            properties:
                tools:
                    type: array
                    items:
                        $ref: '#/components/schemas/AssessmentTool'
                nextPageToken:
                    type: string
        ListCatalogsResponse:
            type: object
            properties:
                catalogs:
                    type: array
                    items:
                        $ref: '#/components/schemas/Catalog'
                nextPageToken:
                    type: string
        ListCertificatesResponse:
            type: object
            properties:
                certificates:
                    type: array
                    items:
                        $ref: '#/components/schemas/Certificate'
                nextPageToken:
                    type: string
        ListCloudServicesResponse:
            type: object
            properties:
                services:
                    type: array
                    items:
                        $ref: '#/components/schemas/CloudService'
                nextPageToken:
                    type: string
        ListControlsResponse:
            type: object
            properties:
                controls:
                    type: array
                    items:
                        $ref: '#/components/schemas/Control'
                nextPageToken:
                    type: string
        ListMetricConfigurationResponse:
            type: object
            properties:
                configurations:
                    type: object
                    additionalProperties:
                        $ref: '#/components/schemas/MetricConfiguration'
                    description: A map of metric configurations associated by their metric ID
        ListMetricsResponse:
            type: object
            properties:
                metrics:
                    type: array
                    items:
                        $ref: '#/components/schemas/Metric'
                nextPageToken:
                    type: string
        ListTargetsOfEvaluationResponse:
            type: object
            properties:
                toes:
                    type: array
                    items:
                        $ref: '#/components/schemas/TargetOfEvaluation'
                nextPageToken:
                    type: string
        Metric:
            type: object
            properties:
                id:
                    type: string
                    description: Required. The unique identifier of the metric.
                name:
                    type: string
                    description: Required. The human readable name of the metric.
                description:
                    type: string
                    description: The description of the metric
                category:
                    type: string
                    description: The reference to control catalog category or domain
                scale:
                    enum:
                        - SCALE_UNSPECIFIED
                        - NOMINAL
                        - ORDINAL
                        - METRIC
                    type: string
                    description: The scale of this metric, e.g. categories, ranked data or metric values.
                    format: enum
                range:
                    $ref: '#/components/schemas/Range'
                interval:
                    type: integer
                    description: The interval in seconds the evidences must be collected for the respective metric. For now, we are not able to use google.protobuf.Duration because it is converted to a custom object in OpenAPI (https://github.com/google/gnostic/issues/351)
                    format: int64
            description: A metric resource
        MetricConfiguration:
            type: object
            properties:
                operator:
                    type: string
                    description: The operator to compare the metric, such as == or >
                targetValue:
                    $ref: '#/components/schemas/GoogleProtobufValue'
                isDefault:
                    type: boolean
                    description: Whether this configuration is a default configuration
                updatedAt:
                    type: string
                    description: The last time of update
                    format: date-time
                metricId:
                    type: string
                    description: The metric this configuration belongs to
                serviceId:
                    type: string
                    description: The service this configuration belongs to
            description: Defines the operator and a target value for an individual metric
        MetricImplementation:
            type: object
            properties:
                metricId:
                    type: string
                    description: The metric which is implemented
                lang:
                    enum:
                        - LANGUAGE_UNSPECIFIED
                        - REGO
                    type: string
                    description: The language this metric is implemented in
                    format: enum
                code:
                    type: string
                    description: The actual implementation
                updatedAt:
                    type: string
                    description: The last time of update
                    format: date-time
            description: MetricImplementation defines the implementation of an individual metric.
        MinMax:
            type: object
            properties:
                min:
                    type: integer
                    description: Required.
                    format: int64
                max:
                    type: integer
                    description: Required.
                    format: int64
            description: Defines a range of values through a (inclusive) minimum and a maximum
        Order:
            type: object
            properties:
                values:
                    type: array
                    items:
                        $ref: '#/components/schemas/GoogleProtobufValue'
            description: Defines a range of values in a pre-defined order from the lowest to the highest.
        Range:
            type: object
            properties:
                allowedValues:
                    $ref: '#/components/schemas/AllowedValues'
                order:
                    $ref: '#/components/schemas/Order'
                minMax:
                    $ref: '#/components/schemas/MinMax'
            description: A range resource representing the range of values
        State:
            type: object
            properties:
                id:
                    type: string
                state:
                    type: string
                    description: An EUCS-defined state, e.g. `new`, `suspended` or `withdrawn`
                treeId:
                    type: string
                timestamp:
                    type: string
                certificateId:
                    type: string
                    description: Reference to the certificate
            description: A state of a certificate at a given time
        Status:
            type: object
            properties:
                code:
                    type: integer
                    description: The status code, which should be an enum value of [google.rpc.Code][google.rpc.Code].
                    format: int32
                message:
                    type: string
                    description: A developer-facing error message, which should be in English. Any user-facing error message should be localized and sent in the [google.rpc.Status.details][google.rpc.Status.details] field, or localized by the client.
                details:
                    type: array
                    items:
                        $ref: '#/components/schemas/GoogleProtobufAny'
                    description: A list of messages that carry the error details.  There is a common set of message types for APIs to use.
            description: 'The `Status` type defines a logical error model that is suitable for different programming environments, including REST APIs and RPC APIs. It is used by [gRPC](https://github.com/grpc). Each `Status` message contains three pieces of data: error code, error message, and error details. You can find out more about this error model and how to work with it in the [API Design Guide](https://cloud.google.com/apis/design/errors).'
        StoreAssessmentResultResponse:
            type: object
            properties:
                status:
                    type: boolean
                statusMessage:
                    type: string
        TargetOfEvaluation:
            type: object
            properties:
                id:
                    type: string
                service:
                    $ref: '#/components/schemas/CloudService'
                catalog:
                    $ref: '#/components/schemas/Catalog'
                assuranceLevel:
                    type: string
                    description: an assurance level is not offered by every catalog, therefore it is optional
            description: A Target of Evaluation binds a cloud service to a catalog, so the service is evaluated regarding this catalog's controls
tags:
    - name: Orchestrator<|MERGE_RESOLUTION|>--- conflicted
+++ resolved
@@ -1278,17 +1278,11 @@
                     type: string
                 description:
                     type: string
-<<<<<<< HEAD
+                metricConfigurations:
+                    type: array
+                    items:
+                        $ref: '#/components/schemas/MetricConfiguration'
         Control:
-=======
-                requirements:
-                    $ref: '#/components/schemas/CloudService_Requirements'
-                metricConfigurations:
-                    type: array
-                    items:
-                        $ref: '#/components/schemas/MetricConfiguration'
-        CloudService_Requirements:
->>>>>>> a199fed4
             type: object
             properties:
                 shortName:
