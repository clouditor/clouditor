# Generated with protoc-gen-openapi
# https://github.com/google/gnostic/tree/master/cmd/protoc-gen-openapi

openapi: 3.0.3
info:
    title: Orchestrator API
    description: Manages the orchestration of components within the Clouditor architecture
    version: 0.0.1
paths:
    /v1/orchestrator/assessment_results:
        get:
            tags:
                - Orchestrator
            description: List all assessment results. Part of the public API, also exposed as REST.
            operationId: Orchestrator_ListAssessmentResults
            parameters:
                - name: filter.cloudServiceId
                  in: query
                  description: Optional. List only assessment results of a specific cloud service.
                  schema:
                    type: string
                - name: filter.compliant
                  in: query
                  description: Optional. List only compliant assessment results.
                  schema:
                    type: boolean
                - name: filter.metricIds
                  in: query
                  description: Optional. List only assessment results of a specific metric id.
                  schema:
                    type: array
                    items:
                        type: string
                - name: filter.metricId
                  in: query
                  schema:
                    type: string
                - name: filter.toolId
                  in: query
                  description: Optional. List only assessment result from a specific assessment tool.
                  schema:
                    type: string
                - name: latestByResourceId
                  in: query
                  description: Optional. Latest results grouped by resource_id and metric_id.
                  schema:
                    type: boolean
                - name: pageSize
                  in: query
                  schema:
                    type: integer
                    format: int32
                - name: pageToken
                  in: query
                  schema:
                    type: string
                - name: orderBy
                  in: query
                  schema:
                    type: string
                - name: asc
                  in: query
                  schema:
                    type: boolean
            responses:
                "200":
                    description: OK
                    content:
                        application/json:
                            schema:
                                $ref: '#/components/schemas/ListAssessmentResultsResponse'
                default:
                    description: Default error response
                    content:
                        application/json:
                            schema:
                                $ref: '#/components/schemas/Status'
        post:
            tags:
                - Orchestrator
            description: Stores the assessment result provided by an assessment tool
            operationId: Orchestrator_StoreAssessmentResult
            requestBody:
                content:
                    application/json:
                        schema:
                            $ref: '#/components/schemas/AssessmentResult'
                required: true
            responses:
                "200":
                    description: OK
                    content:
                        application/json:
                            schema:
                                $ref: '#/components/schemas/StoreAssessmentResultResponse'
                default:
                    description: Default error response
                    content:
                        application/json:
                            schema:
                                $ref: '#/components/schemas/Status'
    /v1/orchestrator/assessment_results/{id}:
        get:
            tags:
                - Orchestrator
            description: Get an assessment result by ID
            operationId: Orchestrator_GetAssessmentResult
            parameters:
                - name: id
                  in: path
                  required: true
                  schema:
                    type: string
            responses:
                "200":
                    description: OK
                    content:
                        application/json:
                            schema:
                                $ref: '#/components/schemas/AssessmentResult'
                default:
                    description: Default error response
                    content:
                        application/json:
                            schema:
                                $ref: '#/components/schemas/Status'
    /v1/orchestrator/assessment_tools:
        get:
            tags:
                - Orchestrator
            description: |-
                Lists all assessment tools assessing evidences for the metric given by the
                 passed metric id
            operationId: Orchestrator_ListAssessmentTools
            parameters:
                - name: filter.cloudServiceId
                  in: query
                  description: Optional. List only assessment results of a specific cloud service.
                  schema:
                    type: string
                - name: filter.compliant
                  in: query
                  description: Optional. List only compliant assessment results.
                  schema:
                    type: boolean
                - name: filter.metricIds
                  in: query
                  description: Optional. List only assessment results of a specific metric id.
                  schema:
                    type: array
                    items:
                        type: string
                - name: filter.metricId
                  in: query
                  schema:
                    type: string
                - name: filter.toolId
                  in: query
                  description: Optional. List only assessment result from a specific assessment tool.
                  schema:
                    type: string
                - name: pageSize
                  in: query
                  schema:
                    type: integer
                    format: int32
                - name: pageToken
                  in: query
                  schema:
                    type: string
                - name: orderBy
                  in: query
                  schema:
                    type: string
                - name: asc
                  in: query
                  schema:
                    type: boolean
            responses:
                "200":
                    description: OK
                    content:
                        application/json:
                            schema:
                                $ref: '#/components/schemas/ListAssessmentToolsResponse'
                default:
                    description: Default error response
                    content:
                        application/json:
                            schema:
                                $ref: '#/components/schemas/Status'
        post:
            tags:
                - Orchestrator
            description: Registers the passed assessment tool
            operationId: Orchestrator_RegisterAssessmentTool
            requestBody:
                content:
                    application/json:
                        schema:
                            $ref: '#/components/schemas/AssessmentTool'
                required: true
            responses:
                "200":
                    description: OK
                    content:
                        application/json:
                            schema:
                                $ref: '#/components/schemas/AssessmentTool'
                default:
                    description: Default error response
                    content:
                        application/json:
                            schema:
                                $ref: '#/components/schemas/Status'
    /v1/orchestrator/assessment_tools/{tool.id}:
        put:
            tags:
                - Orchestrator
            description: Updates the assessment tool given by the passed id
            operationId: Orchestrator_UpdateAssessmentTool
            parameters:
                - name: tool.id
                  in: path
                  required: true
                  schema:
                    type: string
            requestBody:
                content:
                    application/json:
                        schema:
                            $ref: '#/components/schemas/AssessmentTool'
                required: true
            responses:
                "200":
                    description: OK
                    content:
                        application/json:
                            schema:
                                $ref: '#/components/schemas/AssessmentTool'
                default:
                    description: Default error response
                    content:
                        application/json:
                            schema:
                                $ref: '#/components/schemas/Status'
    /v1/orchestrator/assessment_tools/{toolId}:
        get:
            tags:
                - Orchestrator
            description: Returns assessment tool given by the passed tool id
            operationId: Orchestrator_GetAssessmentTool
            parameters:
                - name: toolId
                  in: path
                  required: true
                  schema:
                    type: string
            responses:
                "200":
                    description: OK
                    content:
                        application/json:
                            schema:
                                $ref: '#/components/schemas/AssessmentTool'
                default:
                    description: Default error response
                    content:
                        application/json:
                            schema:
                                $ref: '#/components/schemas/Status'
        delete:
            tags:
                - Orchestrator
            description: |-
                Remove assessment tool with passed id from the list of active assessment
                 tools
            operationId: Orchestrator_DeregisterAssessmentTool
            parameters:
                - name: toolId
                  in: path
                  required: true
                  schema:
                    type: string
            responses:
                "200":
                    description: OK
                    content: {}
                default:
                    description: Default error response
                    content:
                        application/json:
                            schema:
                                $ref: '#/components/schemas/Status'
    /v1/orchestrator/catalogs:
        get:
            tags:
                - Orchestrator
            description: |-
                Lists all security controls catalogs. Each catalog includes a list of its
                 categories but no additional sub-resources.
            operationId: Orchestrator_ListCatalogs
            parameters:
                - name: pageSize
                  in: query
                  schema:
                    type: integer
                    format: int32
                - name: pageToken
                  in: query
                  schema:
                    type: string
                - name: orderBy
                  in: query
                  schema:
                    type: string
                - name: asc
                  in: query
                  schema:
                    type: boolean
            responses:
                "200":
                    description: OK
                    content:
                        application/json:
                            schema:
                                $ref: '#/components/schemas/ListCatalogsResponse'
                default:
                    description: Default error response
                    content:
                        application/json:
                            schema:
                                $ref: '#/components/schemas/Status'
        post:
            tags:
                - Orchestrator
            description: Creates a new security controls catalog
            operationId: Orchestrator_CreateCatalog
            requestBody:
                content:
                    application/json:
                        schema:
                            $ref: '#/components/schemas/Catalog'
                required: true
            responses:
                "200":
                    description: OK
                    content:
                        application/json:
                            schema:
                                $ref: '#/components/schemas/Catalog'
                default:
                    description: Default error response
                    content:
                        application/json:
                            schema:
                                $ref: '#/components/schemas/Status'
    /v1/orchestrator/catalogs/{catalog.id}:
        put:
            tags:
                - Orchestrator
            description: Updates an existing certificate
            operationId: Orchestrator_UpdateCatalog
            parameters:
                - name: catalog.id
                  in: path
                  required: true
                  schema:
                    type: string
            requestBody:
                content:
                    application/json:
                        schema:
                            $ref: '#/components/schemas/Catalog'
                required: true
            responses:
                "200":
                    description: OK
                    content:
                        application/json:
                            schema:
                                $ref: '#/components/schemas/Catalog'
                default:
                    description: Default error response
                    content:
                        application/json:
                            schema:
                                $ref: '#/components/schemas/Status'
    /v1/orchestrator/catalogs/{catalogId}:
        get:
            tags:
                - Orchestrator
            description: |-
                Retrieves a specific catalog by it's ID. The catalog includes a list of all
                 of it categories as well as the first level of controls in each category.
            operationId: Orchestrator_GetCatalog
            parameters:
                - name: catalogId
                  in: path
                  required: true
                  schema:
                    type: string
            responses:
                "200":
                    description: OK
                    content:
                        application/json:
                            schema:
                                $ref: '#/components/schemas/Catalog'
                default:
                    description: Default error response
                    content:
                        application/json:
                            schema:
                                $ref: '#/components/schemas/Status'
        delete:
            tags:
                - Orchestrator
            description: Removes a catalog
            operationId: Orchestrator_RemoveCatalog
            parameters:
                - name: catalogId
                  in: path
                  required: true
                  schema:
                    type: string
            responses:
                "200":
                    description: OK
                    content: {}
                default:
                    description: Default error response
                    content:
                        application/json:
                            schema:
                                $ref: '#/components/schemas/Status'
    /v1/orchestrator/catalogs/{catalogId}/categories/{categoryName}/controls/{controlId}:
        get:
            tags:
                - Orchestrator
            description: |-
                Retrieves a control specified by the catalog ID, the control's category
                 name and the control ID. If present, it also includes a list of
                 sub-controls if present or a list of metrics if no sub-controls but metrics
                 are present.
            operationId: Orchestrator_GetControl
            parameters:
                - name: catalogId
                  in: path
                  required: true
                  schema:
                    type: string
                - name: categoryName
                  in: path
                  required: true
                  schema:
                    type: string
                - name: controlId
                  in: path
                  required: true
                  schema:
                    type: string
            responses:
                "200":
                    description: OK
                    content:
                        application/json:
                            schema:
                                $ref: '#/components/schemas/Control'
                default:
                    description: Default error response
                    content:
                        application/json:
                            schema:
                                $ref: '#/components/schemas/Status'
    /v1/orchestrator/catalogs/{catalogId}/category/{categoryName}:
        get:
            tags:
                - Orchestrator
            description: |-
                Retrieves a category of a catalog specified by the catalog ID and the
                 category name. It includes the first level of controls within each
                 category.
            operationId: Orchestrator_GetCategory
            parameters:
                - name: catalogId
                  in: path
                  required: true
                  schema:
                    type: string
                - name: categoryName
                  in: path
                  required: true
                  schema:
                    type: string
            responses:
                "200":
                    description: OK
                    content:
                        application/json:
                            schema:
                                $ref: '#/components/schemas/Category'
                default:
                    description: Default error response
                    content:
                        application/json:
                            schema:
                                $ref: '#/components/schemas/Status'
    /v1/orchestrator/certificates:
        get:
            tags:
                - Orchestrator
            description: Lists all target certificates
            operationId: Orchestrator_ListCertificates
            parameters:
                - name: pageSize
                  in: query
                  schema:
                    type: integer
                    format: int32
                - name: pageToken
                  in: query
                  schema:
                    type: string
                - name: orderBy
                  in: query
                  schema:
                    type: string
                - name: asc
                  in: query
                  schema:
                    type: boolean
            responses:
                "200":
                    description: OK
                    content:
                        application/json:
                            schema:
                                $ref: '#/components/schemas/ListCertificatesResponse'
                default:
                    description: Default error response
                    content:
                        application/json:
                            schema:
                                $ref: '#/components/schemas/Status'
        post:
            tags:
                - Orchestrator
            description: Creates a new certificate
            operationId: Orchestrator_CreateCertificate
            requestBody:
                content:
                    application/json:
                        schema:
                            $ref: '#/components/schemas/Certificate'
                required: true
            responses:
                "200":
                    description: OK
                    content:
                        application/json:
                            schema:
                                $ref: '#/components/schemas/Certificate'
                default:
                    description: Default error response
                    content:
                        application/json:
                            schema:
                                $ref: '#/components/schemas/Status'
    /v1/orchestrator/certificates/public:
        get:
            tags:
                - Orchestrator
            description: Lists all target certificates without state history
            operationId: Orchestrator_ListPublicCertificates
            parameters:
                - name: pageSize
                  in: query
                  schema:
                    type: integer
                    format: int32
                - name: pageToken
                  in: query
                  schema:
                    type: string
                - name: orderBy
                  in: query
                  schema:
                    type: string
                - name: asc
                  in: query
                  schema:
                    type: boolean
            responses:
                "200":
                    description: OK
                    content:
                        application/json:
                            schema:
                                $ref: '#/components/schemas/ListPublicCertificatesResponse'
                default:
                    description: Default error response
                    content:
                        application/json:
                            schema:
                                $ref: '#/components/schemas/Status'
    /v1/orchestrator/certificates/{certificate.id}:
        put:
            tags:
                - Orchestrator
            description: Updates an existing certificate
            operationId: Orchestrator_UpdateCertificate
            parameters:
                - name: certificate.id
                  in: path
                  required: true
                  schema:
                    type: string
            requestBody:
                content:
                    application/json:
                        schema:
                            $ref: '#/components/schemas/Certificate'
                required: true
            responses:
                "200":
                    description: OK
                    content:
                        application/json:
                            schema:
                                $ref: '#/components/schemas/Certificate'
                default:
                    description: Default error response
                    content:
                        application/json:
                            schema:
                                $ref: '#/components/schemas/Status'
    /v1/orchestrator/certificates/{certificateId}:
        get:
            tags:
                - Orchestrator
            description: Retrieves a certificate
            operationId: Orchestrator_GetCertificate
            parameters:
                - name: certificateId
                  in: path
                  required: true
                  schema:
                    type: string
            responses:
                "200":
                    description: OK
                    content:
                        application/json:
                            schema:
                                $ref: '#/components/schemas/Certificate'
                default:
                    description: Default error response
                    content:
                        application/json:
                            schema:
                                $ref: '#/components/schemas/Status'
        delete:
            tags:
                - Orchestrator
            description: Removes a certificate
            operationId: Orchestrator_RemoveCertificate
            parameters:
                - name: certificateId
                  in: path
                  required: true
                  schema:
                    type: string
            responses:
                "200":
                    description: OK
                    content: {}
                default:
                    description: Default error response
                    content:
                        application/json:
                            schema:
                                $ref: '#/components/schemas/Status'
    /v1/orchestrator/cloud_services:
        get:
            tags:
                - Orchestrator
            description: Lists all target cloud services
            operationId: Orchestrator_ListCloudServices
            parameters:
                - name: pageSize
                  in: query
                  schema:
                    type: integer
                    format: int32
                - name: pageToken
                  in: query
                  schema:
                    type: string
                - name: orderBy
                  in: query
                  schema:
                    type: string
                - name: asc
                  in: query
                  schema:
                    type: boolean
            responses:
                "200":
                    description: OK
                    content:
                        application/json:
                            schema:
                                $ref: '#/components/schemas/ListCloudServicesResponse'
                default:
                    description: Default error response
                    content:
                        application/json:
                            schema:
                                $ref: '#/components/schemas/Status'
        post:
            tags:
                - Orchestrator
            description: Registers a new target cloud service
            operationId: Orchestrator_RegisterCloudService
            requestBody:
                content:
                    application/json:
                        schema:
                            $ref: '#/components/schemas/CloudService'
                required: true
            responses:
                "200":
                    description: OK
                    content:
                        application/json:
                            schema:
                                $ref: '#/components/schemas/CloudService'
                default:
                    description: Default error response
                    content:
                        application/json:
                            schema:
                                $ref: '#/components/schemas/Status'
    /v1/orchestrator/cloud_services/statistics:
        get:
            tags:
                - Orchestrator
            description: Retrieves target cloud service statistics
            operationId: Orchestrator_GetCloudServiceStatistics
            parameters:
                - name: cloudServiceId
                  in: query
                  schema:
                    type: string
            responses:
                "200":
                    description: OK
                    content:
                        application/json:
                            schema:
                                $ref: '#/components/schemas/GetCloudServiceStatisticsResponse'
                default:
                    description: Default error response
                    content:
                        application/json:
                            schema:
                                $ref: '#/components/schemas/Status'
    /v1/orchestrator/cloud_services/{cloudServiceId}:
        get:
            tags:
                - Orchestrator
            description: Retrieves a target cloud service
            operationId: Orchestrator_GetCloudService
            parameters:
                - name: cloudServiceId
                  in: path
                  required: true
                  schema:
                    type: string
            responses:
                "200":
                    description: OK
                    content:
                        application/json:
                            schema:
                                $ref: '#/components/schemas/CloudService'
                default:
                    description: Default error response
                    content:
                        application/json:
                            schema:
                                $ref: '#/components/schemas/Status'
        delete:
            tags:
                - Orchestrator
            description: Removes a target cloud service
            operationId: Orchestrator_RemoveCloudService
            parameters:
                - name: cloudServiceId
                  in: path
                  required: true
                  schema:
                    type: string
            responses:
                "200":
                    description: OK
                    content: {}
                default:
                    description: Default error response
                    content:
                        application/json:
                            schema:
                                $ref: '#/components/schemas/Status'
    /v1/orchestrator/cloud_services/{cloudServiceId}/metric_configurations:
        get:
            tags:
                - Orchestrator
            description: |-
                Lists all a metric configurations (target value and operator) for a
                 specific service ID
            operationId: Orchestrator_ListMetricConfigurations
            parameters:
                - name: cloudServiceId
                  in: path
                  required: true
                  schema:
                    type: string
            responses:
                "200":
                    description: OK
                    content:
                        application/json:
                            schema:
                                $ref: '#/components/schemas/ListMetricConfigurationResponse'
                default:
                    description: Default error response
                    content:
                        application/json:
                            schema:
                                $ref: '#/components/schemas/Status'
    /v1/orchestrator/cloud_services/{cloudServiceId}/metric_configurations/{metricId}:
        get:
            tags:
                - Orchestrator
            description: |-
                Retrieves a metric configuration (target value and operator) for a specific
                 service and metric ID.
            operationId: Orchestrator_GetMetricConfiguration
            parameters:
                - name: cloudServiceId
                  in: path
                  required: true
                  schema:
                    type: string
                - name: metricId
                  in: path
                  required: true
                  schema:
                    type: string
            responses:
                "200":
                    description: OK
                    content:
                        application/json:
                            schema:
                                $ref: '#/components/schemas/MetricConfiguration'
                default:
                    description: Default error response
                    content:
                        application/json:
                            schema:
                                $ref: '#/components/schemas/Status'
        put:
            tags:
                - Orchestrator
            description: |-
                Updates a metric configuration (target value and operator) for a specific
                 service and metric ID
            operationId: Orchestrator_UpdateMetricConfiguration
            parameters:
                - name: cloudServiceId
                  in: path
                  required: true
                  schema:
                    type: string
                - name: metricId
                  in: path
                  required: true
                  schema:
                    type: string
            requestBody:
                content:
                    application/json:
                        schema:
                            $ref: '#/components/schemas/MetricConfiguration'
                required: true
            responses:
                "200":
                    description: OK
                    content:
                        application/json:
                            schema:
                                $ref: '#/components/schemas/MetricConfiguration'
                default:
                    description: Default error response
                    content:
                        application/json:
                            schema:
                                $ref: '#/components/schemas/Status'
    /v1/orchestrator/cloud_services/{cloudServiceId}/toes/{catalogId}:
        get:
            tags:
                - Orchestrator
            description: Retrieves a Target of Evaluation
            operationId: Orchestrator_GetTargetOfEvaluation
            parameters:
                - name: cloudServiceId
                  in: path
                  required: true
                  schema:
                    type: string
                - name: catalogId
                  in: path
                  required: true
                  schema:
                    type: string
            responses:
                "200":
                    description: OK
                    content:
                        application/json:
                            schema:
                                $ref: '#/components/schemas/TargetOfEvaluation'
                default:
                    description: Default error response
                    content:
                        application/json:
                            schema:
                                $ref: '#/components/schemas/Status'
        delete:
            tags:
                - Orchestrator
            description: Removes a Target of Evaluation
            operationId: Orchestrator_RemoveTargetOfEvaluation
            parameters:
                - name: cloudServiceId
                  in: path
                  required: true
                  schema:
                    type: string
                - name: catalogId
                  in: path
                  required: true
                  schema:
                    type: string
            responses:
                "200":
                    description: OK
                    content: {}
                default:
                    description: Default error response
                    content:
                        application/json:
                            schema:
                                $ref: '#/components/schemas/Status'
    /v1/orchestrator/cloud_services/{cloudServiceId}/toes/{catalogId}/controls_in_scope:
        get:
            tags:
                - Orchestrator
            description: Lists all controls in scope of a target of evaluation.
            operationId: Orchestrator_ListControlsInScope
            parameters:
                - name: cloudServiceId
                  in: path
                  required: true
                  schema:
                    type: string
                - name: catalogId
                  in: path
                  required: true
                  schema:
                    type: string
                - name: pageSize
                  in: query
                  schema:
                    type: integer
                    format: int32
                - name: pageToken
                  in: query
                  schema:
                    type: string
                - name: orderBy
                  in: query
                  schema:
                    type: string
                - name: asc
                  in: query
                  schema:
                    type: boolean
            responses:
                "200":
                    description: OK
                    content:
                        application/json:
                            schema:
                                $ref: '#/components/schemas/ListControlsInScopeResponse'
                default:
                    description: Default error response
                    content:
                        application/json:
                            schema:
                                $ref: '#/components/schemas/Status'
    ? /v1/orchestrator/cloud_services/{cloudServiceId}/toes/{catalogId}/controls_in_scope/categories/{controlCategoryName}/controls/{controlId}
    :   delete:
            tags:
                - Orchestrator
            description: Adds the selected control as "in scope" for the target of evaluation.
            operationId: Orchestrator_RemoveControlFromScope
            parameters:
                - name: cloudServiceId
                  in: path
                  required: true
                  schema:
                    type: string
                - name: catalogId
                  in: path
                  required: true
                  schema:
                    type: string
                - name: controlCategoryName
                  in: path
                  required: true
                  schema:
                    type: string
                - name: controlId
                  in: path
                  required: true
                  schema:
                    type: string
            responses:
                "200":
                    description: OK
                    content: {}
                default:
                    description: Default error response
                    content:
                        application/json:
                            schema:
                                $ref: '#/components/schemas/Status'
    /v1/orchestrator/cloud_services/{cloud_service.id}:
        put:
            tags:
                - Orchestrator
            description: Registers a new target cloud service
            operationId: Orchestrator_UpdateCloudService
            parameters:
                - name: cloud_service.id
                  in: path
                  required: true
                  schema:
                    type: string
            requestBody:
                content:
                    application/json:
                        schema:
                            $ref: '#/components/schemas/CloudService'
                required: true
            responses:
                "200":
                    description: OK
                    content:
                        application/json:
                            schema:
                                $ref: '#/components/schemas/CloudService'
                default:
                    description: Default error response
                    content:
                        application/json:
                            schema:
                                $ref: '#/components/schemas/Status'
    ? /v1/orchestrator/cloud_services/{scope.target_of_evaluation_cloud_service_id}/toes/{scope.target_of_evaluation_catalog_id}/controls_in_scope
    :   post:
            tags:
                - Orchestrator
            description: Adds the selected control as "in scope" for the target of evaluation.
            operationId: Orchestrator_AddControlToScope
            parameters:
                - name: scope.target_of_evaluation_cloud_service_id
                  in: path
                  required: true
                  schema:
                    type: string
                - name: scope.target_of_evaluation_catalog_id
                  in: path
                  required: true
                  schema:
                    type: string
            requestBody:
                content:
                    application/json:
                        schema:
                            $ref: '#/components/schemas/ControlInScope'
                required: true
            responses:
                "200":
                    description: OK
                    content:
                        application/json:
                            schema:
                                $ref: '#/components/schemas/ControlInScope'
                default:
                    description: Default error response
                    content:
                        application/json:
                            schema:
                                $ref: '#/components/schemas/Status'
    ? /v1/orchestrator/cloud_services/{scope.target_of_evaluation_cloud_service_id}/toes/{scope.target_of_evaluation_catalog_id}/controls_in_scope/categories/{scope.control_category_name}/controls/{scope.control_id}
    :   put:
            tags:
                - Orchestrator
            description: Updates a particular control in scope, e.g., its monitoring status.
            operationId: Orchestrator_UpdateControlInScope
            parameters:
                - name: scope.target_of_evaluation_cloud_service_id
                  in: path
                  required: true
                  schema:
                    type: string
                - name: scope.target_of_evaluation_catalog_id
                  in: path
                  required: true
                  schema:
                    type: string
                - name: scope.control_category_name
                  in: path
                  required: true
                  schema:
                    type: string
                - name: scope.control_id
                  in: path
                  required: true
                  schema:
                    type: string
            requestBody:
                content:
                    application/json:
                        schema:
                            $ref: '#/components/schemas/ControlInScope'
                required: true
            responses:
                "200":
                    description: OK
                    content:
                        application/json:
                            schema:
                                $ref: '#/components/schemas/ControlInScope'
                default:
                    description: Default error response
                    content:
                        application/json:
                            schema:
                                $ref: '#/components/schemas/Status'
    /v1/orchestrator/cloud_services/{target_of_evaluation.cloud_service_id}/toes/{target_of_evaluation.catalog_id}:
        put:
            tags:
                - Orchestrator
            description: Updates an existing Target of Evaluation
            operationId: Orchestrator_UpdateTargetOfEvaluation
            parameters:
                - name: target_of_evaluation.cloud_service_id
                  in: path
                  required: true
                  schema:
                    type: string
                - name: target_of_evaluation.catalog_id
                  in: path
                  required: true
                  schema:
                    type: string
            requestBody:
                content:
                    application/json:
                        schema:
                            $ref: '#/components/schemas/TargetOfEvaluation'
                required: true
            responses:
                "200":
                    description: OK
                    content:
                        application/json:
                            schema:
                                $ref: '#/components/schemas/TargetOfEvaluation'
                default:
                    description: Default error response
                    content:
                        application/json:
                            schema:
                                $ref: '#/components/schemas/Status'
    /v1/orchestrator/controls:
        get:
            tags:
                - Orchestrator
            description: |-
                If no additional parameters are specified, this lists all controls. If a
                 catalog ID and a category name is specified, then only controls containing
                 in this category are returned.
            operationId: Orchestrator_ListControls
            parameters:
                - name: catalogId
                  in: query
                  description: return either all controls or only the controls of the specified category
                  schema:
                    type: string
                - name: categoryName
                  in: query
                  schema:
                    type: string
                - name: pageSize
                  in: query
                  schema:
                    type: integer
                    format: int32
                - name: pageToken
                  in: query
                  schema:
                    type: string
                - name: orderBy
                  in: query
                  schema:
                    type: string
                - name: asc
                  in: query
                  schema:
                    type: boolean
            responses:
                "200":
                    description: OK
                    content:
                        application/json:
                            schema:
                                $ref: '#/components/schemas/ListControlsResponse'
                default:
                    description: Default error response
                    content:
                        application/json:
                            schema:
                                $ref: '#/components/schemas/Status'
    /v1/orchestrator/metrics:
        get:
            tags:
                - Orchestrator
            description: List all metrics provided by the metric catalog
            operationId: Orchestrator_ListMetrics
            parameters:
                - name: pageSize
                  in: query
                  schema:
                    type: integer
                    format: int32
                - name: pageToken
                  in: query
                  schema:
                    type: string
                - name: orderBy
                  in: query
                  schema:
                    type: string
                - name: asc
                  in: query
                  schema:
                    type: boolean
            responses:
                "200":
                    description: OK
                    content:
                        application/json:
                            schema:
                                $ref: '#/components/schemas/ListMetricsResponse'
                default:
                    description: Default error response
                    content:
                        application/json:
                            schema:
                                $ref: '#/components/schemas/Status'
        post:
            tags:
                - Orchestrator
            description: Creates a new metric
            operationId: Orchestrator_CreateMetric
            requestBody:
                content:
                    application/json:
                        schema:
                            $ref: '#/components/schemas/Metric'
                required: true
            responses:
                "200":
                    description: OK
                    content:
                        application/json:
                            schema:
                                $ref: '#/components/schemas/Metric'
                default:
                    description: Default error response
                    content:
                        application/json:
                            schema:
                                $ref: '#/components/schemas/Status'
    /v1/orchestrator/metrics/{implementation.metric_id}/implementation:
        put:
            tags:
                - Orchestrator
            description: Updates an existing metric implementation
            operationId: Orchestrator_UpdateMetricImplementation
            parameters:
                - name: implementation.metric_id
                  in: path
                  required: true
                  schema:
                    type: string
            requestBody:
                content:
                    application/json:
                        schema:
                            $ref: '#/components/schemas/MetricImplementation'
                required: true
            responses:
                "200":
                    description: OK
                    content:
                        application/json:
                            schema:
                                $ref: '#/components/schemas/MetricImplementation'
                default:
                    description: Default error response
                    content:
                        application/json:
                            schema:
                                $ref: '#/components/schemas/Status'
    /v1/orchestrator/metrics/{metric.id}:
        put:
            tags:
                - Orchestrator
            description: Updates an existing metric
            operationId: Orchestrator_UpdateMetric
            parameters:
                - name: metric.id
                  in: path
                  required: true
                  schema:
                    type: string
            requestBody:
                content:
                    application/json:
                        schema:
                            $ref: '#/components/schemas/Metric'
                required: true
            responses:
                "200":
                    description: OK
                    content:
                        application/json:
                            schema:
                                $ref: '#/components/schemas/Metric'
                default:
                    description: Default error response
                    content:
                        application/json:
                            schema:
                                $ref: '#/components/schemas/Status'
    /v1/orchestrator/metrics/{metricId}:
        get:
            tags:
                - Orchestrator
            description: Returns the metric with the passed metric id
            operationId: Orchestrator_GetMetric
            parameters:
                - name: metricId
                  in: path
                  required: true
                  schema:
                    type: string
            responses:
                "200":
                    description: OK
                    content:
                        application/json:
                            schema:
                                $ref: '#/components/schemas/Metric'
                default:
                    description: Default error response
                    content:
                        application/json:
                            schema:
                                $ref: '#/components/schemas/Status'
    /v1/orchestrator/metrics/{metricId}/implementation:
        get:
            tags:
                - Orchestrator
            description: Returns the metric implementation of the passed metric id
            operationId: Orchestrator_GetMetricImplementation
            parameters:
                - name: metricId
                  in: path
                  required: true
                  schema:
                    type: string
            responses:
                "200":
                    description: OK
                    content:
                        application/json:
                            schema:
                                $ref: '#/components/schemas/MetricImplementation'
                default:
                    description: Default error response
                    content:
                        application/json:
                            schema:
                                $ref: '#/components/schemas/Status'
    /v1/orchestrator/runtime_info:
        get:
            tags:
                - Orchestrator
            description: Get Runtime Information
            operationId: Orchestrator_GetRuntimeInfo
            responses:
                "200":
                    description: OK
                    content:
                        application/json:
                            schema:
                                $ref: '#/components/schemas/Runtime'
                default:
                    description: Default error response
                    content:
                        application/json:
                            schema:
                                $ref: '#/components/schemas/Status'
    /v1/orchestrator/toes:
        get:
            tags:
                - Orchestrator
            description: Lists all Targets of Evaluation
            operationId: Orchestrator_ListTargetsOfEvaluation
            parameters:
                - name: cloudServiceId
                  in: query
                  description: We cannot create additional bindings when the parameter is optional so we check for != "" in the method to see if it is set when the service is specified, return all Targets of Evaluation that evaluate the given service for any catalog
                  schema:
                    type: string
                - name: catalogId
                  in: query
                  description: when the catalog is specified, return all Targets of Evaluation that evaluate the given catalog for any service
                  schema:
                    type: string
                - name: pageSize
                  in: query
                  schema:
                    type: integer
                    format: int32
                - name: pageToken
                  in: query
                  schema:
                    type: string
                - name: orderBy
                  in: query
                  schema:
                    type: string
                - name: asc
                  in: query
                  schema:
                    type: boolean
            responses:
                "200":
                    description: OK
                    content:
                        application/json:
                            schema:
                                $ref: '#/components/schemas/ListTargetsOfEvaluationResponse'
                default:
                    description: Default error response
                    content:
                        application/json:
                            schema:
                                $ref: '#/components/schemas/Status'
        post:
            tags:
                - Orchestrator
            description: Creates a new Target of Evaluation
            operationId: Orchestrator_CreateTargetOfEvaluation
            requestBody:
                content:
                    application/json:
                        schema:
                            $ref: '#/components/schemas/TargetOfEvaluation'
                required: true
            responses:
                "200":
                    description: OK
                    content:
                        application/json:
                            schema:
                                $ref: '#/components/schemas/TargetOfEvaluation'
                default:
                    description: Default error response
                    content:
                        application/json:
                            schema:
                                $ref: '#/components/schemas/Status'
components:
    schemas:
        AllowedValues:
            type: object
            properties:
                values:
                    type: array
                    items:
                        $ref: '#/components/schemas/GoogleProtobufValue'
            description: Defines a range
        AssessmentResult:
            type: object
            properties:
                id:
                    type: string
                    description: Assessment result id
                timestamp:
                    type: string
                    description: Time of assessment
                    format: date-time
                metricId:
                    type: string
                    description: Reference to the metric the assessment was based on
                metricConfiguration:
                    $ref: '#/components/schemas/MetricConfiguration'
                compliant:
                    type: boolean
                    description: 'Compliant case: true or false'
                evidenceId:
                    type: string
                    description: Reference to the assessed evidence
                resourceId:
                    type: string
                    description: Reference to the resource of the assessed evidence
                resourceTypes:
                    type: array
                    items:
                        type: string
                    description: Resource types
                nonComplianceComments:
                    type: string
                    description: Some comments on the reason for non-compliance
                cloudServiceId:
                    type: string
                    description: The cloud service which this assessment result belongs to
                toolId:
                    type: string
                    description: Reference to the tool which provided the assessment result
            description: A result resource, representing the result after assessing the cloud resource with id resource_id.
        AssessmentTool:
            type: object
            properties:
                id:
                    type: string
                name:
                    type: string
                description:
                    type: string
                availableMetrics:
                    type: array
                    items:
                        type: string
                    description: a list of metrics that this tool can assess, referred by their ids
            description: Represents an external tool or service that offers assessments according to certain metrics.
        Catalog:
            type: object
            properties:
                id:
                    type: string
                name:
                    type: string
                description:
                    type: string
                categories:
                    type: array
                    items:
                        $ref: '#/components/schemas/Category'
                allInScope:
                    type: boolean
                    description: Certain security catalogs do not allow to select the scope of the controls, but all controls are automatically "in scope", however they can be set to a DELEGATED status.
                assuranceLevels:
                    type: array
                    items:
                        type: string
                    description: A list of the assurance levels, e.g., basic, substantial and high for the EUCS catalog.
                shortName:
                    type: string
                    description: Catalogs short name, e.g. EUCS
                metadata:
                    $ref: '#/components/schemas/Catalog_Metadata'
        Catalog_Metadata:
            type: object
            properties:
                color:
                    type: string
                    description: a color for the cloud service used by the UI
        Category:
            type: object
            properties:
                name:
                    type: string
                catalogId:
                    type: string
                    description: Reference to the catalog this category belongs to.
                description:
                    type: string
                controls:
                    type: array
                    items:
                        $ref: '#/components/schemas/Control'
        Certificate:
            type: object
            properties:
                id:
                    type: string
                name:
                    type: string
                cloudServiceId:
                    type: string
                issueDate:
                    type: string
                expirationDate:
                    type: string
                standard:
                    type: string
                assuranceLevel:
                    type: string
                cab:
                    type: string
                description:
                    type: string
                states:
                    type: array
                    items:
                        $ref: '#/components/schemas/State'
                    description: A list of states at specific times
            description: An ISO17021-based certificate
        CloudService:
            type: object
            properties:
                id:
                    type: string
                name:
                    type: string
                description:
                    type: string
                catalogsInScope:
                    type: array
                    items:
                        $ref: '#/components/schemas/Catalog'
                configuredMetrics:
                    type: array
                    items:
                        $ref: '#/components/schemas/Metric'
                createdAt:
                    type: string
                    description: creation time of the cloud_service
                    format: date-time
                updatedAt:
                    type: string
                    description: last update time of the cloud_service
                    format: date-time
                metadata:
                    $ref: '#/components/schemas/CloudService_Metadata'
        CloudService_Metadata:
            type: object
            properties:
                labels:
                    type: object
                    additionalProperties:
                        type: string
<<<<<<< HEAD
            description: As long as repeated maps are not supported, we have to do this workaround.
=======
                    description: a map of key/value pairs, e.g., env:prod
                icon:
                    type: string
                    description: an icon for the cloud service used by the UI
>>>>>>> e497a60d
        Control:
            type: object
            properties:
                id:
                    type: string
                    description: A short name of the control, e.g. OPS-01, as used in OSCAL; it is not a unique ID!
                categoryName:
                    type: string
                categoryCatalogId:
                    type: string
                name:
                    type: string
                    description: Human-readable name of the control
                description:
                    type: string
                    description: Description of the control
                controls:
                    type: array
                    items:
                        $ref: '#/components/schemas/Control'
                    description: List of sub - controls -     this is in accordance with the OSCAL model.
                metrics:
                    type: array
                    items:
                        $ref: '#/components/schemas/Metric'
                    description: metrics contains either a list of reference to metrics - in this case only the id field of the metric is populated - or a list of populated metric meta-data, most likely returned by the database.
                parentControlId:
                    type: string
                    description: Reference to the parent category this control belongs to.
                parentControlCategoryName:
                    type: string
                parentControlCategoryCatalogId:
                    type: string
                assuranceLevel:
                    type: string
                    description: An assurance level is not offered by every catalog, therefore it is optional.
            description: Control represents a certain Control that needs to be fulfilled. It could be a Control in a certification catalog. It follows the OSCAL model. A requirement in the EUCS terminology, e.g., is represented as the lowest sub-control.
        ControlInScope:
            type: object
            properties:
                targetOfEvaluationCloudServiceId:
                    type: string
                targetOfEvaluationCatalogId:
                    type: string
                controlId:
                    type: string
                controlCategoryName:
                    type: string
                controlCategoryCatalogId:
                    type: string
                monitoringStatus:
                    enum:
                        - MONITORING_STATUS_UNSPECIFIED
                        - MONITORING_STATUS_AUTOMATICALLY_MONITORED
                        - MONITORING_STATUS_MANUALLY_MONITORED
                        - MONITORING_STATUS_DELEGATED
                    type: string
                    format: enum
            description: ControlInScope defines a control which is "in scope" of a target of evaluation. Additional meta-data can be defined when a control is in scope, e.g., its monitoring status (continuously monitored, delegated, etc.)
        Dependency:
            type: object
            properties:
                path:
                    type: string
                version:
                    type: string
        GetCloudServiceStatisticsResponse:
            type: object
            properties:
                numberOfDiscoveredResources:
                    type: integer
                    description: number of discovered resources per cloud service
                    format: int64
                numberOfAssessmentResults:
                    type: integer
                    description: number of assessment results per cloud service
                    format: int64
                numberOfEvidences:
                    type: integer
                    description: number of evidences per cloud service
                    format: int64
                numberOfSelectedCatalogs:
                    type: integer
                    description: number of selected catalogs per cloud service
                    format: int64
        GoogleProtobufAny:
            type: object
            properties:
                '@type':
                    type: string
                    description: The type of the serialized message.
            additionalProperties: true
            description: Contains an arbitrary serialized message along with a @type that describes the type of the serialized message.
        GoogleProtobufValue:
            description: Represents a dynamically typed value which can be either null, a number, a string, a boolean, a recursive struct value, or a list of values.
        ListAssessmentResultsResponse:
            type: object
            properties:
                results:
                    type: array
                    items:
                        $ref: '#/components/schemas/AssessmentResult'
                nextPageToken:
                    type: string
        ListAssessmentToolsResponse:
            type: object
            properties:
                tools:
                    type: array
                    items:
                        $ref: '#/components/schemas/AssessmentTool'
                nextPageToken:
                    type: string
        ListCatalogsResponse:
            type: object
            properties:
                catalogs:
                    type: array
                    items:
                        $ref: '#/components/schemas/Catalog'
                nextPageToken:
                    type: string
        ListCertificatesResponse:
            type: object
            properties:
                certificates:
                    type: array
                    items:
                        $ref: '#/components/schemas/Certificate'
                nextPageToken:
                    type: string
        ListCloudServicesResponse:
            type: object
            properties:
                services:
                    type: array
                    items:
                        $ref: '#/components/schemas/CloudService'
                nextPageToken:
                    type: string
        ListControlsInScopeResponse:
            type: object
            properties:
                controlsInScope:
                    type: array
                    items:
                        $ref: '#/components/schemas/ControlInScope'
                nextPageToken:
                    type: string
        ListControlsResponse:
            type: object
            properties:
                controls:
                    type: array
                    items:
                        $ref: '#/components/schemas/Control'
                nextPageToken:
                    type: string
        ListMetricConfigurationResponse:
            type: object
            properties:
                configurations:
                    type: object
                    additionalProperties:
                        $ref: '#/components/schemas/MetricConfiguration'
                    description: A map of metric configurations associated by their metric ID
        ListMetricsResponse:
            type: object
            properties:
                metrics:
                    type: array
                    items:
                        $ref: '#/components/schemas/Metric'
                nextPageToken:
                    type: string
        ListPublicCertificatesResponse:
            type: object
            properties:
                certificates:
                    type: array
                    items:
                        $ref: '#/components/schemas/Certificate'
                nextPageToken:
                    type: string
        ListTargetsOfEvaluationResponse:
            type: object
            properties:
                targetOfEvaluation:
                    type: array
                    items:
                        $ref: '#/components/schemas/TargetOfEvaluation'
                nextPageToken:
                    type: string
        Metric:
            type: object
            properties:
                id:
                    type: string
                    description: Required. The unique identifier of the metric.
                name:
                    type: string
                    description: Required. The human readable name of the metric.
                description:
                    type: string
                    description: The description of the metric
                category:
                    type: string
                    description: The reference to control catalog category or domain
                scale:
                    enum:
                        - SCALE_UNSPECIFIED
                        - NOMINAL
                        - ORDINAL
                        - METRIC
                    type: string
                    description: The scale of this metric, e.g. categories, ranked data or metric values.
                    format: enum
                range:
                    $ref: '#/components/schemas/Range'
                interval:
                    type: integer
                    description: The interval in seconds the evidences must be collected for the respective metric. For now, we are not able to use google.protobuf.Duration because it is converted to a custom object in OpenAPI (https://github.com/google/gnostic/issues/351)
                    format: int64
                implementation:
                    $ref: '#/components/schemas/MetricImplementation'
            description: A metric resource
        MetricConfiguration:
            type: object
            properties:
                operator:
                    type: string
                    description: The operator to compare the metric, such as == or >
                targetValue:
                    $ref: '#/components/schemas/GoogleProtobufValue'
                isDefault:
                    type: boolean
                    description: Whether this configuration is a default configuration
                updatedAt:
                    type: string
                    description: The last time of update
                    format: date-time
                metricId:
                    type: string
                    description: The metric this configuration belongs to
                cloudServiceId:
                    type: string
                    description: The service this configuration belongs to
            description: Defines the operator and a target value for an individual metric
        MetricImplementation:
            type: object
            properties:
                metricId:
                    type: string
                    description: The metric which is implemented
                lang:
                    enum:
                        - LANGUAGE_UNSPECIFIED
                        - LANGUAGE_REGO
                    type: string
                    description: The language this metric is implemented in
                    format: enum
                code:
                    type: string
                    description: The actual implementation
                updatedAt:
                    type: string
                    description: The last time of update
                    format: date-time
            description: MetricImplementation defines the implementation of an individual metric.
        MinMax:
            type: object
            properties:
                min:
                    type: integer
                    description: Required.
                    format: int64
                max:
                    type: integer
                    description: Required.
                    format: int64
            description: Defines a range of values through a (inclusive) minimum and a maximum
        Order:
            type: object
            properties:
                values:
                    type: array
                    items:
                        $ref: '#/components/schemas/GoogleProtobufValue'
            description: Defines a range of values in a pre-defined order from the lowest to the highest.
        Range:
            type: object
            properties:
                allowedValues:
                    $ref: '#/components/schemas/AllowedValues'
                order:
                    $ref: '#/components/schemas/Order'
                minMax:
                    $ref: '#/components/schemas/MinMax'
            description: A range resource representing the range of values
        Runtime:
            type: object
            properties:
                releaseVersion:
                    type: string
                    description: release_version is the latest Clouditor release version for this commit
                vcs:
                    type: string
                    description: vcs is the used version control system
                commitHash:
                    type: string
                    description: commit_hash is the current Clouditor commit hash
                commitTime:
                    type: string
                    description: commit_time is the time of the Clouditor commit
                    format: date-time
                golangVersion:
                    type: string
                    description: golang_version is the used golang version
                dependencies:
                    type: array
                    items:
                        $ref: '#/components/schemas/Dependency'
                    description: dependency is a list of used runtime dependencies
        State:
            type: object
            properties:
                id:
                    type: string
                state:
                    type: string
                    description: An EUCS-defined state, e.g. `new`, `suspended` or `withdrawn`
                treeId:
                    type: string
                timestamp:
                    type: string
                certificateId:
                    type: string
                    description: Reference to the certificate
            description: A state of a certificate at a given time
        Status:
            type: object
            properties:
                code:
                    type: integer
                    description: The status code, which should be an enum value of [google.rpc.Code][google.rpc.Code].
                    format: int32
                message:
                    type: string
                    description: A developer-facing error message, which should be in English. Any user-facing error message should be localized and sent in the [google.rpc.Status.details][google.rpc.Status.details] field, or localized by the client.
                details:
                    type: array
                    items:
                        $ref: '#/components/schemas/GoogleProtobufAny'
                    description: A list of messages that carry the error details.  There is a common set of message types for APIs to use.
            description: 'The `Status` type defines a logical error model that is suitable for different programming environments, including REST APIs and RPC APIs. It is used by [gRPC](https://github.com/grpc). Each `Status` message contains three pieces of data: error code, error message, and error details. You can find out more about this error model and how to work with it in the [API Design Guide](https://cloud.google.com/apis/design/errors).'
        StoreAssessmentResultResponse:
            type: object
            properties: {}
            description: StoreAssessmentResultReponse belongs to StoreAssessmentResult, which uses a custom unary RPC and therefore requires a response message according to the style convention. Since no return values are required, this is empty.
        TargetOfEvaluation:
            type: object
            properties:
                cloudServiceId:
                    type: string
                catalogId:
                    type: string
                assuranceLevel:
                    type: string
                    description: an assurance level is not offered by every catalog, therefore it is optional
                controlsInScope:
                    type: array
                    items:
                        $ref: '#/components/schemas/Control'
                    description: 'the controls that are in scope of this ToE. Note: For some security catalogs, e.g., the EUCS, a specific set of controls (in the "worst case": all) are automatically in scope. In this case, this list needs auto-filled at an appropriate time, e.g,. in CreateTargetOfEvaluation. Note: Because of limitations of our ORM framework, this field only contains a list of controls that are in scope of the target, but not the actual meta-data associated it with it (which is of message type ControlInScope). In order to retrieve the meta-data of the controls, the RPC ListControlsInScope (or the associated REST path) must be called.'
            description: A Target of Evaluation binds a cloud service to a catalog, so the service is evaluated regarding this catalog's controls
tags:
    - name: Orchestrator<|MERGE_RESOLUTION|>--- conflicted
+++ resolved
@@ -1680,14 +1680,10 @@
                     type: object
                     additionalProperties:
                         type: string
-<<<<<<< HEAD
-            description: As long as repeated maps are not supported, we have to do this workaround.
-=======
                     description: a map of key/value pairs, e.g., env:prod
                 icon:
                     type: string
                     description: an icon for the cloud service used by the UI
->>>>>>> e497a60d
         Control:
             type: object
             properties:
