# Generated with protoc-gen-openapi
# https://github.com/googleapis/gnostic/tree/master/apps/protoc-gen-openapi

openapi: 3.0.3
info:
    title: Orchestrator
    description: Manages the orchestration of components within the Clouditor architecture
    version: 0.0.1
paths:
    /v1/orchestrator/assessment_results:
        put:
            summary: Stores the assessment result provided by an assessment tool
            operationId: Orchestrator_StoreAssessmentResult
            requestBody:
                content:
                    application/json:
                        schema:
                            $ref: '#/components/schemas/AssessmentResult'
                required: true
            responses:
                "200":
                    description: OK
                    content:
                        application/json:
                            schema:
                                $ref: '#/components/schemas/StoreAssessmentResultResponse'
    /v1/orchestrator/assessment_tools:
        get:
            summary: Lists all assessment tools assessing evidences for the metric given by the passed metric id
            operationId: Orchestrator_ListAssessmentTools
            parameters:
                - name: metric_id
                  in: query
                  description: filter tools by metric id
                  schema:
                    type: string
            responses:
                "200":
                    description: OK
                    content:
                        application/json:
                            schema:
                                $ref: '#/components/schemas/ListAssessmentToolsResponse'
        post:
            summary: Registers the passed assessment tool
            operationId: Orchestrator_RegisterAssessmentTool
            requestBody:
                content:
                    application/json:
                        schema:
                            $ref: '#/components/schemas/AssessmentTool'
                required: true
            responses:
                "200":
                    description: OK
                    content:
                        application/json:
                            schema:
                                $ref: '#/components/schemas/AssessmentTool'
    /v1/orchestrator/assessment_tools/{tool_id}:
        get:
            summary: Returns assessment tool given by the passed tool id
            operationId: Orchestrator_GetAssessmentTool
            parameters:
                - name: tool_id
                  in: query
                  schema:
                    type: string
            responses:
                "200":
                    description: OK
                    content:
                        application/json:
                            schema:
                                $ref: '#/components/schemas/AssessmentTool'
        put:
            summary: Updates the assessment tool given by the passed id
            operationId: Orchestrator_UpdateAssessmentTool
            parameters:
                - name: tool_id
                  in: query
                  schema:
                    type: string
            requestBody:
                content:
                    application/json:
                        schema:
                            $ref: '#/components/schemas/AssessmentTool'
                required: true
            responses:
                "200":
                    description: OK
                    content:
                        application/json:
                            schema:
                                $ref: '#/components/schemas/AssessmentTool'
        delete:
            summary: Remove assessment tool with passed id from the list of active assessment tools
            operationId: Orchestrator_DeregisterAssessmentTool
            parameters:
                - name: tool_id
                  in: query
                  schema:
                    type: string
            responses:
                "200":
                    description: OK
                    content: {}
    /v1/orchestrator/metrics:
        get:
            summary: List all metrics provided by the metric catalog
            operationId: Orchestrator_ListMetrics
            responses:
                "200":
                    description: OK
                    content:
                        application/json:
                            schema:
                                $ref: '#/components/schemas/ListMetricsResponse'
    /v1/orchestrator/metrics/{metric_id}:
        get:
            summary: Returns the metric with the passed metric id
            operationId: Orchestrator_GetMetric
            parameters:
                - name: metric_id
                  in: query
                  schema:
                    type: string
            responses:
                "200":
                    description: OK
                    content:
                        application/json:
                            schema:
                                $ref: '#/components/schemas/Metric'
components:
    schemas:
        AllowedValues:
            properties:
                values:
                    type: array
                    items:
                        $ref: '#/components/schemas/Value'
            description: Defines a range
        AssessmentResult:
            properties:
                id:
                    type: string
                    description: the ID in a uuid format
                metric_id:
                    type: string
                    description: the ID of the metric it refers to
                result:
                    type: integer
                    format: enum
                target_value:
                    type: string
                evidence_id:
                    type: string
        AssessmentTool:
            properties:
                id:
                    type: string
                name:
                    type: string
                description:
                    type: string
                available_metrics:
                    type: array
                    items:
                        type: string
                    description: a list of metrics that this tool can assess, referred by their ids
            description: Represents an external tool or service that offers assessments according to certain metrics
<<<<<<< HEAD
        Evidence:
            properties:
                id:
                    type: string
                    description: the ID in a uuid format
                service_id:
                    type: string
                    description: reference to a service this evidence was gathered from
                resource_id:
                    type: string
                    description: reference to the resource this evidence was gathered from
                timestamp:
                    type: string
                    format: date-time
                applicable_metrics:
                    type: array
                    items:
                        type: integer
                raw:
                    type: string
                    description: '"raw" evidence (for the auditor), for example the raw JSON response from the API. This does not follow a defined schema'
                resource:
                    $ref: '#/components/schemas/Value'
=======
>>>>>>> 55697319
        ListAssessmentToolsResponse:
            properties:
                tools:
                    type: array
                    items:
                        $ref: '#/components/schemas/AssessmentTool'
        ListMetricsResponse:
            properties:
                metrics:
                    type: array
                    items:
                        $ref: '#/components/schemas/Metric'
        ListValue:
            properties:
                values:
                    type: array
                    items:
                        $ref: '#/components/schemas/Value'
                    description: Repeated field of dynamically typed values.
            description: '`ListValue` is a wrapper around a repeated field of values. The JSON representation for `ListValue` is JSON array.'
        Metric:
            properties:
                id:
                    type: integer
                    description: Required. The unique identifier of the metric.
                    format: int32
                name:
                    type: string
                    description: Required. The human readable name of the metric.
                description:
                    type: string
                    description: The description of the metric
                category:
                    type: string
                    description: The reference to control catalog category or domain
                scale:
                    type: integer
                    description: The scale of this metric, e.g. categories, ranked data or metric values.
                    format: enum
                range:
                    $ref: '#/components/schemas/Range'
<<<<<<< HEAD
                requirement_ids:
                    type: array
                    items:
                        type: string
                    description: the requirement
=======
            description: A metric resource
>>>>>>> 55697319
        MinMax:
            properties:
                min:
                    type: integer
                    description: Required.
                    format: int64
                max:
                    type: integer
                    description: Required.
                    format: int64
            description: Defines a range of values through a (inclusive) minimum and a maximum
        Order:
            properties:
                values:
                    type: array
                    items:
                        $ref: '#/components/schemas/Value'
            description: Defines a range of values in a pre-defined order from the lowest to the highest.
        Range:
            properties:
                allowed_values:
                    $ref: '#/components/schemas/AllowedValues'
                order:
                    $ref: '#/components/schemas/Order'
                min_max:
                    $ref: '#/components/schemas/MinMax'
            description: A range resource representing the range of values
        StoreAssessmentResultResponse:
            properties: {}
        Struct:
            properties:
                fields:
                    $ref: '#/components/schemas/FieldsEntry'
            description: '`Struct` represents a structured data value, consisting of fields which map to dynamically typed values. In some languages, `Struct` might be supported by a native representation. For example, in scripting languages like JS a struct is represented as an object. The details of that representation are described together with the proto support for the language. The JSON representation for `Struct` is JSON object.'
        Value:
            properties:
                null_value:
                    type: integer
                    description: Represents a null value.
                    format: enum
                number_value:
                    type: number
                    description: Represents a double value.
                    format: double
                string_value:
                    type: string
                    description: Represents a string value.
                bool_value:
                    type: boolean
                    description: Represents a boolean value.
                struct_value:
                    $ref: '#/components/schemas/Struct'
                list_value:
                    $ref: '#/components/schemas/ListValue'
            description: '`Value` represents a dynamically typed value which can be either null, a number, a string, a boolean, a recursive struct value, or a list of values. A producer of value is expected to set one of that variants, absence of any variant indicates an error. The JSON representation for `Value` is JSON value.'<|MERGE_RESOLUTION|>--- conflicted
+++ resolved
@@ -171,32 +171,6 @@
                         type: string
                     description: a list of metrics that this tool can assess, referred by their ids
             description: Represents an external tool or service that offers assessments according to certain metrics
-<<<<<<< HEAD
-        Evidence:
-            properties:
-                id:
-                    type: string
-                    description: the ID in a uuid format
-                service_id:
-                    type: string
-                    description: reference to a service this evidence was gathered from
-                resource_id:
-                    type: string
-                    description: reference to the resource this evidence was gathered from
-                timestamp:
-                    type: string
-                    format: date-time
-                applicable_metrics:
-                    type: array
-                    items:
-                        type: integer
-                raw:
-                    type: string
-                    description: '"raw" evidence (for the auditor), for example the raw JSON response from the API. This does not follow a defined schema'
-                resource:
-                    $ref: '#/components/schemas/Value'
-=======
->>>>>>> 55697319
         ListAssessmentToolsResponse:
             properties:
                 tools:
@@ -238,15 +212,7 @@
                     format: enum
                 range:
                     $ref: '#/components/schemas/Range'
-<<<<<<< HEAD
-                requirement_ids:
-                    type: array
-                    items:
-                        type: string
-                    description: the requirement
-=======
             description: A metric resource
->>>>>>> 55697319
         MinMax:
             properties:
                 min:
