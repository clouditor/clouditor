--- conflicted
+++ resolved
@@ -276,13 +276,9 @@
         put:
             tags:
                 - Orchestrator
-<<<<<<< HEAD
-            description: Retrieves a metric configuration for a specific service and metric ID
-=======
             description: |-
                 Updates a metric configuration (target value and operator) for a specific
                  service and metric ID
->>>>>>> c6dbf09c
             operationId: Orchestrator_UpdateMetricConfiguration
             parameters:
                 - name: serviceId
@@ -295,47 +291,12 @@
                   required: true
                   schema:
                     type: string
-<<<<<<< HEAD
-                - name: configuration.operator
-                  in: query
-                  description: The operator to compare the metric, such as == or >
-                  schema:
-                    type: string
-                - name: configuration.targetValue.nullValue
-                  in: query
-                  description: Represents a null value.
-                  schema:
-                    type: integer
-                    format: enum
-                - name: configuration.targetValue.numberValue
-                  in: query
-                  description: Represents a double value.
-                  schema:
-                    type: number
-                    format: double
-                - name: configuration.targetValue.stringValue
-                  in: query
-                  description: Represents a string value.
-                  schema:
-                    type: string
-                - name: configuration.targetValue.boolValue
-                  in: query
-                  description: Represents a boolean value.
-                  schema:
-                    type: boolean
-                - name: configuration.isDefault
-                  in: query
-                  description: Whether this configuration is a default configuration
-                  schema:
-                    type: boolean
-=======
             requestBody:
                 content:
                     application/json:
                         schema:
                             $ref: '#/components/schemas/MetricConfiguration'
                 required: true
->>>>>>> c6dbf09c
             responses:
                 "200":
                     description: OK
