--- conflicted
+++ resolved
@@ -7,48 +7,6 @@
     description: Manages the orchestration of components within the Clouditor architecture
     version: 0.0.1
 paths:
-<<<<<<< HEAD
-    /v1/assessment/evidences:
-        post:
-            summary: Assesses the evidence sent by the discovery. Part of the public API, also exposed as REST.
-            operationId: Assessment_AssessEvidence
-            requestBody:
-                content:
-                    application/json:
-                        schema:
-                            $ref: '#/components/schemas/Evidence'
-                required: true
-            responses:
-                "200":
-                    description: OK
-                    content:
-                        application/json:
-                            schema:
-                                $ref: '#/components/schemas/AssessEvidenceResponse'
-    /v1/assessment/results:
-        get:
-            summary: List all assessment results. Part of the public API, also exposed as REST.
-            operationId: Assessment_ListAssessmentResults
-            responses:
-                "200":
-                    description: OK
-                    content:
-                        application/json:
-                            schema:
-                                $ref: '#/components/schemas/ListAssessmentResultsResponse'
-    /v1/assessment/start:
-        post:
-            summary: Configure assessment, e.g. setting up connections to other services
-            operationId: Assessment_Configure
-            responses:
-                "200":
-                    description: OK
-                    content:
-                        application/json:
-                            schema:
-                                $ref: '#/components/schemas/ConfigureAssessmentResponse'
-=======
->>>>>>> e481a8b9
     /v1/orchestrator/assessment_results:
         post:
             tags:
@@ -393,38 +351,6 @@
                     type: string
                 description:
                     type: string
-<<<<<<< HEAD
-        ConfigureAssessmentResponse:
-            properties: {}
-        Evidence:
-            properties:
-                id:
-                    type: string
-                    description: the ID in a uuid format
-                timestamp:
-                    type: string
-                    description: time of evidence creation
-                    format: RFC3339
-                service_id:
-                    type: string
-                    description: Reference to a service this evidence was gathered from
-                tool_id:
-                    type: string
-                    description: Reference to the tool which provided the evidence
-                raw:
-                    type: string
-                    description: Contains the evidence in its original form without following a defined schema, e.g. the raw JSON
-                resource:
-                    $ref: '#/components/schemas/Value'
-            description: An evidence resource
-        ListAssessmentResultsResponse:
-            properties:
-                results:
-                    type: array
-                    items:
-                        $ref: '#/components/schemas/AssessmentResult'
-=======
->>>>>>> e481a8b9
         ListAssessmentToolsResponse:
             type: object
             properties:
