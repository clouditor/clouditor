module clouditor.io/clouditor/v2

go 1.24.0

// runtime dependencies (assessment)
require (
	github.com/agnivade/levenshtein v1.2.1 // indirect
	github.com/beorn7/perks v1.0.1 // indirect
	github.com/cespare/xxhash/v2 v2.3.0 // indirect
	github.com/go-co-op/gocron v1.37.0
	github.com/go-ini/ini v1.67.0 // indirect
	github.com/go-logr/stdr v1.2.2 // indirect
	github.com/gobwas/glob v0.2.3 // indirect
	github.com/google/uuid v1.6.0
	github.com/gorilla/mux v1.8.1 // indirect
	github.com/open-policy-agent/opa v1.3.0
	github.com/pkg/errors v0.9.1 // indirect
	github.com/prometheus/client_golang v1.21.1 // indirect
	github.com/prometheus/client_model v0.6.1 // indirect
	github.com/prometheus/common v0.62.0 // indirect
	github.com/prometheus/procfs v0.15.1 // indirect
	github.com/rcrowley/go-metrics v0.0.0-20200313005456-10cdbea86bc0 // indirect
	github.com/robfig/cron/v3 v3.0.1 // indirect
	github.com/tchap/go-patricia/v2 v2.3.2 // indirect
	github.com/xeipuuv/gojsonpointer v0.0.0-20190905194746-02993c407bfb // indirect
	github.com/xeipuuv/gojsonreference v0.0.0-20180127040603-bd5ef7bd5415 // indirect
	github.com/yashtewari/glob-intersection v0.2.0 // indirect
	go.opentelemetry.io/auto/sdk v1.1.0 // indirect
	go.opentelemetry.io/otel v1.35.0 // indirect
	go.opentelemetry.io/otel/metric v1.35.0 // indirect
	go.opentelemetry.io/otel/sdk v1.35.0 // indirect
	go.opentelemetry.io/otel/trace v1.35.0 // indirect
	go.uber.org/atomic v1.9.0 // indirect
	golang.org/x/sync v0.13.0
)

// runtime dependencies (logging)
require (
	github.com/lmittmann/tint v1.0.5 // indirect
	github.com/logrusorgru/aurora/v3 v3.0.0
	github.com/sirupsen/logrus v1.9.3
	golang.org/x/sys v0.31.0 // indirect
)

// runtime dependencies (security)
require (
	github.com/MicahParks/keyfunc/v2 v2.1.0
	github.com/golang-jwt/jwt/v5 v5.2.2
	github.com/oxisto/oauth2go v0.14.0
	golang.org/x/crypto v0.36.0 // indirect
	golang.org/x/oauth2 v0.29.0

)

// runtime dependencies (rpc)
require (
	buf.build/gen/go/bufbuild/protovalidate/protocolbuffers/go v1.36.6-20250425153114-8976f5be98c1.1
	github.com/antlr4-go/antlr/v4 v4.13.0 // indirect
	github.com/bufbuild/protovalidate-go v0.10.0
	github.com/golang/protobuf v1.5.4 // indirect
	github.com/google/cel-go v0.25.0 // indirect
	github.com/grpc-ecosystem/go-grpc-middleware v1.4.0
	github.com/grpc-ecosystem/grpc-gateway/v2 v2.26.1
	github.com/stoewer/go-strcase v1.3.0 // indirect
	go.opentelemetry.io/otel/sdk/metric v1.35.0 // indirect
	google.golang.org/genproto/googleapis/api v0.0.0-20250218202821-56aae31c358a
	google.golang.org/genproto/googleapis/rpc v0.0.0-20250218202821-56aae31c358a // indirect
	google.golang.org/grpc v1.71.0
	google.golang.org/protobuf v1.36.6
)

// runtime dependencies (storage)
require (
	github.com/dustin/go-humanize v1.0.1 // indirect
	github.com/glebarez/go-sqlite v1.21.2 // indirect
	github.com/glebarez/sqlite v1.11.0
	github.com/jackc/pgpassfile v1.0.0 // indirect
	github.com/jackc/pgservicefile v0.0.0-20221227161230-091c0ba34f0a // indirect
	github.com/jackc/pgx/v5 v5.5.4 // indirect
	github.com/jackc/puddle/v2 v2.2.1 // indirect
	github.com/jinzhu/inflection v1.0.0 // indirect
	github.com/jinzhu/now v1.1.5 // indirect
	github.com/mattn/go-isatty v0.0.17 // indirect
	github.com/remyoudompheng/bigfft v0.0.0-20230129092748-24d4a6f8daec // indirect
	gorm.io/driver/postgres v1.5.6
	gorm.io/gorm v1.26.0
	modernc.org/libc v1.22.5 // indirect
	modernc.org/mathutil v1.5.0 // indirect
	modernc.org/memory v1.5.0 // indirect
	modernc.org/sqlite v1.23.1 // indirect

)

// runtime dependencies (config, cli)
require (
	github.com/alecthomas/kong v0.9.0 // indirect
	github.com/fsnotify/fsnotify v1.8.0 // indirect
	github.com/go-viper/mapstructure/v2 v2.2.1 // indirect
	github.com/inconshreveable/mousetrap v1.1.0 // indirect
	github.com/pelletier/go-toml/v2 v2.2.3 // indirect
	github.com/sagikazarmark/locafero v0.7.0 // indirect
	github.com/sourcegraph/conc v0.3.0 // indirect
	github.com/spf13/afero v1.12.0 // indirect
	github.com/spf13/cast v1.7.1 // indirect
	github.com/spf13/cobra v1.9.1
	github.com/spf13/pflag v1.0.6 // indirect
	github.com/spf13/viper v1.20.0
	github.com/subosito/gotenv v1.6.0 // indirect
	go.uber.org/multierr v1.9.0 // indirect
	golang.org/x/exp v0.0.0-20240325151524-a685a6edb6d8 // indirect
	golang.org/x/text v0.24.0
)

// runtime dependencies (Azure)
require (
	github.com/Azure/azure-sdk-for-go/sdk/azcore v1.18.0
	github.com/Azure/azure-sdk-for-go/sdk/azidentity v1.9.0
	github.com/Azure/azure-sdk-for-go/sdk/internal v1.11.1 // indirect
	github.com/Azure/azure-sdk-for-go/sdk/resourcemanager/appservice/armappservice/v2 v2.3.0
	github.com/Azure/azure-sdk-for-go/sdk/resourcemanager/compute/armcompute/v3 v3.0.0
	github.com/Azure/azure-sdk-for-go/sdk/resourcemanager/cosmos/armcosmos v1.0.0
	github.com/Azure/azure-sdk-for-go/sdk/resourcemanager/dataprotection/armdataprotection v1.0.0
	github.com/Azure/azure-sdk-for-go/sdk/resourcemanager/machinelearning/armmachinelearning v1.0.0
	github.com/Azure/azure-sdk-for-go/sdk/resourcemanager/monitor/armmonitor v0.11.0
	github.com/Azure/azure-sdk-for-go/sdk/resourcemanager/network/armnetwork v1.1.0
	github.com/Azure/azure-sdk-for-go/sdk/resourcemanager/resources/armresources v1.2.0
	github.com/Azure/azure-sdk-for-go/sdk/resourcemanager/security/armsecurity v0.14.0
	github.com/Azure/azure-sdk-for-go/sdk/resourcemanager/sql/armsql v1.2.0
	github.com/Azure/azure-sdk-for-go/sdk/resourcemanager/storage/armstorage v1.8.0
	github.com/Azure/azure-sdk-for-go/sdk/resourcemanager/subscription/armsubscription v1.2.0
	github.com/AzureAD/microsoft-authentication-library-for-go v1.4.2 // indirect
	github.com/kylelemons/godebug v1.1.0 // indirect
	github.com/pkg/browser v0.0.0-20240102092130-5ac0b6a4141c // indirect
	golang.org/x/net v0.38.0 // indirect
)

// runtime dependencies (AWS)
require (
	github.com/aws/aws-sdk-go-v2 v1.36.3
	github.com/aws/aws-sdk-go-v2/aws/protocol/eventstream v1.6.10 // indirect
	github.com/aws/aws-sdk-go-v2/config v1.29.4
	github.com/aws/aws-sdk-go-v2/credentials v1.17.57 // indirect
	github.com/aws/aws-sdk-go-v2/feature/ec2/imds v1.16.27 // indirect
	github.com/aws/aws-sdk-go-v2/internal/configsources v1.3.34 // indirect
	github.com/aws/aws-sdk-go-v2/internal/endpoints/v2 v2.6.34 // indirect
	github.com/aws/aws-sdk-go-v2/internal/ini v1.8.2 // indirect
	github.com/aws/aws-sdk-go-v2/internal/v4a v1.3.34 // indirect
	github.com/aws/aws-sdk-go-v2/service/ec2 v1.212.0
	github.com/aws/aws-sdk-go-v2/service/internal/accept-encoding v1.12.3 // indirect
	github.com/aws/aws-sdk-go-v2/service/internal/checksum v1.7.0 // indirect
	github.com/aws/aws-sdk-go-v2/service/internal/presigned-url v1.12.15 // indirect
	github.com/aws/aws-sdk-go-v2/service/internal/s3shared v1.18.15 // indirect
	github.com/aws/aws-sdk-go-v2/service/lambda v1.71.0
	github.com/aws/aws-sdk-go-v2/service/s3 v1.79.1
	github.com/aws/aws-sdk-go-v2/service/sso v1.24.14 // indirect
	github.com/aws/aws-sdk-go-v2/service/ssooidc v1.28.13 // indirect
	github.com/aws/aws-sdk-go-v2/service/sts v1.33.12
	github.com/aws/smithy-go v1.22.2

)

// runtime dependencies (OpenStack)
require github.com/gophercloud/gophercloud/v2 v2.7.0

// runtime dependencies (k8s)
require (
	github.com/emicklei/go-restful/v3 v3.11.0 // indirect
	github.com/fxamacker/cbor/v2 v2.7.0 // indirect
	github.com/go-logr/logr v1.4.2 // indirect
	github.com/go-openapi/jsonpointer v0.21.0 // indirect
	github.com/go-openapi/jsonreference v0.20.2 // indirect
	github.com/go-openapi/swag v0.23.0 // indirect
	github.com/gogo/protobuf v1.3.2 // indirect
	github.com/google/gnostic-models v0.6.9 // indirect
	github.com/josharian/intern v1.0.0 // indirect
	github.com/json-iterator/go v1.1.12 // indirect
	github.com/mailru/easyjson v0.7.7 // indirect
	github.com/modern-go/concurrent v0.0.0-20180306012644-bacd9c7ef1dd // indirect
	github.com/modern-go/reflect2 v1.0.2 // indirect
	github.com/munnerz/goautoneg v0.0.0-20191010083416-a7dc8b61c822 // indirect
	github.com/x448/float16 v0.8.4 // indirect
	golang.org/x/term v0.30.0 // indirect
	gopkg.in/evanphx/json-patch.v4 v4.12.0 // indirect
	gopkg.in/inf.v0 v0.9.1 // indirect
	k8s.io/api v0.33.0
	k8s.io/apimachinery v0.33.0
	k8s.io/client-go v0.33.0
	k8s.io/klog/v2 v2.130.1 // indirect
	k8s.io/kube-openapi v0.0.0-20250318190949-c8a335a9a2ff // indirect
	k8s.io/utils v0.0.0-20241104100929-3ea5e8cea738 // indirect
	sigs.k8s.io/json v0.0.0-20241010143419-9aa6b5e7a4b3 // indirect
	sigs.k8s.io/structured-merge-diff/v4 v4.6.0 // indirect
	sigs.k8s.io/yaml v1.4.0 // indirect
)

// runtime dependencies (extra-csaf)
require (
	github.com/Intevation/gval v1.3.0 // indirect
	github.com/Intevation/jsonpath v0.2.1 // indirect
	github.com/ProtonMail/go-crypto v1.2.0
	github.com/cloudflare/circl v1.6.0 // indirect
	github.com/gocsaf/csaf/v3 v3.2.0
	github.com/santhosh-tekuri/jsonschema/v5 v5.3.1 // indirect
	github.com/shopspring/decimal v1.4.0 // indirect
	go.etcd.io/bbolt v1.3.11 // indirect
	golang.org/x/time v0.11.0 // indirect
)

// testing dependencies (core)
require (
	github.com/davecgh/go-spew v1.1.2-0.20180830191138-d8f796af33cc // indirect
	github.com/google/go-cmp v0.7.0
	github.com/pmezard/go-difflib v1.0.1-0.20181226105442-5d4384ee4fb2 // indirect
	github.com/stretchr/testify v1.10.0
	gopkg.in/yaml.v3 v3.0.1

)

// tools dependencies
require (
	cel.dev/expr v0.23.1 // indirect
	github.com/bmatcuk/doublestar/v4 v4.0.2 // indirect
	github.com/fatih/structtag v1.2.0 // indirect
	github.com/google/addlicense v1.1.0
	github.com/lyft/protoc-gen-star v0.6.1 // indirect
	github.com/oxisto/owl2proto v0.2.2
	github.com/srikrsna/protoc-gen-gotag v1.0.0
)

<<<<<<< HEAD
require github.com/goccy/go-yaml v1.17.1 // indirect
=======
require sigs.k8s.io/randfill v1.0.0 // indirect
>>>>>>> 329e2bed
<|MERGE_RESOLUTION|>--- conflicted
+++ resolved
@@ -227,8 +227,5 @@
 	github.com/srikrsna/protoc-gen-gotag v1.0.0
 )
 
-<<<<<<< HEAD
 require github.com/goccy/go-yaml v1.17.1 // indirect
-=======
-require sigs.k8s.io/randfill v1.0.0 // indirect
->>>>>>> 329e2bed
+require sigs.k8s.io/randfill v1.0.0 // indirect