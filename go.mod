--- conflicted
+++ resolved
@@ -209,12 +209,7 @@
 	github.com/santhosh-tekuri/jsonschema/v5 v5.3.1 // indirect
 	github.com/shopspring/decimal v1.3.1 // indirect
 	go.etcd.io/bbolt v1.3.10 // indirect
-<<<<<<< HEAD
 	golang.org/x/time v0.9.0 // indirect
-=======
-	golang.org/x/time v0.7.0 // indirect
->>>>>>> a7d0c199
-
 )
 
 // testing dependencies (core)
