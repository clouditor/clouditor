--- conflicted
+++ resolved
@@ -42,12 +42,7 @@
 	github.com/lmittmann/tint v1.0.5 // indirect
 	github.com/logrusorgru/aurora/v3 v3.0.0
 	github.com/sirupsen/logrus v1.9.3
-<<<<<<< HEAD
 	golang.org/x/sys v0.29.0 // indirect
-=======
-	golang.org/x/sys v0.28.0 // indirect
->>>>>>> 06762181
-
 )
 
 // runtime dependencies (security)
@@ -55,13 +50,8 @@
 	github.com/MicahParks/keyfunc/v2 v2.1.0
 	github.com/golang-jwt/jwt/v5 v5.2.1
 	github.com/oxisto/oauth2go v0.14.0
-<<<<<<< HEAD
 	golang.org/x/crypto v0.32.0 // indirect
-	golang.org/x/oauth2 v0.24.0
-=======
-	golang.org/x/crypto v0.31.0 // indirect
 	golang.org/x/oauth2 v0.25.0
->>>>>>> 06762181
 
 )
 
@@ -146,12 +136,7 @@
 	github.com/AzureAD/microsoft-authentication-library-for-go v1.2.2 // indirect
 	github.com/kylelemons/godebug v1.1.0 // indirect
 	github.com/pkg/browser v0.0.0-20240102092130-5ac0b6a4141c // indirect
-<<<<<<< HEAD
 	golang.org/x/net v0.34.0 // indirect
-=======
-	golang.org/x/net v0.33.0 // indirect
->>>>>>> 06762181
-
 )
 
 // runtime dependencies (AWS)
@@ -202,11 +187,7 @@
 	github.com/modern-go/reflect2 v1.0.2 // indirect
 	github.com/munnerz/goautoneg v0.0.0-20191010083416-a7dc8b61c822 // indirect
 	github.com/x448/float16 v0.8.4 // indirect
-<<<<<<< HEAD
 	golang.org/x/term v0.28.0 // indirect
-=======
-	golang.org/x/term v0.27.0 // indirect
->>>>>>> 06762181
 	gopkg.in/evanphx/json-patch.v4 v4.12.0 // indirect
 	gopkg.in/inf.v0 v0.9.1 // indirect
 	k8s.io/api v0.31.1
