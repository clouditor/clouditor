module clouditor.io/clouditor/v2

go 1.24.0

// runtime dependencies (assessment)
require (
	github.com/agnivade/levenshtein v1.2.1 // indirect
	github.com/beorn7/perks v1.0.1 // indirect
	github.com/cespare/xxhash/v2 v2.3.0 // indirect
	github.com/go-co-op/gocron v1.37.0
	github.com/go-ini/ini v1.67.0 // indirect
	github.com/go-logr/stdr v1.2.2 // indirect
	github.com/gobwas/glob v0.2.3 // indirect
	github.com/google/uuid v1.6.0
	github.com/open-policy-agent/opa v1.6.0
	github.com/pkg/errors v0.9.1 // indirect
	github.com/prometheus/client_golang v1.22.0 // indirect
	github.com/prometheus/client_model v0.6.2 // indirect
	github.com/prometheus/common v0.62.0 // indirect
	github.com/prometheus/procfs v0.15.1 // indirect
	github.com/rcrowley/go-metrics v0.0.0-20200313005456-10cdbea86bc0 // indirect
	github.com/robfig/cron/v3 v3.0.1 // indirect
	github.com/tchap/go-patricia/v2 v2.3.2 // indirect
	github.com/xeipuuv/gojsonpointer v0.0.0-20190905194746-02993c407bfb // indirect
	github.com/xeipuuv/gojsonreference v0.0.0-20180127040603-bd5ef7bd5415 // indirect
	github.com/yashtewari/glob-intersection v0.2.0 // indirect
	go.opentelemetry.io/auto/sdk v1.1.0 // indirect
	go.opentelemetry.io/otel v1.36.0 // indirect
	go.opentelemetry.io/otel/metric v1.36.0 // indirect
	go.opentelemetry.io/otel/sdk v1.36.0 // indirect
	go.opentelemetry.io/otel/trace v1.36.0 // indirect
	go.uber.org/atomic v1.9.0 // indirect
	golang.org/x/sync v0.16.0
)

// runtime dependencies (logging)
require (
	github.com/lmittmann/tint v1.0.5 // indirect
	github.com/logrusorgru/aurora/v3 v3.0.0
	github.com/sirupsen/logrus v1.9.3
	golang.org/x/sys v0.33.0 // indirect
)

// runtime dependencies (security)
require (
	github.com/MicahParks/keyfunc/v2 v2.1.0
	github.com/golang-jwt/jwt/v5 v5.2.2
	github.com/oxisto/oauth2go v0.14.0
	golang.org/x/crypto v0.39.0 // indirect
	golang.org/x/oauth2 v0.30.0
)

// runtime dependencies (rpc)
require (
	buf.build/gen/go/bufbuild/protovalidate/protocolbuffers/go v1.36.6-20250717185734-6c6e0d3c608e.1
	buf.build/go/protovalidate v0.14.0
	github.com/antlr4-go/antlr/v4 v4.13.0 // indirect
	github.com/golang/protobuf v1.5.4 // indirect
	github.com/google/cel-go v0.25.0 // indirect
	github.com/grpc-ecosystem/go-grpc-middleware v1.4.0
	github.com/grpc-ecosystem/grpc-gateway/v2 v2.27.1
	github.com/stoewer/go-strcase v1.3.0 // indirect
	google.golang.org/genproto/googleapis/api v0.0.0-20250603155806-513f23925822
	google.golang.org/genproto/googleapis/rpc v0.0.0-20250603155806-513f23925822 // indirect
	google.golang.org/grpc v1.74.2
	google.golang.org/protobuf v1.36.6
)

// runtime dependencies (storage)
require (
	github.com/dustin/go-humanize v1.0.1 // indirect
	github.com/glebarez/go-sqlite v1.21.2 // indirect
	github.com/glebarez/sqlite v1.11.0
	github.com/jackc/pgpassfile v1.0.0 // indirect
	github.com/jackc/pgservicefile v0.0.0-20240606120523-5a60cdf6a761 // indirect
<<<<<<< HEAD
	github.com/jackc/pgx/v5 v5.7.5 // indirect
=======
	github.com/jackc/pgx/v5 v5.6.0 // indirect
>>>>>>> 2fa83d06
	github.com/jackc/puddle/v2 v2.2.2 // indirect
	github.com/jinzhu/inflection v1.0.0 // indirect
	github.com/jinzhu/now v1.1.5 // indirect
	github.com/mattn/go-isatty v0.0.17 // indirect
	github.com/remyoudompheng/bigfft v0.0.0-20230129092748-24d4a6f8daec // indirect
<<<<<<< HEAD
	gorm.io/driver/postgres v1.5.6
=======
	gorm.io/driver/postgres v1.6.0
>>>>>>> 2fa83d06
	gorm.io/gorm v1.30.0
	modernc.org/libc v1.22.5 // indirect
	modernc.org/mathutil v1.5.0 // indirect
	modernc.org/memory v1.5.0 // indirect
	modernc.org/sqlite v1.23.1 // indirect
)

// runtime dependencies (config, cli)
require (
	github.com/alecthomas/kong v0.9.0 // indirect
	github.com/fsnotify/fsnotify v1.9.0 // indirect
	github.com/go-viper/mapstructure/v2 v2.3.0 // indirect
	github.com/inconshreveable/mousetrap v1.1.0 // indirect
	github.com/pelletier/go-toml/v2 v2.2.4 // indirect
	github.com/sagikazarmark/locafero v0.7.0 // indirect
	github.com/sourcegraph/conc v0.3.0 // indirect
	github.com/spf13/afero v1.12.0 // indirect
	github.com/spf13/cast v1.7.1 // indirect
	github.com/spf13/cobra v1.9.1
	github.com/spf13/pflag v1.0.6 // indirect
	github.com/spf13/viper v1.20.1
	github.com/subosito/gotenv v1.6.0 // indirect
	go.uber.org/multierr v1.9.0 // indirect
	golang.org/x/exp v0.0.0-20241108190413-2d47ceb2692f // indirect
	golang.org/x/text v0.27.0
)

// runtime dependencies (Azure)
require (
	github.com/Azure/azure-sdk-for-go/sdk/azcore v1.18.0
	github.com/Azure/azure-sdk-for-go/sdk/azidentity v1.10.0
	github.com/Azure/azure-sdk-for-go/sdk/internal v1.11.1 // indirect
	github.com/Azure/azure-sdk-for-go/sdk/resourcemanager/appservice/armappservice/v2 v2.3.0
	github.com/Azure/azure-sdk-for-go/sdk/resourcemanager/compute/armcompute/v3 v3.0.0
	github.com/Azure/azure-sdk-for-go/sdk/resourcemanager/cosmos/armcosmos v1.0.0
	github.com/Azure/azure-sdk-for-go/sdk/resourcemanager/dataprotection/armdataprotection v1.0.0
	github.com/Azure/azure-sdk-for-go/sdk/resourcemanager/machinelearning/armmachinelearning v1.0.0
	github.com/Azure/azure-sdk-for-go/sdk/resourcemanager/monitor/armmonitor v0.11.0
	github.com/Azure/azure-sdk-for-go/sdk/resourcemanager/network/armnetwork v1.1.0
	github.com/Azure/azure-sdk-for-go/sdk/resourcemanager/resources/armresources v1.2.0
	github.com/Azure/azure-sdk-for-go/sdk/resourcemanager/security/armsecurity v0.14.0
	github.com/Azure/azure-sdk-for-go/sdk/resourcemanager/sql/armsql v1.2.0
	github.com/Azure/azure-sdk-for-go/sdk/resourcemanager/storage/armstorage v1.8.0
	github.com/Azure/azure-sdk-for-go/sdk/resourcemanager/subscription/armsubscription v1.2.0
	github.com/AzureAD/microsoft-authentication-library-for-go v1.4.2 // indirect
	github.com/kylelemons/godebug v1.1.0 // indirect
	github.com/pkg/browser v0.0.0-20240102092130-5ac0b6a4141c // indirect
	golang.org/x/net v0.41.0 // indirect
)

// runtime dependencies (AWS)
require (
	github.com/aws/aws-sdk-go-v2 v1.36.6
	github.com/aws/aws-sdk-go-v2/aws/protocol/eventstream v1.6.11 // indirect
	github.com/aws/aws-sdk-go-v2/config v1.29.4
	github.com/aws/aws-sdk-go-v2/credentials v1.17.57 // indirect
	github.com/aws/aws-sdk-go-v2/feature/ec2/imds v1.16.27 // indirect
	github.com/aws/aws-sdk-go-v2/internal/configsources v1.3.37 // indirect
	github.com/aws/aws-sdk-go-v2/internal/endpoints/v2 v2.6.37 // indirect
	github.com/aws/aws-sdk-go-v2/internal/ini v1.8.2 // indirect
	github.com/aws/aws-sdk-go-v2/internal/v4a v1.3.37 // indirect
	github.com/aws/aws-sdk-go-v2/service/ec2 v1.236.0
	github.com/aws/aws-sdk-go-v2/service/internal/accept-encoding v1.12.4 // indirect
	github.com/aws/aws-sdk-go-v2/service/internal/checksum v1.7.5 // indirect
	github.com/aws/aws-sdk-go-v2/service/internal/presigned-url v1.12.18 // indirect
	github.com/aws/aws-sdk-go-v2/service/internal/s3shared v1.18.18 // indirect
	github.com/aws/aws-sdk-go-v2/service/lambda v1.73.0
	github.com/aws/aws-sdk-go-v2/service/s3 v1.84.1
	github.com/aws/aws-sdk-go-v2/service/sso v1.24.14 // indirect
	github.com/aws/aws-sdk-go-v2/service/ssooidc v1.28.13 // indirect
	github.com/aws/aws-sdk-go-v2/service/sts v1.34.0
	github.com/aws/smithy-go v1.22.4
)

// runtime dependencies (OpenStack)
require github.com/gophercloud/gophercloud/v2 v2.7.0

// runtime dependencies (k8s)
require (
	github.com/emicklei/go-restful/v3 v3.11.0 // indirect
	github.com/fxamacker/cbor/v2 v2.7.0 // indirect
	github.com/go-logr/logr v1.4.3 // indirect
	github.com/go-openapi/jsonpointer v0.21.0 // indirect
	github.com/go-openapi/jsonreference v0.20.2 // indirect
	github.com/go-openapi/swag v0.23.0 // indirect
	github.com/gogo/protobuf v1.3.2 // indirect
	github.com/google/gnostic-models v0.6.9 // indirect
	github.com/josharian/intern v1.0.0 // indirect
	github.com/json-iterator/go v1.1.12 // indirect
	github.com/mailru/easyjson v0.7.7 // indirect
	github.com/modern-go/concurrent v0.0.0-20180306012644-bacd9c7ef1dd // indirect
	github.com/modern-go/reflect2 v1.0.2 // indirect
	github.com/munnerz/goautoneg v0.0.0-20191010083416-a7dc8b61c822 // indirect
	github.com/x448/float16 v0.8.4 // indirect
	golang.org/x/term v0.32.0 // indirect
	gopkg.in/evanphx/json-patch.v4 v4.12.0 // indirect
	gopkg.in/inf.v0 v0.9.1 // indirect
	k8s.io/api v0.33.0
	k8s.io/apimachinery v0.33.0
	k8s.io/client-go v0.33.0
	k8s.io/klog/v2 v2.130.1 // indirect
	k8s.io/kube-openapi v0.0.0-20250318190949-c8a335a9a2ff // indirect
	k8s.io/utils v0.0.0-20241104100929-3ea5e8cea738 // indirect
	sigs.k8s.io/json v0.0.0-20241010143419-9aa6b5e7a4b3 // indirect
	sigs.k8s.io/structured-merge-diff/v4 v4.6.0 // indirect
	sigs.k8s.io/yaml v1.4.0 // indirect
)

// runtime dependencies (extra-csaf)
require (
	github.com/Intevation/gval v1.3.0 // indirect
	github.com/Intevation/jsonpath v0.2.1 // indirect
	github.com/ProtonMail/go-crypto v1.3.0
	github.com/cloudflare/circl v1.6.1 // indirect
	github.com/gocsaf/csaf/v3 v3.3.0
	github.com/shopspring/decimal v1.4.0 // indirect
	go.etcd.io/bbolt v1.4.1 // indirect
	golang.org/x/time v0.12.0 // indirect
)

// testing dependencies (core)
require (
	github.com/davecgh/go-spew v1.1.2-0.20180830191138-d8f796af33cc // indirect
	github.com/google/go-cmp v0.7.0
	github.com/pmezard/go-difflib v1.0.1-0.20181226105442-5d4384ee4fb2 // indirect
	github.com/stretchr/testify v1.10.0
	gopkg.in/yaml.v3 v3.0.1
)

// tools dependencies
require (
	cel.dev/expr v0.24.0 // indirect
	github.com/bmatcuk/doublestar/v4 v4.0.2 // indirect
	github.com/fatih/structtag v1.2.0 // indirect
	github.com/google/addlicense v1.1.0
	github.com/lyft/protoc-gen-star v0.6.1 // indirect
	github.com/oxisto/owl2proto v0.2.2
	github.com/srikrsna/protoc-gen-gotag v1.0.0
)

require (
	github.com/santhosh-tekuri/jsonschema/v6 v6.0.2 // indirect
	github.com/vektah/gqlparser/v2 v2.5.28 // indirect
	sigs.k8s.io/randfill v1.0.0 // indirect
)<|MERGE_RESOLUTION|>--- conflicted
+++ resolved
@@ -73,21 +73,13 @@
 	github.com/glebarez/sqlite v1.11.0
 	github.com/jackc/pgpassfile v1.0.0 // indirect
 	github.com/jackc/pgservicefile v0.0.0-20240606120523-5a60cdf6a761 // indirect
-<<<<<<< HEAD
-	github.com/jackc/pgx/v5 v5.7.5 // indirect
-=======
 	github.com/jackc/pgx/v5 v5.6.0 // indirect
->>>>>>> 2fa83d06
 	github.com/jackc/puddle/v2 v2.2.2 // indirect
 	github.com/jinzhu/inflection v1.0.0 // indirect
 	github.com/jinzhu/now v1.1.5 // indirect
 	github.com/mattn/go-isatty v0.0.17 // indirect
 	github.com/remyoudompheng/bigfft v0.0.0-20230129092748-24d4a6f8daec // indirect
-<<<<<<< HEAD
-	gorm.io/driver/postgres v1.5.6
-=======
 	gorm.io/driver/postgres v1.6.0
->>>>>>> 2fa83d06
 	gorm.io/gorm v1.30.0
 	modernc.org/libc v1.22.5 // indirect
 	modernc.org/mathutil v1.5.0 // indirect
