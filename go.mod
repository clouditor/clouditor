--- conflicted
+++ resolved
@@ -50,12 +50,8 @@
 	github.com/golang-jwt/jwt/v5 v5.2.1
 	github.com/oxisto/oauth2go v0.14.0
 	golang.org/x/crypto v0.27.0 // indirect
-<<<<<<< HEAD
-	golang.org/x/oauth2 v0.23.0
-=======
 	golang.org/x/oauth2 v0.24.0
 
->>>>>>> f94361f2
 )
 
 // runtime dependencies (rpc)
@@ -94,6 +90,7 @@
 	modernc.org/mathutil v1.5.0 // indirect
 	modernc.org/memory v1.5.0 // indirect
 	modernc.org/sqlite v1.23.1 // indirect
+
 )
 
 // runtime dependencies (config, cli)
@@ -165,6 +162,7 @@
 	github.com/aws/aws-sdk-go-v2/service/sts v1.32.0
 	github.com/aws/smithy-go v1.22.0
 	github.com/jmespath/go-jmespath v0.4.0 // indirect
+
 )
 
 // runtime dependencies (k8s)
@@ -211,6 +209,7 @@
 	github.com/shopspring/decimal v1.3.1 // indirect
 	go.etcd.io/bbolt v1.3.10 // indirect
 	golang.org/x/time v0.6.0 // indirect
+
 )
 
 // testing dependencies (core)
@@ -220,10 +219,12 @@
 	github.com/pmezard/go-difflib v1.0.1-0.20181226105442-5d4384ee4fb2 // indirect
 	github.com/stretchr/testify v1.9.0
 	gopkg.in/yaml.v3 v3.0.1 // indirect
+
 )
 
 // tools dependencies
 require (
+	github.com/Fraunhofer-AISEC/cmc v0.7.0
 	github.com/bmatcuk/doublestar/v4 v4.0.2 // indirect
 	github.com/fatih/structtag v1.2.0 // indirect
 	github.com/google/addlicense v1.1.0
@@ -231,8 +232,6 @@
 	github.com/oxisto/owl2proto v0.2.1
 	github.com/srikrsna/protoc-gen-gotag v1.0.0
 )
-
-require github.com/Fraunhofer-AISEC/cmc v0.7.0
 
 require (
 	github.com/Azure/azure-sdk-for-go/sdk/resourcemanager/machinelearning/armmachinelearning v1.0.0
