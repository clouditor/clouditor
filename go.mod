--- conflicted
+++ resolved
@@ -40,12 +40,8 @@
 	github.com/lmittmann/tint v1.0.5 // indirect
 	github.com/logrusorgru/aurora/v3 v3.0.0
 	github.com/sirupsen/logrus v1.9.3
-<<<<<<< HEAD
-	golang.org/x/sys v0.24.0 // indirect
-=======
 	golang.org/x/sys v0.25.0 // indirect
 
->>>>>>> dd18243d
 )
 
 // runtime dependencies (security)
@@ -70,12 +66,8 @@
 	google.golang.org/genproto/googleapis/api v0.0.0-20240814211410-ddb44dafa142
 	google.golang.org/genproto/googleapis/rpc v0.0.0-20240814211410-ddb44dafa142 // indirect
 	google.golang.org/grpc v1.67.0
-<<<<<<< HEAD
-	google.golang.org/protobuf v1.34.2
-=======
 	google.golang.org/protobuf v1.35.1
 
->>>>>>> dd18243d
 )
 
 // runtime dependencies (storage)
@@ -141,12 +133,8 @@
 	github.com/AzureAD/microsoft-authentication-library-for-go v1.2.2 // indirect
 	github.com/kylelemons/godebug v1.1.0 // indirect
 	github.com/pkg/browser v0.0.0-20240102092130-5ac0b6a4141c // indirect
-<<<<<<< HEAD
-	golang.org/x/net v0.28.0 // indirect
-=======
 	golang.org/x/net v0.29.0 // indirect
 
->>>>>>> dd18243d
 )
 
 // runtime dependencies (AWS)
