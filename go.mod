--- conflicted
+++ resolved
@@ -41,7 +41,6 @@
 	github.com/logrusorgru/aurora/v3 v3.0.0
 	github.com/sirupsen/logrus v1.9.3
 	golang.org/x/sys v0.24.0 // indirect
-
 )
 
 // runtime dependencies (security)
@@ -51,22 +50,15 @@
 	github.com/oxisto/oauth2go v0.14.0
 	golang.org/x/crypto v0.26.0 // indirect
 	golang.org/x/oauth2 v0.23.0
-
 )
 
 // runtime dependencies (rpc)
 require (
 	buf.build/gen/go/bufbuild/protovalidate/protocolbuffers/go v1.34.2-20240920164238-5a7b106cbb87.2
 	github.com/antlr4-go/antlr/v4 v4.13.0 // indirect
-<<<<<<< HEAD
-	github.com/bufbuild/protovalidate-go v0.6.3
-	github.com/golang/protobuf v1.5.4 // indirect
-	github.com/google/cel-go v0.20.1 // indirect
-=======
 	github.com/bufbuild/protovalidate-go v0.7.0
 	github.com/golang/protobuf v1.5.4 // indirect
 	github.com/google/cel-go v0.21.0 // indirect
->>>>>>> e6c32a18
 	github.com/grpc-ecosystem/go-grpc-middleware v1.4.0
 	github.com/grpc-ecosystem/grpc-gateway/v2 v2.22.0
 	github.com/stoewer/go-strcase v1.3.0 // indirect
@@ -74,7 +66,6 @@
 	google.golang.org/genproto/googleapis/rpc v0.0.0-20240814211410-ddb44dafa142 // indirect
 	google.golang.org/grpc v1.67.0
 	google.golang.org/protobuf v1.34.2
-
 )
 
 // runtime dependencies (storage)
@@ -96,7 +87,6 @@
 	modernc.org/mathutil v1.5.0 // indirect
 	modernc.org/memory v1.5.0 // indirect
 	modernc.org/sqlite v1.23.1 // indirect
-
 )
 
 // runtime dependencies (config, cli)
@@ -142,7 +132,6 @@
 	github.com/kylelemons/godebug v1.1.0 // indirect
 	github.com/pkg/browser v0.0.0-20240102092130-5ac0b6a4141c // indirect
 	golang.org/x/net v0.28.0 // indirect
-
 )
 
 // runtime dependencies (AWS)
@@ -168,7 +157,6 @@
 	github.com/aws/aws-sdk-go-v2/service/sts v1.31.3
 	github.com/aws/smithy-go v1.21.0
 	github.com/jmespath/go-jmespath v0.4.0 // indirect
-
 )
 
 // runtime dependencies (k8s)
@@ -215,7 +203,6 @@
 	github.com/shopspring/decimal v1.3.1 // indirect
 	go.etcd.io/bbolt v1.3.10 // indirect
 	golang.org/x/time v0.6.0 // indirect
-
 )
 
 // testing dependencies (core)
@@ -225,7 +212,6 @@
 	github.com/pmezard/go-difflib v1.0.1-0.20181226105442-5d4384ee4fb2 // indirect
 	github.com/stretchr/testify v1.9.0
 	gopkg.in/yaml.v3 v3.0.1 // indirect
-
 )
 
 // tools dependencies
@@ -236,22 +222,13 @@
 	github.com/lyft/protoc-gen-star v0.6.1 // indirect
 	github.com/oxisto/owl2proto v0.2.1
 	github.com/srikrsna/protoc-gen-gotag v1.0.0
-
-<<<<<<< HEAD
 )
 
 require github.com/Fraunhofer-AISEC/cmc v0.7.0
-
-require (
-	github.com/fxamacker/cbor/v2 v2.7.0 // indirect
-	github.com/x448/float16 v0.8.4 // indirect
-	gopkg.in/evanphx/json-patch.v4 v4.12.0 // indirect
-)
 
 require (
 	github.com/Azure/azure-sdk-for-go/sdk/resourcemanager/machinelearning/armmachinelearning v1.0.0
 	github.com/Fraunhofer-AISEC/go-attestation v0.3.3-0.20230623144130-44bece0a4cef // indirect
-	github.com/alecthomas/kong v0.9.0 // indirect
 	github.com/dsnet/golib/memfile v1.0.0 // indirect
 	github.com/edgelesssys/ego v1.4.1 // indirect
 	github.com/google/certificate-transparency-go v1.1.6 // indirect
@@ -271,6 +248,4 @@
 	go.mozilla.org/pkcs7 v0.0.0-20210826202110-33d05740a352 // indirect
 	gopkg.in/sourcemap.v1 v1.0.5 // indirect
 	gopkg.in/square/go-jose.v2 v2.6.0 // indirect
-=======
->>>>>>> e6c32a18
 )