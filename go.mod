module clouditor.io/clouditor

go 1.19

// runtime dependencies (core)
require (
	github.com/MicahParks/keyfunc v1.2.0
	github.com/glebarez/sqlite v1.4.6
	github.com/go-co-op/gocron v1.17.0
	github.com/golang-jwt/jwt/v4 v4.4.2
	github.com/google/uuid v1.3.0
	github.com/grpc-ecosystem/go-grpc-middleware v1.3.0
	github.com/grpc-ecosystem/grpc-gateway/v2 v2.11.0
	github.com/logrusorgru/aurora/v3 v3.0.0
	github.com/open-policy-agent/opa v0.43.0
	github.com/oxisto/oauth2go v0.5.12
	github.com/sirupsen/logrus v1.9.0
	github.com/spf13/cobra v1.5.0
	github.com/spf13/viper v1.13.0
	github.com/stretchr/testify v1.8.0
	golang.org/x/crypto v0.0.0-20220722155217-630584e8d5aa
	golang.org/x/exp v0.0.0-20220722155223-a9213eeb770e
	golang.org/x/oauth2 v0.0.0-20220722155238-128564f6959c
	google.golang.org/genproto v0.0.0-20220725144611-272f38e5d71b
	google.golang.org/grpc v1.49.0
	google.golang.org/protobuf v1.28.1
	gorm.io/driver/postgres v1.3.1
	gorm.io/gorm v1.23.8
)

// runtime dependencies (Azure)
require (
	github.com/Azure/azure-sdk-for-go/sdk/azcore v1.1.1
	github.com/Azure/azure-sdk-for-go/sdk/azidentity v1.1.0
	github.com/Azure/azure-sdk-for-go/sdk/resourcemanager/appservice/armappservice/v2 v2.0.0
	github.com/Azure/azure-sdk-for-go/sdk/resourcemanager/compute/armcompute/v3 v3.0.0
	github.com/Azure/azure-sdk-for-go/sdk/resourcemanager/network/armnetwork v1.1.0
	github.com/Azure/azure-sdk-for-go/sdk/resourcemanager/storage/armstorage v1.1.0
	github.com/Azure/azure-sdk-for-go/sdk/resourcemanager/subscription/armsubscription v1.0.0
)

// runtime dependencies (AWS)
require (
	github.com/aws/aws-sdk-go-v2 v1.16.11
	github.com/aws/aws-sdk-go-v2/config v1.17.0
	github.com/aws/aws-sdk-go-v2/service/ec2 v1.54.0
	github.com/aws/aws-sdk-go-v2/service/lambda v1.24.0
	github.com/aws/aws-sdk-go-v2/service/s3 v1.27.1
	github.com/aws/aws-sdk-go-v2/service/sts v1.16.13
	github.com/aws/smithy-go v1.13.2
)

// runtime dependencies (k8s)
require (
	k8s.io/api v0.25.0
	k8s.io/apimachinery v0.25.0
	k8s.io/client-go v0.25.0
)

// tools dependencies
require (
	github.com/google/addlicense v1.0.0
	github.com/google/gnostic v0.6.9
	github.com/srikrsna/protoc-gen-gotag v0.6.2
	google.golang.org/grpc/cmd/protoc-gen-go-grpc v1.2.0
)

// indirect dependencies
require (
	github.com/Azure/azure-sdk-for-go/sdk/internal v1.0.0 // indirect
	github.com/Azure/go-autorest v14.2.0+incompatible // indirect
	github.com/Azure/go-autorest/autorest v0.11.27 // indirect
	github.com/Azure/go-autorest/autorest/adal v0.9.20 // indirect
	github.com/Azure/go-autorest/autorest/date v0.3.0 // indirect
	github.com/Azure/go-autorest/logger v0.2.1 // indirect
	github.com/Azure/go-autorest/tracing v0.6.0 // indirect
	github.com/AzureAD/microsoft-authentication-library-for-go v0.5.2-0.20220727204258-94bf01f847c4 // indirect
	github.com/OneOfOne/xxhash v1.2.8 // indirect
	github.com/PuerkitoBio/purell v1.1.1 // indirect
	github.com/PuerkitoBio/urlesc v0.0.0-20170810143723-de5bf2ad4578 // indirect
	github.com/agnivade/levenshtein v1.0.1 // indirect
	github.com/aws/aws-sdk-go-v2/aws/protocol/eventstream v1.4.3 // indirect
	github.com/aws/aws-sdk-go-v2/credentials v1.12.13 // indirect
	github.com/aws/aws-sdk-go-v2/feature/ec2/imds v1.12.12 // indirect
	github.com/aws/aws-sdk-go-v2/internal/configsources v1.1.18 // indirect
	github.com/aws/aws-sdk-go-v2/internal/endpoints/v2 v2.4.12 // indirect
	github.com/aws/aws-sdk-go-v2/internal/ini v1.3.19 // indirect
	github.com/aws/aws-sdk-go-v2/internal/v4a v1.0.5 // indirect
	github.com/aws/aws-sdk-go-v2/service/internal/accept-encoding v1.9.3 // indirect
	github.com/aws/aws-sdk-go-v2/service/internal/checksum v1.1.9 // indirect
	github.com/aws/aws-sdk-go-v2/service/internal/presigned-url v1.9.12 // indirect
	github.com/aws/aws-sdk-go-v2/service/internal/s3shared v1.13.8 // indirect
	github.com/aws/aws-sdk-go-v2/service/sso v1.11.16 // indirect
	github.com/bmatcuk/doublestar/v4 v4.0.2 // indirect
	github.com/davecgh/go-spew v1.1.1 // indirect
	github.com/emicklei/go-restful/v3 v3.8.0 // indirect
	github.com/evanphx/json-patch v4.12.0+incompatible // indirect
	github.com/fatih/structtag v1.2.0 // indirect
	github.com/fsnotify/fsnotify v1.5.4 // indirect
	github.com/ghodss/yaml v1.0.0 // indirect
	github.com/glebarez/go-sqlite v1.17.3 // indirect
	github.com/go-logr/logr v1.2.3 // indirect
	github.com/go-openapi/jsonpointer v0.19.5 // indirect
	github.com/go-openapi/jsonreference v0.19.5 // indirect
	github.com/go-openapi/swag v0.19.14 // indirect
	github.com/gobwas/glob v0.2.3 // indirect
	github.com/gogo/protobuf v1.3.2 // indirect
	github.com/golang/glog v1.0.0 // indirect
	github.com/golang/protobuf v1.5.2 // indirect
	github.com/google/gofuzz v1.2.0 // indirect
	github.com/hashicorp/hcl v1.0.0 // indirect
	github.com/imdario/mergo v0.3.12 // indirect
	github.com/inconshreveable/mousetrap v1.0.0 // indirect
	github.com/jackc/chunkreader/v2 v2.0.1 // indirect
	github.com/jackc/pgconn v1.10.1 // indirect
	github.com/jackc/pgio v1.0.0 // indirect
	github.com/jackc/pgpassfile v1.0.0 // indirect
	github.com/jackc/pgproto3/v2 v2.2.0 // indirect
	github.com/jackc/pgservicefile v0.0.0-20200714003250-2b9c44734f2b // indirect
	github.com/jackc/pgtype v1.9.1 // indirect
	github.com/jackc/pgx/v4 v4.14.1 // indirect
	github.com/jinzhu/inflection v1.0.0 // indirect
	github.com/jinzhu/now v1.1.4 // indirect
	github.com/jmespath/go-jmespath v0.4.0 // indirect
	github.com/josharian/intern v1.0.0 // indirect
	github.com/json-iterator/go v1.1.12 // indirect
	github.com/kylelemons/godebug v1.1.0 // indirect
	github.com/lyft/protoc-gen-star v0.5.3 // indirect
	github.com/magiconair/properties v1.8.6 // indirect
	github.com/mailru/easyjson v0.7.6 // indirect
<<<<<<< HEAD
=======
	github.com/mattn/go-isatty v0.0.14 // indirect
>>>>>>> 965948fb
	github.com/mitchellh/mapstructure v1.5.0 // indirect
	github.com/modern-go/concurrent v0.0.0-20180306012644-bacd9c7ef1dd // indirect
	github.com/modern-go/reflect2 v1.0.2 // indirect
	github.com/munnerz/goautoneg v0.0.0-20191010083416-a7dc8b61c822 // indirect
	github.com/pelletier/go-toml v1.9.5 // indirect
	github.com/pelletier/go-toml/v2 v2.0.5 // indirect
	github.com/pkg/browser v0.0.0-20210115035449-ce105d075bb4 // indirect
	github.com/pkg/errors v0.9.1 // indirect
	github.com/pmezard/go-difflib v1.0.0 // indirect
	github.com/rcrowley/go-metrics v0.0.0-20200313005456-10cdbea86bc0 // indirect
	github.com/remyoudompheng/bigfft v0.0.0-20200410134404-eec4a21b6bb0 // indirect
	github.com/robfig/cron/v3 v3.0.1 // indirect
	github.com/spf13/afero v1.8.2 // indirect
	github.com/spf13/cast v1.5.0 // indirect
	github.com/spf13/jwalterweatherman v1.1.0 // indirect
	github.com/spf13/pflag v1.0.5 // indirect
	github.com/subosito/gotenv v1.4.1 // indirect
	github.com/vektah/gqlparser/v2 v2.4.6 // indirect
	github.com/xeipuuv/gojsonpointer v0.0.0-20190905194746-02993c407bfb // indirect
	github.com/xeipuuv/gojsonreference v0.0.0-20180127040603-bd5ef7bd5415 // indirect
	github.com/yashtewari/glob-intersection v0.1.0 // indirect
	golang.org/x/net v0.0.0-20220722155237-a158d28d115b // indirect
	golang.org/x/sync v0.0.0-20220601150217-0de741cfad7f // indirect
	golang.org/x/sys v0.0.0-20220722155257-8c9f86f7a55f // indirect
	golang.org/x/term v0.0.0-20210927222741-03fcf44c2211 // indirect
	golang.org/x/text v0.3.7 // indirect
	golang.org/x/time v0.0.0-20220210224613-90d013bbcef8 // indirect
	google.golang.org/appengine v1.6.7 // indirect
	gopkg.in/inf.v0 v0.9.1 // indirect
	gopkg.in/ini.v1 v1.67.0 // indirect
	gopkg.in/yaml.v2 v2.4.0 // indirect
	gopkg.in/yaml.v3 v3.0.1 // indirect
	k8s.io/klog/v2 v2.70.1 // indirect
	k8s.io/kube-openapi v0.0.0-20220803162953-67bda5d908f1 // indirect
	k8s.io/utils v0.0.0-20220728103510-ee6ede2d64ed // indirect
	modernc.org/libc v1.16.8 // indirect
	modernc.org/mathutil v1.4.1 // indirect
	modernc.org/memory v1.1.1 // indirect
	modernc.org/sqlite v1.17.3 // indirect
	sigs.k8s.io/json v0.0.0-20220713155537-f223a00ba0e2 // indirect
	sigs.k8s.io/structured-merge-diff/v4 v4.2.3 // indirect
	sigs.k8s.io/yaml v1.2.0 // indirect
)

<<<<<<< HEAD
require github.com/glebarez/sqlite v1.4.6

require (
	github.com/emicklei/go-restful/v3 v3.8.0 // indirect
	github.com/glebarez/go-sqlite v1.17.3 // indirect
	github.com/mattn/go-isatty v0.0.14 // indirect
	github.com/remyoudompheng/bigfft v0.0.0-20200410134404-eec4a21b6bb0 // indirect
	modernc.org/libc v1.16.8 // indirect
	modernc.org/mathutil v1.4.1 // indirect
	modernc.org/memory v1.1.1 // indirect
	modernc.org/sqlite v1.17.3 // indirect
)

=======
>>>>>>> 965948fb
retract v1.4.7<|MERGE_RESOLUTION|>--- conflicted
+++ resolved
@@ -128,10 +128,6 @@
 	github.com/lyft/protoc-gen-star v0.5.3 // indirect
 	github.com/magiconair/properties v1.8.6 // indirect
 	github.com/mailru/easyjson v0.7.6 // indirect
-<<<<<<< HEAD
-=======
-	github.com/mattn/go-isatty v0.0.14 // indirect
->>>>>>> 965948fb
 	github.com/mitchellh/mapstructure v1.5.0 // indirect
 	github.com/modern-go/concurrent v0.0.0-20180306012644-bacd9c7ef1dd // indirect
 	github.com/modern-go/reflect2 v1.0.2 // indirect
@@ -176,20 +172,4 @@
 	sigs.k8s.io/yaml v1.2.0 // indirect
 )
 
-<<<<<<< HEAD
-require github.com/glebarez/sqlite v1.4.6
-
-require (
-	github.com/emicklei/go-restful/v3 v3.8.0 // indirect
-	github.com/glebarez/go-sqlite v1.17.3 // indirect
-	github.com/mattn/go-isatty v0.0.14 // indirect
-	github.com/remyoudompheng/bigfft v0.0.0-20200410134404-eec4a21b6bb0 // indirect
-	modernc.org/libc v1.16.8 // indirect
-	modernc.org/mathutil v1.4.1 // indirect
-	modernc.org/memory v1.1.1 // indirect
-	modernc.org/sqlite v1.17.3 // indirect
-)
-
-=======
->>>>>>> 965948fb
-retract v1.4.7+require github.com/mattn/go-isatty v0.0.14 // indirect