// Copyright 2016-2020 Fraunhofer AISEC
//
// Licensed under the Apache License, Version 2.0 (the "License");
// you may not use this file except in compliance with the License.
// You may obtain a copy of the License at
//
//     http://www.apache.org/licenses/LICENSE-2.0
//
// Unless required by applicable law or agreed to in writing, software
// distributed under the License is distributed on an "AS IS" BASIS,
// WITHOUT WARRANTIES OR CONDITIONS OF ANY KIND, either express or implied.
// See the License for the specific language governing permissions and
// limitations under the License.
//
//           $$\                           $$\ $$\   $$\
//           $$ |                          $$ |\__|  $$ |
//  $$$$$$$\ $$ | $$$$$$\  $$\   $$\  $$$$$$$ |$$\ $$$$$$\    $$$$$$\   $$$$$$\
// $$  _____|$$ |$$  __$$\ $$ |  $$ |$$  __$$ |$$ |\_$$  _|  $$  __$$\ $$  __$$\
// $$ /      $$ |$$ /  $$ |$$ |  $$ |$$ /  $$ |$$ |  $$ |    $$ /  $$ |$$ | \__|
// $$ |      $$ |$$ |  $$ |$$ |  $$ |$$ |  $$ |$$ |  $$ |$$\ $$ |  $$ |$$ |
// \$$$$$$\  $$ |\$$$$$   |\$$$$$   |\$$$$$$  |$$ |  \$$$   |\$$$$$   |$$ |
//  \_______|\__| \______/  \______/  \_______|\__|   \____/  \______/ \__|
//
// This file is part of Clouditor Community Edition.

package main

import (
	"context"
	"errors"
	"fmt"
	"net"
	"net/http"
	"os"
	"strings"

	"clouditor.io/clouditor/api/assessment"
	"clouditor.io/clouditor/api/discovery"
	"clouditor.io/clouditor/api/evidence"
	"clouditor.io/clouditor/api/orchestrator"
<<<<<<< HEAD
	commands_login "clouditor.io/clouditor/cli/commands/login"
	cli_discovery "clouditor.io/clouditor/cli/commands/service/discovery"
	"clouditor.io/clouditor/internal/auth"
=======
>>>>>>> 5e5a7fc7
	"clouditor.io/clouditor/logging/formatter"
	"clouditor.io/clouditor/persistence"
	"clouditor.io/clouditor/persistence/gorm"
	"clouditor.io/clouditor/persistence/inmemory"
	"clouditor.io/clouditor/rest"
	"clouditor.io/clouditor/service"
	service_assessment "clouditor.io/clouditor/service/assessment"
	service_discovery "clouditor.io/clouditor/service/discovery"
	service_evidenceStore "clouditor.io/clouditor/service/evidence"
	service_orchestrator "clouditor.io/clouditor/service/orchestrator"

	grpc_middleware "github.com/grpc-ecosystem/go-grpc-middleware"
	grpc_auth "github.com/grpc-ecosystem/go-grpc-middleware/auth"
	grpc_logrus "github.com/grpc-ecosystem/go-grpc-middleware/logging/logrus"
	grpc_ctxtags "github.com/grpc-ecosystem/go-grpc-middleware/tags"
	oauth2 "github.com/oxisto/oauth2go"
	"github.com/oxisto/oauth2go/login"
	"github.com/sirupsen/logrus"
	"github.com/spf13/cobra"
	"github.com/spf13/viper"
	"golang.org/x/oauth2/clientcredentials"
	"google.golang.org/grpc"
	"google.golang.org/grpc/reflection"
)

const (
<<<<<<< HEAD
	APIDefaultUserFlag               = "api-default-user"
	APIDefaultPasswordFlag           = "api-default-password"
	APIKeyPasswordFlag               = "api-key-password"
	APIKeyPathFlag                   = "api-key-path"
	APIKeySaveOnCreateFlag           = "api-key-save-on-create"
	APIgRPCPortFlag                  = "api-grpc-port"
	APIHTTPPortFlag                  = "api-http-port"
	APICORSAllowedOriginsFlags       = "api-cors-allowed-origins"
	APICORSAllowedHeadersFlags       = "api-cors-allowed-headers"
	APICORSAllowedMethodsFlags       = "api-cors-allowed-methods"
	APIJWKSURLFlag                   = "api-jwks-url"
	APIStartEmbeddedOAuth2ServerFlag = "api-start-embedded-oauth-server"
	ServiceOAuth2EndpointFlag        = "service-oauth2-token-endpoint"
	ServiceOAuth2ClientIDFlag        = "service-oauth2-client-id"
	ServiceOAuth2ClientSecretFlag    = "service-oauth2-client-secret"
	DBUserNameFlag                   = "db-user-name"
	DBPasswordFlag                   = "db-password"
	DBHostFlag                       = "db-host"
	DBNameFlag                       = "db-name"
	DBPortFlag                       = "db-port"
	DBInMemoryFlag                   = "db-in-memory"
	CreateDefaultTarget              = "target-default-create"
	DiscoveryAutoStartFlag           = "discovery-auto-start"
	DashboardURLFlag                 = "dashboard-url"

	DefaultAPIDefaultUser               = "clouditor"
	DefaultAPIDefaultPassword           = "clouditor"
	DefaultAPIgRPCPort                  = 9090
	DefaultAPIStartEmbeddedOAuth2Server = true
	DefaultServiceOAuth2Endpoint        = "http://localhost:8080/token"
	DefaultServiceOAuth2ClientID        = "clouditor"
	DefaultServiceOAuth2ClientSecret    = "clouditor"
	DefaultDBUserName                   = "postgres"
	DefaultDBPassword                   = "postgres"
	DefaultDBHost                       = "localhost"
	DefaultDBName                       = "postgres"
	DefaultDBPort                       = 5432
	DefaultDBInMemory                   = false
	DefaultCreateDefaultTarget          = true
	DefaultDiscoveryAutoStart           = false
	DefaultDashboardURL                 = "http://localhost:8080"
=======
	APIDefaultUserFlag         = "api-default-user"
	APIDefaultPasswordFlag     = "api-default-password"
	APIKeyPasswordFlag         = "api-key-password"
	APIKeyPathFlag             = "api-key-path"
	APIKeySaveOnCreateFlag     = "api-key-save-on-create"
	APIgRPCPortFlag            = "api-grpc-port"
	APIHTTPPortFlag            = "api-http-port"
	APICORSAllowedOriginsFlags = "api-cors-allowed-origins"
	APICORSAllowedHeadersFlags = "api-cors-allowed-headers"
	APICORSAllowedMethodsFlags = "api-cors-allowed-methods"
	APIJWKSURLFlag             = "api-jwks-url"
	DBUserNameFlag             = "db-user-name"
	DBPasswordFlag             = "db-password"
	DBHostFlag                 = "db-host"
	DBNameFlag                 = "db-name"
	DBPortFlag                 = "db-port"
	DBInMemoryFlag             = "db-in-memory"
	CreateDefaultTarget        = "target-default-create"
	ProviderFlag               = "provider"

	DefaultAPIDefaultUser      = "clouditor"
	DefaultAPIDefaultPassword  = "clouditor"
	DefaultAPIgRPCPort         = 9090
	DefaultDBUserName          = "postgres"
	DefaultDBPassword          = "postgres"
	DefaultDBHost              = "localhost"
	DefaultDBName              = "postgres"
	DefaultDBPort              = 5432
	DefaultDBInMemory          = false
	DefaultCreateDefaultTarget = true
>>>>>>> 5e5a7fc7

	EnvPrefix = "CLOUDITOR"
)

var (
	server               *grpc.Server
	discoveryService     discovery.DiscoveryServer
	orchestratorService  *service_orchestrator.Service
	assessmentService    assessment.AssessmentServer
	evidenceStoreService evidence.EvidenceStoreServer
	db                   persistence.Storage
	providers            []string

	log *logrus.Entry
)

var engineCmd = &cobra.Command{
	Use:   "engine",
	Short: "engine launches the Clouditor Engine",
	Long:  "Clouditor Engine is the main component of Clouditor. It is an all-in-one solution of several microservices, which also can be started individually.",
	RunE:  doCmd,
}

func init() {
	log = logrus.WithField("component", "grpc")
	log.Logger.Formatter = formatter.CapitalizeFormatter{Formatter: &logrus.TextFormatter{ForceColors: true}}

	cobra.OnInitialize(initConfig)

	engineCmd.Flags().String(APIDefaultUserFlag, DefaultAPIDefaultUser, "Specifies the default API username")
	engineCmd.Flags().String(APIDefaultPasswordFlag, DefaultAPIDefaultPassword, "Specifies the default API password")
	engineCmd.Flags().String(APIKeyPasswordFlag, auth.DefaultApiKeyPassword, "Specifies the password used to proctect the API private key")
	engineCmd.Flags().String(APIKeyPathFlag, auth.DefaultApiKeyPath, "Specifies the location of the API private key")
	engineCmd.Flags().Bool(APIKeySaveOnCreateFlag, auth.DefaultApiKeySaveOnCreate, "Specifies whether the API key should be saved on creation. It will only created if the default location is used.")
	engineCmd.Flags().Int16(APIgRPCPortFlag, DefaultAPIgRPCPort, "Specifies the port used for the gRPC API")
	engineCmd.Flags().Int16(APIHTTPPortFlag, rest.DefaultAPIHTTPPort, "Specifies the port used for the HTTP API")
	engineCmd.Flags().String(APIJWKSURLFlag, service.DefaultJWKSURL, "Specifies the JWKS URL used to verify authentication tokens in the gRPC and HTTP API")
	engineCmd.Flags().String(ServiceOAuth2EndpointFlag, DefaultServiceOAuth2Endpoint, "Specifies the OAuth 2.0 token endpoint")
	engineCmd.Flags().String(ServiceOAuth2ClientIDFlag, DefaultServiceOAuth2ClientID, "Specifies the OAuth 2.0 client ID")
	engineCmd.Flags().String(ServiceOAuth2ClientSecretFlag, DefaultServiceOAuth2ClientSecret, "Specifies the OAuth 2.0 client secret")
	engineCmd.Flags().Bool(APIStartEmbeddedOAuth2ServerFlag, DefaultAPIStartEmbeddedOAuth2Server, "Specifies whether the embedded OAuth 2.0 authorization server is started as part of the REST gateway. For production workloads, an external authorization server is recommended.")
	engineCmd.Flags().StringArray(APICORSAllowedOriginsFlags, rest.DefaultAllowedOrigins, "Specifies the origins allowed in CORS")
	engineCmd.Flags().StringArray(APICORSAllowedHeadersFlags, rest.DefaultAllowedHeaders, "Specifies the headers allowed in CORS")
	engineCmd.Flags().StringArray(APICORSAllowedMethodsFlags, rest.DefaultAllowedMethods, "Specifies the methods allowed in CORS")
	engineCmd.Flags().String(DBUserNameFlag, DefaultDBUserName, "Provides user name of database")
	engineCmd.Flags().String(DBPasswordFlag, DefaultDBPassword, "Provides password of database")
	engineCmd.Flags().String(DBHostFlag, DefaultDBHost, "Provides address of database")
	engineCmd.Flags().String(DBNameFlag, DefaultDBName, "Provides name of database")
	engineCmd.Flags().Int16(DBPortFlag, DefaultDBPort, "Provides port for database")
	engineCmd.Flags().Bool(DBInMemoryFlag, DefaultDBInMemory, "Uses an in-memory database which is not persisted at all")
	engineCmd.Flags().Bool(CreateDefaultTarget, DefaultCreateDefaultTarget, "Creates a default target cloud service if it does not exist")
<<<<<<< HEAD
	engineCmd.Flags().Bool(DiscoveryAutoStartFlag, DefaultDiscoveryAutoStart, "Automatically start the discovery when engine starts")
	engineCmd.Flags().String(DashboardURLFlag, DefaultDashboardURL, "The URL of the Clouditor Dashboard. If the embedded server is used, a public OAuth 2.0 client based on this URL will be added")
	engineCmd.Flags().String(cli_discovery.DiscovererFlag, "", "List of discoverer providers. If empty, all implemented providers will be used.")
=======
	engineCmd.Flags().StringSliceVarP(&providers, ProviderFlag, "p", []string{}, "Providers to discover, separated by comma")
>>>>>>> 5e5a7fc7

	_ = viper.BindPFlag(APIDefaultUserFlag, engineCmd.Flags().Lookup(APIDefaultUserFlag))
	_ = viper.BindPFlag(APIDefaultPasswordFlag, engineCmd.Flags().Lookup(APIDefaultPasswordFlag))
	_ = viper.BindPFlag(APIKeyPasswordFlag, engineCmd.Flags().Lookup(APIKeyPasswordFlag))
	_ = viper.BindPFlag(APIKeyPathFlag, engineCmd.Flags().Lookup(APIKeyPathFlag))
	_ = viper.BindPFlag(APIKeySaveOnCreateFlag, engineCmd.Flags().Lookup(APIKeySaveOnCreateFlag))
	_ = viper.BindPFlag(APIgRPCPortFlag, engineCmd.Flags().Lookup(APIgRPCPortFlag))
	_ = viper.BindPFlag(APIHTTPPortFlag, engineCmd.Flags().Lookup(APIHTTPPortFlag))
	_ = viper.BindPFlag(APIJWKSURLFlag, engineCmd.Flags().Lookup(APIJWKSURLFlag))
	_ = viper.BindPFlag(ServiceOAuth2EndpointFlag, engineCmd.Flags().Lookup(ServiceOAuth2EndpointFlag))
	_ = viper.BindPFlag(ServiceOAuth2ClientIDFlag, engineCmd.Flags().Lookup(ServiceOAuth2ClientIDFlag))
	_ = viper.BindPFlag(ServiceOAuth2ClientSecretFlag, engineCmd.Flags().Lookup(ServiceOAuth2ClientSecretFlag))
	_ = viper.BindPFlag(APIStartEmbeddedOAuth2ServerFlag, engineCmd.Flags().Lookup(APIStartEmbeddedOAuth2ServerFlag))
	_ = viper.BindPFlag(APICORSAllowedOriginsFlags, engineCmd.Flags().Lookup(APICORSAllowedOriginsFlags))
	_ = viper.BindPFlag(APICORSAllowedHeadersFlags, engineCmd.Flags().Lookup(APICORSAllowedHeadersFlags))
	_ = viper.BindPFlag(APICORSAllowedMethodsFlags, engineCmd.Flags().Lookup(APICORSAllowedMethodsFlags))
	_ = viper.BindPFlag(DBUserNameFlag, engineCmd.Flags().Lookup(DBUserNameFlag))
	_ = viper.BindPFlag(DBPasswordFlag, engineCmd.Flags().Lookup(DBPasswordFlag))
	_ = viper.BindPFlag(DBHostFlag, engineCmd.Flags().Lookup(DBHostFlag))
	_ = viper.BindPFlag(DBNameFlag, engineCmd.Flags().Lookup(DBNameFlag))
	_ = viper.BindPFlag(DBPortFlag, engineCmd.Flags().Lookup(DBPortFlag))
	_ = viper.BindPFlag(DBInMemoryFlag, engineCmd.Flags().Lookup(DBInMemoryFlag))
	_ = viper.BindPFlag(CreateDefaultTarget, engineCmd.Flags().Lookup(CreateDefaultTarget))
<<<<<<< HEAD
	_ = viper.BindPFlag(DiscoveryAutoStartFlag, engineCmd.Flags().Lookup(DiscoveryAutoStartFlag))
	_ = viper.BindPFlag(DashboardURLFlag, engineCmd.Flags().Lookup(DashboardURLFlag))
	_ = viper.BindPFlag(cli_discovery.DiscovererFlag, engineCmd.Flags().Lookup(cli_discovery.DiscovererFlag))
=======
	_ = viper.BindPFlag(ProviderFlag, engineCmd.Flags().Lookup(ProviderFlag))
>>>>>>> 5e5a7fc7
}

func initConfig() {
	viper.SetEnvKeyReplacer(strings.NewReplacer("-", "_"))
	viper.SetEnvPrefix(EnvPrefix)
	viper.SetConfigName("clouditor")
	viper.SetConfigType("yaml")
	viper.AddConfigPath(".")
	viper.AutomaticEnv()
}

func doCmd(_ *cobra.Command, _ []string) (err error) {
	log.Info("Welcome to new Clouditor 2.0")

	fmt.Println(`
           $$\                           $$\ $$\   $$\
           $$ |                          $$ |\__|  $$ |
  $$$$$$$\ $$ | $$$$$$\  $$\   $$\  $$$$$$$ |$$\ $$$$$$\    $$$$$$\   $$$$$$\
 $$  _____|$$ |$$  __$$\ $$ |  $$ |$$  __$$ |$$ |\_$$  _|  $$  __$$\ $$  __$$\
 $$ /      $$ |$$ /  $$ |$$ |  $$ |$$ /  $$ |$$ |  $$ |    $$ /  $$ |$$ | \__|
 $$ |      $$ |$$ |  $$ |$$ |  $$ |$$ |  $$ |$$ |  $$ |$$\ $$ |  $$ |$$ |
 \$$$$$$\  $$ |\$$$$$   |\$$$$$   |\$$$$$$  |$$ |  \$$$   |\$$$$$   |$$ |
  \_______|\__| \______/  \______/  \_______|\__|   \____/  \______/ \__|
 `)

	if viper.GetBool(DBInMemoryFlag) {
		db, err = inmemory.NewStorage()
	} else {
		db, err = gorm.NewStorage(gorm.WithPostgres(viper.GetString(DBHostFlag), int16(viper.GetInt(DBPortFlag))))
	}
	if err != nil {
		// We could also just log the error and forward db = nil which will result in inmemory storages
		// for each service below
		return fmt.Errorf("could not create storage: %w", err)
	}

	// If no CSPs for discovering is given, take all implemented discoverers
	if viper.GetString(ProviderFlag) == "" {
		providers = []string{service_discovery.ProviderAWS, service_discovery.ProviderAzure, service_discovery.ProviderK8S}
	} else {
		providers = []string{viper.GetString(ProviderFlag)}
	}

	discoveryService = service_discovery.NewService(
		service_discovery.WithProviders(providers),
		service_discovery.WithOAuth2Authorizer(
			// Configure the OAuth 2.0 client credentials for this service
			&clientcredentials.Config{
				ClientID:     viper.GetString(ServiceOAuth2ClientIDFlag),
				ClientSecret: viper.GetString(ServiceOAuth2ClientSecretFlag),
				TokenURL:     viper.GetString(ServiceOAuth2EndpointFlag),
			}),
	)

	orchestratorService = service_orchestrator.NewService(service_orchestrator.WithStorage(db))

	assessmentService = service_assessment.NewService(
		service_assessment.WithOAuth2Authorizer(
			// Configure the OAuth 2.0 client credentials for this service
			&clientcredentials.Config{
				ClientID:     viper.GetString(ServiceOAuth2ClientIDFlag),
				ClientSecret: viper.GetString(ServiceOAuth2ClientSecretFlag),
				TokenURL:     viper.GetString(ServiceOAuth2EndpointFlag),
			},
		),
	)
	evidenceStoreService = service_evidenceStore.NewService()

	// It is possible to register hook functions for the orchestrator, evidenceStore and assessment service.
	// The hook functions in orchestrator are implemented in StoreAssessmentResult(s)
	// The hook functions in evidenceStore are implemented in StoreEvidence(s)
	// The hook functions in assessment are implemented in AssessEvidence(s)

	// orchestratorService.RegisterAssessmentResultHook(func(result *assessment.AssessmentResult, err error) {})
	// evidenceStoreService.RegisterEvidenceHook(func(result *evidence.Evidence, err error) {})
	// assessmentService.RegisterAssessmentResultHook(func(result *assessment.AssessmentResult, err error) {}

	if viper.GetBool(CreateDefaultTarget) {
		_, err := orchestratorService.CreateDefaultTargetCloudService()
		if err != nil {
			log.Errorf("could not register default target cloud service: %v", err)
		}
	}

	grpcPort := viper.GetInt(APIgRPCPortFlag)
	httpPort := viper.GetInt(APIHTTPPortFlag)

	grpcLogger := logrus.New()
	grpcLogger.Formatter = &formatter.GRPCFormatter{TextFormatter: logrus.TextFormatter{ForceColors: true}}
	grpcLoggerEntry := grpcLogger.WithField("component", "grpc")

	// disabling the grpc log itself, because it will log everything on INFO, whereas DEBUG would be more
	// appropriate
	// grpc_logrus.ReplaceGrpcLogger(grpcLoggerEntry)

	// create a new socket for gRPC communication
	sock, err := net.Listen("tcp", fmt.Sprintf(":%d", grpcPort))
	if err != nil {
		log.Errorf("could not listen: %v", err)
	}

	authConfig := service.ConfigureAuth(service.WithJWKSURL(viper.GetString(APIJWKSURLFlag)))
	defer authConfig.Jwks.EndBackground()

	server = grpc.NewServer(
		grpc_middleware.WithUnaryServerChain(
			grpc_ctxtags.UnaryServerInterceptor(grpc_ctxtags.WithFieldExtractor(grpc_ctxtags.CodeGenRequestFieldExtractor)),
			grpc_logrus.UnaryServerInterceptor(grpcLoggerEntry),
			grpc_auth.UnaryServerInterceptor(authConfig.AuthFunc),
		),
		grpc_middleware.WithStreamServerChain(
			grpc_ctxtags.StreamServerInterceptor(grpc_ctxtags.WithFieldExtractor(grpc_ctxtags.CodeGenRequestFieldExtractor)),
			grpc_logrus.StreamServerInterceptor(grpcLoggerEntry),
			grpc_auth.StreamServerInterceptor(authConfig.AuthFunc),
		))
	discovery.RegisterDiscoveryServer(server, discoveryService)
	orchestrator.RegisterOrchestratorServer(server, orchestratorService)
	assessment.RegisterAssessmentServer(server, assessmentService)
	evidence.RegisterEvidenceStoreServer(server, evidenceStoreService)

	// enable reflection, primary for testing in early stages
	reflection.Register(server)

	var opts []rest.ServerConfigOption = []rest.ServerConfigOption{
		rest.WithAllowedOrigins(viper.GetStringSlice(APICORSAllowedOriginsFlags)),
		rest.WithAllowedHeaders(viper.GetStringSlice(APICORSAllowedHeadersFlags)),
		rest.WithAllowedMethods(viper.GetStringSlice(APICORSAllowedMethodsFlags)),
	}

	// Let's check, if we are using our embedded OAuth 2.0 server, which we need to start
	// (using additional arguments to our existing REST gateway). In a production scenario
	// the usage of a dedicated (external) OAuth 2.0 server is recommended. In order
	// to configure the external server, the flags ServiceOAuth2EndpointFlag and APIJWKSURLFlag
	// can be used.
	if viper.GetBool(APIStartEmbeddedOAuth2ServerFlag) {
		opts = []rest.ServerConfigOption{
			rest.WithEmbeddedOAuth2Server(
				viper.GetString(APIKeyPathFlag),
				viper.GetString(APIKeyPasswordFlag),
				viper.GetBool(APIKeySaveOnCreateFlag),
				// Create a public client for our CLI
				oauth2.WithClient(
					commands_login.DefaultClientID,
					"",
					commands_login.DefaultCallback,
				),
				// Create a public client for our dashboard
				oauth2.WithClient(
					"dashboard",
					"",
					fmt.Sprintf("%s/callback", viper.GetString(DashboardURLFlag)),
				),
				// Createa a confidential client with default credentials for our services
				oauth2.WithClient(
					viper.GetString(ServiceOAuth2ClientIDFlag),
					viper.GetString(ServiceOAuth2ClientIDFlag),
					"",
				),
				// Createa a default user for logging in
				login.WithLoginPage(
					login.WithUser(
						viper.GetString(APIDefaultUserFlag),
						viper.GetString(APIDefaultPasswordFlag),
					),
				),
			),
		}
	}

	// start the gRPC-HTTP gateway
	go func() {
		err = rest.RunServer(context.Background(),
			grpcPort,
			httpPort,
			opts...,
		)
		if errors.Is(err, http.ErrServerClosed) {
			// ToDo(oxisto): deepsource anti-pattern: calls to os.Exit only in main() or init() functions
			os.Exit(0)
			return
		}

		if err != nil {
			// ToDo(oxisto): deepsource anti-pattern: calls to log.Fatalf only in main() or init() functions
			log.Fatalf("failed to serve gRPC-HTTP gateway: %v", err)
		}
	}()

	log.Infof("Starting gRPC endpoint on :%d", grpcPort)

	// Automatically start the discovery, if we have this flag enabled
	if viper.GetBool(DiscoveryAutoStartFlag) {
		go func() {
			<-rest.GetReadyChannel()
			_, err = discoveryService.Start(context.Background(), &discovery.StartDiscoveryRequest{Providers: providers})
			if err != nil {
				log.Errorf("Could not automatically start discovery: %v", err)
			}
		}()
	}

	// serve the gRPC socket
	if err := server.Serve(sock); err != nil {
		log.Infof("Failed to serve gRPC endpoint: %s", err)
		return err
	}

	return nil
}

func main() {
	if err := engineCmd.Execute(); err != nil {
		os.Exit(1)
	}
}<|MERGE_RESOLUTION|>--- conflicted
+++ resolved
@@ -38,12 +38,8 @@
 	"clouditor.io/clouditor/api/discovery"
 	"clouditor.io/clouditor/api/evidence"
 	"clouditor.io/clouditor/api/orchestrator"
-<<<<<<< HEAD
 	commands_login "clouditor.io/clouditor/cli/commands/login"
-	cli_discovery "clouditor.io/clouditor/cli/commands/service/discovery"
 	"clouditor.io/clouditor/internal/auth"
-=======
->>>>>>> 5e5a7fc7
 	"clouditor.io/clouditor/logging/formatter"
 	"clouditor.io/clouditor/persistence"
 	"clouditor.io/clouditor/persistence/gorm"
@@ -70,7 +66,6 @@
 )
 
 const (
-<<<<<<< HEAD
 	APIDefaultUserFlag               = "api-default-user"
 	APIDefaultPasswordFlag           = "api-default-password"
 	APIKeyPasswordFlag               = "api-key-password"
@@ -94,6 +89,7 @@
 	DBInMemoryFlag                   = "db-in-memory"
 	CreateDefaultTarget              = "target-default-create"
 	DiscoveryAutoStartFlag           = "discovery-auto-start"
+	DiscoveryProviderFlag            = "discovery-provider"
 	DashboardURLFlag                 = "dashboard-url"
 
 	DefaultAPIDefaultUser               = "clouditor"
@@ -112,38 +108,6 @@
 	DefaultCreateDefaultTarget          = true
 	DefaultDiscoveryAutoStart           = false
 	DefaultDashboardURL                 = "http://localhost:8080"
-=======
-	APIDefaultUserFlag         = "api-default-user"
-	APIDefaultPasswordFlag     = "api-default-password"
-	APIKeyPasswordFlag         = "api-key-password"
-	APIKeyPathFlag             = "api-key-path"
-	APIKeySaveOnCreateFlag     = "api-key-save-on-create"
-	APIgRPCPortFlag            = "api-grpc-port"
-	APIHTTPPortFlag            = "api-http-port"
-	APICORSAllowedOriginsFlags = "api-cors-allowed-origins"
-	APICORSAllowedHeadersFlags = "api-cors-allowed-headers"
-	APICORSAllowedMethodsFlags = "api-cors-allowed-methods"
-	APIJWKSURLFlag             = "api-jwks-url"
-	DBUserNameFlag             = "db-user-name"
-	DBPasswordFlag             = "db-password"
-	DBHostFlag                 = "db-host"
-	DBNameFlag                 = "db-name"
-	DBPortFlag                 = "db-port"
-	DBInMemoryFlag             = "db-in-memory"
-	CreateDefaultTarget        = "target-default-create"
-	ProviderFlag               = "provider"
-
-	DefaultAPIDefaultUser      = "clouditor"
-	DefaultAPIDefaultPassword  = "clouditor"
-	DefaultAPIgRPCPort         = 9090
-	DefaultDBUserName          = "postgres"
-	DefaultDBPassword          = "postgres"
-	DefaultDBHost              = "localhost"
-	DefaultDBName              = "postgres"
-	DefaultDBPort              = 5432
-	DefaultDBInMemory          = false
-	DefaultCreateDefaultTarget = true
->>>>>>> 5e5a7fc7
 
 	EnvPrefix = "CLOUDITOR"
 )
@@ -195,13 +159,9 @@
 	engineCmd.Flags().Int16(DBPortFlag, DefaultDBPort, "Provides port for database")
 	engineCmd.Flags().Bool(DBInMemoryFlag, DefaultDBInMemory, "Uses an in-memory database which is not persisted at all")
 	engineCmd.Flags().Bool(CreateDefaultTarget, DefaultCreateDefaultTarget, "Creates a default target cloud service if it does not exist")
-<<<<<<< HEAD
 	engineCmd.Flags().Bool(DiscoveryAutoStartFlag, DefaultDiscoveryAutoStart, "Automatically start the discovery when engine starts")
+	engineCmd.Flags().StringSliceP(DiscoveryProviderFlag, "p", []string{}, "Providers to discover, separated by comma")
 	engineCmd.Flags().String(DashboardURLFlag, DefaultDashboardURL, "The URL of the Clouditor Dashboard. If the embedded server is used, a public OAuth 2.0 client based on this URL will be added")
-	engineCmd.Flags().String(cli_discovery.DiscovererFlag, "", "List of discoverer providers. If empty, all implemented providers will be used.")
-=======
-	engineCmd.Flags().StringSliceVarP(&providers, ProviderFlag, "p", []string{}, "Providers to discover, separated by comma")
->>>>>>> 5e5a7fc7
 
 	_ = viper.BindPFlag(APIDefaultUserFlag, engineCmd.Flags().Lookup(APIDefaultUserFlag))
 	_ = viper.BindPFlag(APIDefaultPasswordFlag, engineCmd.Flags().Lookup(APIDefaultPasswordFlag))
@@ -225,13 +185,9 @@
 	_ = viper.BindPFlag(DBPortFlag, engineCmd.Flags().Lookup(DBPortFlag))
 	_ = viper.BindPFlag(DBInMemoryFlag, engineCmd.Flags().Lookup(DBInMemoryFlag))
 	_ = viper.BindPFlag(CreateDefaultTarget, engineCmd.Flags().Lookup(CreateDefaultTarget))
-<<<<<<< HEAD
 	_ = viper.BindPFlag(DiscoveryAutoStartFlag, engineCmd.Flags().Lookup(DiscoveryAutoStartFlag))
+	_ = viper.BindPFlag(DiscoveryProviderFlag, engineCmd.Flags().Lookup(DiscoveryProviderFlag))
 	_ = viper.BindPFlag(DashboardURLFlag, engineCmd.Flags().Lookup(DashboardURLFlag))
-	_ = viper.BindPFlag(cli_discovery.DiscovererFlag, engineCmd.Flags().Lookup(cli_discovery.DiscovererFlag))
-=======
-	_ = viper.BindPFlag(ProviderFlag, engineCmd.Flags().Lookup(ProviderFlag))
->>>>>>> 5e5a7fc7
 }
 
 func initConfig() {
@@ -269,10 +225,10 @@
 	}
 
 	// If no CSPs for discovering is given, take all implemented discoverers
-	if viper.GetString(ProviderFlag) == "" {
+	if viper.GetString(DiscoveryProviderFlag) == "" {
 		providers = []string{service_discovery.ProviderAWS, service_discovery.ProviderAzure, service_discovery.ProviderK8S}
 	} else {
-		providers = []string{viper.GetString(ProviderFlag)}
+		providers = []string{viper.GetString(DiscoveryProviderFlag)}
 	}
 
 	discoveryService = service_discovery.NewService(
@@ -426,7 +382,7 @@
 	if viper.GetBool(DiscoveryAutoStartFlag) {
 		go func() {
 			<-rest.GetReadyChannel()
-			_, err = discoveryService.Start(context.Background(), &discovery.StartDiscoveryRequest{Providers: providers})
+			_, err = discoveryService.Start(context.Background(), &discovery.StartDiscoveryRequest{})
 			if err != nil {
 				log.Errorf("Could not automatically start discovery: %v", err)
 			}
