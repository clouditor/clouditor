--- conflicted
+++ resolved
@@ -181,12 +181,7 @@
 	evidenceStoreService = service_evidenceStore.NewService()
 
 	assessmentService.RegisterAssessmentResultHook(func(result *assessment.AssessmentResult, err error) {
-<<<<<<< HEAD
 		_, err = orchestratorService.StoreAssessmentResult(context.Background(), &orchestrator.StoreAssessmentResultRequest{
-=======
-		// TODO(garuppel): TBD
-		orchestratorService.StoreAssessmentResult(context.Background(), &orchestrator.StoreAssessmentResultRequest{
->>>>>>> af5e4d71
 			Result: result})
 
 		if err != nil {
@@ -195,7 +190,7 @@
 	})
 
 	// TODO(all): register assessment result hook
-	orchestratorService.RegisterAssessmentResultHook(func(result *assessment.AssessmentResult, err error) {
+	orchestratorService.RegisterAssessmentResultHook(func(result *assessment.Result, err error) {
 		// hash assessment result and send it to the DLT
 		// send assessment result to the Continuous Certification Evaluation
 	})
