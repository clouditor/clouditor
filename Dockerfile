--- conflicted
+++ resolved
@@ -1,8 +1,4 @@
-<<<<<<< HEAD
-FROM golang:1.22-alpine3.18 AS builder
-=======
 FROM golang:1.23-alpine as builder
->>>>>>> acd05eba
 
 WORKDIR /build
 
