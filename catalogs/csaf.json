--- conflicted
+++ resolved
@@ -24,11 +24,7 @@
                         "description": "The document is a valid CSAF document.",
                         "controls": [
                             {
-<<<<<<< HEAD
-                                "id": "Requirement-01-Implemnation",
-=======
                                 "id": "Requirement-01-Implementation",
->>>>>>> 43d3cf85
                                 "metrics": [
                                     {
                                         "id": "DocumentCSAFContentValid"
