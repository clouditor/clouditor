// Copyright 2021 Fraunhofer AISEC
//
// Licensed under the Apache License, Version 2.0 (the "License");
// you may not use this file except in compliance with the License.
// You may obtain a copy of the License at
//
//     http://www.apache.org/licenses/LICENSE-2.0
//
// Unless required by applicable law or agreed to in writing, software
// distributed under the License is distributed on an "AS IS" BASIS,
// WITHOUT WARRANTIES OR CONDITIONS OF ANY KIND, either express or implied.
// See the License for the specific language governing permissions and
// limitations under the License.
//
//           $$\                           $$\ $$\   $$\
//           $$ |                          $$ |\__|  $$ |
//  $$$$$$$\ $$ | $$$$$$\  $$\   $$\  $$$$$$$ |$$\ $$$$$$\    $$$$$$\   $$$$$$\
// $$  _____|$$ |$$  __$$\ $$ |  $$ |$$  __$$ |$$ |\_$$  _|  $$  __$$\ $$  __$$\
// $$ /      $$ |$$ /  $$ |$$ |  $$ |$$ /  $$ |$$ |  $$ |    $$ /  $$ |$$ | \__|
// $$ |      $$ |$$ |  $$ |$$ |  $$ |$$ |  $$ |$$ |  $$ |$$\ $$ |  $$ |$$ |
// \$$$$$$\  $$ |\$$$$$   |\$$$$$   |\$$$$$$  |$$ |  \$$$   |\$$$$$   |$$ |
//  \_______|\__| \______/  \______/  \_______|\__|   \____/  \______/ \__|
//
// This file is part of Clouditor Community Edition.

package evidence

import (
	"context"

	"clouditor.io/clouditor/v2/api/ontology"

	"google.golang.org/protobuf/proto"
)

type EvidenceHookFunc func(ctx context.Context, evidence *Evidence, err error)

func (req *StoreEvidenceRequest) GetPayload() proto.Message {
	return req.Evidence
}

func (ev *Evidence) GetOntologyResource() ontology.IsResource {
	var (
		m        proto.Message
		resource ontology.IsResource
		err      error
<<<<<<< HEAD
=======
		ok       bool
>>>>>>> 43d3cf85
	)
	// TODO: find a smarter way, because now we are unmarshalling the resource twice
	// Try to extract the resource out of the evidence
	m, err = ev.Resource.UnmarshalNew()
	if err != nil {
		return nil
	}

<<<<<<< HEAD
	resource, ok := m.(ontology.IsResource)
=======
	resource, ok = m.(ontology.IsResource)
>>>>>>> 43d3cf85
	if !ok {
		return nil
	}

	return resource
}

func (ev *Evidence) GetResourceId() string {
	var (
		m        proto.Message
		resource ontology.IsResource
		err      error
	)
	// TODO: find a smarter way, because now we are unmarshalling the resource twice
	// Try to extract the resource out of the evidence
	m, err = ev.Resource.UnmarshalNew()
	if err != nil {
		return ""
	}

	resource, ok := m.(ontology.IsResource)
	if !ok {
		return ""
	}

	return resource.GetId()
}<|MERGE_RESOLUTION|>--- conflicted
+++ resolved
@@ -44,10 +44,7 @@
 		m        proto.Message
 		resource ontology.IsResource
 		err      error
-<<<<<<< HEAD
-=======
 		ok       bool
->>>>>>> 43d3cf85
 	)
 	// TODO: find a smarter way, because now we are unmarshalling the resource twice
 	// Try to extract the resource out of the evidence
@@ -56,11 +53,7 @@
 		return nil
 	}
 
-<<<<<<< HEAD
-	resource, ok := m.(ontology.IsResource)
-=======
 	resource, ok = m.(ontology.IsResource)
->>>>>>> 43d3cf85
 	if !ok {
 		return nil
 	}
