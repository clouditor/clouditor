/*
 * Copyright 2016-2022 Fraunhofer AISEC
 *
 * Licensed under the Apache License, Version 2.0 (the "License");
 * you may not use this file except in compliance with the License.
 * You may obtain a copy of the License at
 *
 *     http://www.apache.org/licenses/LICENSE-2.0
 *
 * Unless required by applicable law or agreed to in writing, software
 * distributed under the License is distributed on an "AS IS" BASIS,
 * WITHOUT WARRANTIES OR CONDITIONS OF ANY KIND, either express or implied.
 * See the License for the specific language governing permissions and
 * limitations under the License.
 *
 *           $$\                           $$\ $$\   $$\
 *           $$ |                          $$ |\__|  $$ |
 *  $$$$$$$\ $$ | $$$$$$\  $$\   $$\  $$$$$$$ |$$\ $$$$$$\    $$$$$$\   $$$$$$\
 * $$  _____|$$ |$$  __$$\ $$ |  $$ |$$  __$$ |$$ |\_$$  _|  $$  __$$\ $$  __$$\
 * $$ /      $$ |$$ /  $$ |$$ |  $$ |$$ /  $$ |$$ |  $$ |    $$ /  $$ |$$ | \__|
 * $$ |      $$ |$$ |  $$ |$$ |  $$ |$$ |  $$ |$$ |  $$ |$$\ $$ |  $$ |$$ |
 * \$$$$$$\  $$ |\$$$$$   |\$$$$$   |\$$$$$$  |$$ |  \$$$   |\$$$$$   |$$ |
 *  \_______|\__| \______/  \______/  \_______|\__|   \____/  \______/ \__|
 *
 * This file is part of Clouditor Community Edition.
 */
syntax = "proto3";

package clouditor.orchestrator.v1;

import "google/api/annotations.proto";
import "google/protobuf/empty.proto";
import "api/assessment/metric.proto";
import "api/assessment/assessment.proto";
import "tagger/tagger.proto";
import "validate/validate.proto";

option go_package = "clouditor.io/clouditor/api/orchestrator";

// Manages the orchestration of components within the Clouditor architecture
service Orchestrator {
  // Registers the passed assessment tool
  rpc RegisterAssessmentTool(RegisterAssessmentToolRequest)
      returns (AssessmentTool) {
    option (google.api.http) = {
      post : "/v1/orchestrator/assessment_tools"
      body : "tool"
    };
  }

  // Lists all assessment tools assessing evidences for the metric given by the
  // passed metric id
  rpc ListAssessmentTools(ListAssessmentToolsRequest)
      returns (ListAssessmentToolsResponse) {
    option (google.api.http) = {
      get : "/v1/orchestrator/assessment_tools"
    };
  }

  // Returns assessment tool given by the passed tool id
  rpc GetAssessmentTool(GetAssessmentToolRequest) returns (AssessmentTool) {
    option (google.api.http) = {
      get : "/v1/orchestrator/assessment_tools/{tool_id}"
    };
  }

  // Updates the assessment tool given by the passed id
  rpc UpdateAssessmentTool(UpdateAssessmentToolRequest)
      returns (AssessmentTool) {
    option (google.api.http) = {
      put : "/v1/orchestrator/assessment_tools/{tool.id}"
      body : "tool"
    };
  }

  // Remove assessment tool with passed id from the list of active assessment
  // tools
  rpc DeregisterAssessmentTool(DeregisterAssessmentToolRequest)
      returns (google.protobuf.Empty) {
    option (google.api.http) = {
      delete : "/v1/orchestrator/assessment_tools/{tool_id}"
    };
  }

  // Stores the assessment result provided by an assessment tool
  rpc StoreAssessmentResult(StoreAssessmentResultRequest)
      returns (StoreAssessmentResultResponse) {
    option (google.api.http) = {
      post : "/v1/orchestrator/assessment_results"
      body : "result"
    };
  }

  // Stores stream of assessment results provided by an assessment tool and
  // returns a response stream. Part of the public API, not exposed as REST.
  rpc StoreAssessmentResults(stream StoreAssessmentResultRequest)
      returns (stream StoreAssessmentResultsResponse);

  // List all assessment results. Part of the public API, also exposed as REST.
  rpc ListAssessmentResults(
      clouditor.assessment.v1.ListAssessmentResultsRequest)
      returns (clouditor.assessment.v1.ListAssessmentResultsResponse) {
    option (google.api.http) = {
      get : "/v1/orchestrator/assessment_results"
    };
  }

  // Creates a new metric
  rpc CreateMetric(CreateMetricRequest)
      returns (clouditor.assessment.v1.Metric) {
    option (google.api.http) = {
      post : "/v1/orchestrator/metrics"
      body : "metric"
    };
  }

  // Updates an existing metric
  rpc UpdateMetric(UpdateMetricRequest)
      returns (clouditor.assessment.v1.Metric) {
    option (google.api.http) = {
      put : "/v1/orchestrator/metrics/{metric.id}"
      body : "metric"
    };
  }

  // Returns the metric with the passed metric id
  rpc GetMetric(GetMetricRequest) returns (clouditor.assessment.v1.Metric) {
    option (google.api.http) = {
      get : "/v1/orchestrator/metrics/{metric_id}"
    };
  }

  // List all metrics provided by the metric catalog
  rpc ListMetrics(ListMetricsRequest) returns (ListMetricsResponse) {
    option (google.api.http) = {
      get : "/v1/orchestrator/metrics"
    };
  }

  // Registers a new target cloud service
  rpc RegisterCloudService(RegisterCloudServiceRequest) returns (CloudService) {
    option (google.api.http) = {
      post : "/v1/orchestrator/cloud_services"
      body : "cloud_service"
    };
  }

  // Registers a new target cloud service
  rpc UpdateCloudService(UpdateCloudServiceRequest) returns (CloudService) {
    option (google.api.http) = {
      put : "/v1/orchestrator/cloud_services/{cloud_service.id}"
      body : "cloud_service"
    };
  }

  // Retrieves a target cloud service
  rpc GetCloudService(GetCloudServiceRequest) returns (CloudService) {
    option (google.api.http) = {
      get : "/v1/orchestrator/cloud_services/{cloud_service_id}"
    };
  }

  // Lists all target cloud services
  rpc ListCloudServices(ListCloudServicesRequest)
      returns (ListCloudServicesResponse) {
    option (google.api.http) = {
      get : "/v1/orchestrator/cloud_services"
    };
  }

  // Removes a target cloud service
  rpc RemoveCloudService(RemoveCloudServiceRequest)
      returns (google.protobuf.Empty) {
    option (google.api.http) = {
      delete : "/v1/orchestrator/cloud_services/{cloud_service_id}"
    };
  }

  // Updates a metric configuration (target value and operator) for a specific
  // service and metric ID
  rpc UpdateMetricConfiguration(UpdateMetricConfigurationRequest)
      returns (clouditor.assessment.v1.MetricConfiguration) {
    option (google.api.http) = {
      put : "/v1/orchestrator/cloud_services/{cloud_service_id}/"
            "metric_configurations/"
            "{metric_id}"
      body : "configuration"
    };
  }

  // Retrieves a metric configuration (target value and operator) for a specific
  // service and metric ID.
  rpc GetMetricConfiguration(GetMetricConfigurationRequest)
      returns (clouditor.assessment.v1.MetricConfiguration) {
    option (google.api.http) = {
      get : "/v1/orchestrator/cloud_services/{cloud_service_id}/"
            "metric_configurations/"
            "{metric_id}"
    };
  }

  // Lists all a metric configurations (target value and operator) for a
  // specific service ID
  rpc ListMetricConfigurations(ListMetricConfigurationRequest)
      returns (ListMetricConfigurationResponse) {
    option (google.api.http) = {
      get : "/v1/orchestrator/cloud_services/{cloud_service_id}/"
            "metric_configurations"
    };
  }

  // Updates an existing metric implementation
  rpc UpdateMetricImplementation(UpdateMetricImplementationRequest)
      returns (clouditor.assessment.v1.MetricImplementation) {
    option (google.api.http) = {
      put : "/v1/orchestrator/metrics/{implementation.metric_id}/"
            "implementation"
      body : "implementation"
    };
  }

  // Returns the metric implementation of the passed metric id
  rpc GetMetricImplementation(GetMetricImplementationRequest)
      returns (clouditor.assessment.v1.MetricImplementation) {
    option (google.api.http) = {
      get : "/v1/orchestrator/metrics/{metric_id}/implementation"
    };
  }

  rpc SubscribeMetricChangeEvents(SubscribeMetricChangeEventRequest)
      returns (stream MetricChangeEvent) {}

  // Creates a new certificate
  rpc CreateCertificate(CreateCertificateRequest) returns (Certificate) {
    option (google.api.http) = {
      post : "/v1/orchestrator/certificates"
      body : "certificate"
    };
  }

  // Retrieves a certificate
  rpc GetCertificate(GetCertificateRequest) returns (Certificate) {
    option (google.api.http) = {
      get : "/v1/orchestrator/certificates/{certificate_id}"
    };
  }

  // Lists all target certificates
  rpc ListCertificates(ListCertificatesRequest)
      returns (ListCertificatesResponse) {
    option (google.api.http) = {
      get : "/v1/orchestrator/certificates"
    };
  }

  // Updates an existing certificate
  rpc UpdateCertificate(UpdateCertificateRequest) returns (Certificate) {
    option (google.api.http) = {
      put : "/v1/orchestrator/certificates/{certificate.id}"
      body : "certificate"
    };
  }

  // Removes a certificate
  rpc RemoveCertificate(RemoveCertificateRequest)
      returns (google.protobuf.Empty) {
    option (google.api.http) = {
      delete : "/v1/orchestrator/certificates/{certificate_id}"
    };
  }

  // Creates a new security controls catalog
  rpc CreateCatalog(CreateCatalogRequest) returns (Catalog) {
    option (google.api.http) = {
      post : "/v1/orchestrator/catalogs"
      body : "catalog"
    };
  }

  // Lists all security controls catalogs. Each catalog includes a list of its
  // categories but no additional sub-resources.
  rpc ListCatalogs(ListCatalogsRequest) returns (ListCatalogsResponse) {
    option (google.api.http) = {
      get : "/v1/orchestrator/catalogs"
    };
  }

  // Retrieves a specific catalog by it's ID. The catalog includes a list of all
  // of it categories as well as the first level of controls in each category.
  rpc GetCatalog(GetCatalogRequest) returns (Catalog) {
    option (google.api.http) = {
      get : "/v1/orchestrator/catalogs/{catalog_id}"
    };
  }

  // Removes a catalog
  rpc RemoveCatalog(RemoveCatalogRequest) returns (google.protobuf.Empty) {
    option (google.api.http) = {
      delete : "/v1/orchestrator/catalogs/{catalog_id}"
    };
  }

  // Updates an existing certificate
  rpc UpdateCatalog(UpdateCatalogRequest) returns (Catalog) {
    option (google.api.http) = {
      put : "/v1/orchestrator/catalogs/{catalog.id}"
      body : "catalog"
    };
  }

  // Retrieves a category of a catalog specified by the catalog ID and the
  // category name. It includes the first level of controls within each
  // category.
  rpc GetCategory(GetCategoryRequest) returns (Category) {
    option (google.api.http) = {
      get : "/v1/orchestrator/catalogs/{catalog_id}/category/{category_name}"
    };
  }

  // If no additional parameters are specified, this lists all controls. If a
  // catalog ID and a category name is specified, then only controls containing
  // in this category are returned.
  rpc ListControls(ListControlsRequest) returns (ListControlsResponse) {
    option (google.api.http) = {
      get : "/v1/orchestrator/controls"
      additional_bindings {
        get : "/v1/orchestrator/catalogs/{catalog_id}/categories/"
              "{category_name}/controls"
      }
    };
  }

  // Retrieves a control specified by the catalog ID, the control's category
  // name and the control ID. If present, it also includes a list of
  // sub-controls if present or a list of metrics if no sub-controls but metrics
  // are present.
  rpc GetControl(GetControlRequest) returns (Control) {
    option (google.api.http) = {
      get : "/v1/orchestrator/catalogs/{catalog_id}/categories/{category_name}/"
            "controls/{control_id}"
    };
  }

  // Creates a new Target of Evaluation
  rpc CreateTargetOfEvaluation(CreateTargetOfEvaluationRequest)
      returns (TargetOfEvaluation) {
    option (google.api.http) = {
      post : "/v1/orchestrator/toes"
      body : "target_of_evaluation"
    };
  }

  // Retrieves a Target of Evaluation
  rpc GetTargetOfEvaluation(GetTargetOfEvaluationRequest)
      returns (TargetOfEvaluation) {
    option (google.api.http) = {
      get : "/v1/orchestrator/cloud_services/{cloud_service_id}/toes/"
            "{catalog_id}"
    };
  }

  // Lists all controls in scope of a target of evaluation.
  rpc ListControlsInScope(ListControlsInScopeRequest)
      returns (ListControlsInScopeResponse) {
    option (google.api.http) = {
      get : "/v1/orchestrator/cloud_services/{cloud_service_id}/toes/"
            "{catalog_id}/controls_in_scope"
    };
  }

  // Adds the selected control as "in scope" for the target of evaluation.
  rpc AddControlToScope(AddControlToScopeRequest) returns (ControlInScope) {
    option (google.api.http) = {
      post : "/v1/orchestrator/cloud_services/"
             "{scope.target_of_evaluation_cloud_service_id}/toes/"
             "{scope.target_of_evaluation_catalog_id}/controls_in_scope"
      body : "scope"
    };
  }

  // Updates a particular control in scope, e.g., its monitoring status.
  rpc UpdateControlInScope(UpdateControlInScopeRequest)
      returns (ControlInScope) {
    option (google.api.http) = {
      put : "/v1/orchestrator/cloud_services/"
            "{scope.target_of_evaluation_cloud_service_id}/toes/"
            "{scope.target_of_evaluation_catalog_id}/controls_in_scope/"
            "categories/{scope.control_category_name}/"
            "controls/{scope.control_id}"
      body : "scope"
    };
  }

  // Adds the selected control as "in scope" for the target of evaluation.
  rpc RemoveControlFromScope(RemoveControlFromScopeRequest)
      returns (google.protobuf.Empty) {
    option (google.api.http) = {
      delete : "/v1/orchestrator/cloud_services/"
               "{cloud_service_id}/toes/"
               "{catalog_id}/controls_in_scope/"
               "categories/{control_category_name}/"
               "controls/{control_id}"
    };
  }

  // Lists all Targets of Evaluation
  rpc ListTargetsOfEvaluation(ListTargetsOfEvaluationRequest)
      returns (ListTargetsOfEvaluationResponse) {
    option (google.api.http) = {
      get : "/v1/orchestrator/toes"
      additional_bindings {
        get : "/v1/orchestrator/cloud_services/{cloud_service_id}/toes"
      }
      additional_bindings {get : "/v1/orchestrator/catalogs/{catalog_id}/toes"}
    };
  }

  // Updates an existing Target of Evaluation
  rpc UpdateTargetOfEvaluation(UpdateTargetOfEvaluationRequest)
      returns (TargetOfEvaluation) {
    option (google.api.http) = {
      put : "/v1/orchestrator/cloud_services/"
            "{target_of_evaluation.cloud_service_id}/toes/"
            "{target_of_evaluation.catalog_id}"
      body : "target_of_evaluation"
    };
  }

  // Removes a Target of Evaluation
  rpc RemoveTargetOfEvaluation(RemoveTargetOfEvaluationRequest)
      returns (google.protobuf.Empty) {
    option (google.api.http) = {
      delete : "/v1/orchestrator/cloud_services/{cloud_service_id}/toes/"
               "{catalog_id}"
    };
  }
}

message RegisterAssessmentToolRequest {
  AssessmentTool tool = 1 [ (validate.rules).message.required = true ];
}

message ListAssessmentToolsRequest {
  // Optional. Filter tools by metric id.
  optional string filter_metric_id = 1 [ (validate.rules).string.min_len = 1 ];

  int32 page_size = 2;
  string page_token = 3;
  string order_by = 4;
  bool asc = 5;
}
message ListAssessmentToolsResponse {
  repeated AssessmentTool tools = 1;
  string next_page_token = 2;
}

message GetAssessmentToolRequest {
  string tool_id = 1 [ (validate.rules).string.min_len = 1 ];
}

message UpdateAssessmentToolRequest {
  AssessmentTool tool = 2 [ (validate.rules).message.required = true ];
}

message DeregisterAssessmentToolRequest {
  string tool_id = 1 [ (validate.rules).string.min_len = 1 ];
}

message StoreAssessmentResultRequest {
  clouditor.assessment.v1.AssessmentResult result = 1
      [ (validate.rules).message.required = true ];
}

// StoreAssessmentResultReponse belongs to StoreAssessmentResult, which uses a custom unary RPC and therefore requires a response message according to the style convention. Since no return values are required, this is empty.
message StoreAssessmentResultResponse {}

// StoreAssessmentResultsReponse belongs to StoreAssessmentResults, which uses a custom bidirectional streaming RPC and therefore requires a response message according to the style convention. The bidirectional streaming needs the status and its message in the response for error handling. 
message StoreAssessmentResultsResponse {
  bool status = 1;
  string status_message = 2;
}

message CreateMetricRequest {
  clouditor.assessment.v1.Metric metric = 1
      [ (validate.rules).message.required = true ];
}

message UpdateMetricRequest {
  clouditor.assessment.v1.Metric metric = 1
      [ (validate.rules).message.required = true ];
}

message GetMetricRequest {
  string metric_id = 1 [ (validate.rules).string.min_len = 1 ];
}

message ListMetricsRequest {
  int32 page_size = 1;
  string page_token = 2;
  string order_by = 3;
  bool asc = 4;
}

message ListMetricsResponse {
  repeated clouditor.assessment.v1.Metric metrics = 1;
  string next_page_token = 2;
}

message GetCloudServiceRequest {
  string cloud_service_id = 1 [ (validate.rules).string.uuid = true ];
}

message RegisterCloudServiceRequest {
  CloudService cloud_service = 1 [ (validate.rules).message.required = true ];
}

message UpdateCloudServiceRequest {
  CloudService cloud_service = 1 [ (validate.rules).message.required = true ];
}

message RemoveCloudServiceRequest {
  string cloud_service_id = 1 [ (validate.rules).string.uuid = true ];
}

message ListCloudServicesRequest {
  int32 page_size = 1;
  string page_token = 2;
  string order_by = 3;
  bool asc = 4;
}
message ListCloudServicesResponse {
  repeated CloudService services = 1;
  string next_page_token = 2;
}

message UpdateMetricConfigurationRequest {
  string cloud_service_id = 1 [ (validate.rules).string.uuid = true ];

  string metric_id = 2 [ (validate.rules).string.min_len = 1 ];

  clouditor.assessment.v1.MetricConfiguration configuration = 3
      [ (validate.rules).message.required = true ];
}

message GetMetricConfigurationRequest {
  string cloud_service_id = 1 [ (validate.rules).string.uuid = true ];

  string metric_id = 2 [ (validate.rules).string.min_len = 1 ];
}

message ListMetricConfigurationRequest {
  string cloud_service_id = 1 [ (validate.rules).string.uuid = true ];
}

message ListMetricConfigurationResponse {
  // A map of metric configurations associated by their metric ID
  map<string, clouditor.assessment.v1.MetricConfiguration> configurations = 1;
}

message UpdateMetricImplementationRequest {
  clouditor.assessment.v1.MetricImplementation implementation = 1
      [ (validate.rules).message.required = true ];
}

message GetMetricImplementationRequest {
  string metric_id = 1 [ (validate.rules).string.min_len = 1 ];
}

message SubscribeMetricChangeEventRequest {}

// MetricChangeEvent represents a change of either a metric configuration or
// implementation.
message MetricChangeEvent {
  enum Type {
    TYPE_UNSPECIFIED = 0;
    TYPE_CONFIG_CHANGED = 1;
    TYPE_IMPLEMENTATION_CHANGED = 2;
    TYPE_METADATA_CHANGED = 3;
  }

  Type type = 1 [ (validate.rules).enum.defined_only = true ];

  // The metric that is changing.
  string metric_id = 2 [ (validate.rules).string.min_len = 1 ];

  // The cloud service id that is affected by this change. Primarily
  // concerns metric configuration changes.
  string cloud_service_id = 3 [ (validate.rules).string.uuid = true ];
}

// Represents an external tool or service that offers assessments according to
// certain metrics.
message AssessmentTool {
  string id = 1
      [ (validate.rules).string = {ignore_empty : true, uuid : true} ];

  string name = 2 [ (validate.rules).string.min_len = 1 ];

  string description = 3;

  // a list of metrics that this tool can assess, referred by their ids
  repeated string available_metrics = 4
      [ (validate.rules).repeated.items.string.min_len = 1 ];
}

message CloudService {
  string id = 1
      [ (validate.rules).string = {ignore_empty : true, uuid : true} ];

  string name = 2 [ (validate.rules).string.min_len = 1 ];

  string description = 3;

  repeated Catalog catalogs_in_scope = 4 [
    (tagger.tags) = "gorm:\"many2many:target_of_evaluations\"",
    (validate.rules).repeated.items.message.required = true
  ];

  repeated clouditor.assessment.v1.Metric configured_metrics = 5 [
    (tagger.tags) = "gorm:\"many2many:metric_configurations\"",
    (validate.rules).repeated.items.message.required = true
  ];
}

message Catalog {
  string id = 1 [ (validate.rules).string.min_len = 1 ];

  string name = 2 [ (validate.rules).string.min_len = 1 ];

  string description = 3;

  repeated Category categories = 4 [
    (tagger.tags) = "gorm:\"constraint:OnDelete:CASCADE\"",
    (validate.rules).repeated.items.message.required = true
  ];

  // Certain security catalogs do not allow to select the scope of the controls,
  // but all controls are automatically "in scope", however they can be set to a
  // DELEGATED status.
  bool all_in_scope = 5;

  // Certain security catalogs allow the differentiation of their controls according to an assurance level. If the property assurance_level is set to true, the catalog is using the assurance level.
  bool assurance_level = 6;
<<<<<<< HEAD
=======

  // A list of the assurance levels, e.g., basic, substantial and high for the EUCS catalog.
  repeated string assurance_levels = 7 [
    (tagger.tags) = "gorm:\"serializer:json\"",
    (validate.rules).repeated = {
      min_items: 3
      items: {
        string: {
          pattern: "^(|basic|substantial|high|low|medium)$"
        }
      }
    }];
>>>>>>> 5a0c569c
}

message Category {
  string name = 1 [
    (tagger.tags) = "gorm:\"primaryKey\"",
    (validate.rules).string.min_len = 1
  ];

  // Reference to the catalog this category belongs to.
  string catalog_id = 2 [
    (tagger.tags) = "gorm:\"primaryKey\"",
    (validate.rules).string.min_len = 1
  ];

  string description = 3;

  repeated Control controls = 4 [
    (tagger.tags) =
        "gorm:\"foreignKey:category_name,category_"
        "catalog_id;references:name,catalog_id;constraint:OnDelete:CASCADE\"",
    (validate.rules).repeated.items.message.required = true
  ];
}

// Control represents a certain Control that needs to be fulfilled. It could be
// a Control in a certification catalog. It follows the OSCAL model. A
// requirement in the EUCS terminology, e.g., is represented as the lowest
// sub-control.
message Control {
  // A short name of the control, e.g. OPS-01, as used in OSCAL; it is not a
  // unique ID!
  string id = 1 [
    (tagger.tags) = "gorm:\"primaryKey\"",
    (validate.rules).string.min_len = 1
  ];
  string category_name = 2 [
    (tagger.tags) = "gorm:\"primaryKey\"",
    (validate.rules).string.min_len = 1
  ];
  string category_catalog_id = 3 [
    (tagger.tags) = "gorm:\"primaryKey\"",
    (validate.rules).string.min_len = 1
  ];

  // Human-readable name of the control
  string name = 4 [ (validate.rules).string.min_len = 1 ];

  // Description of the control
  string description = 5;

  // List of sub - controls -
  //     this is in accordance with the OSCAL model.
  repeated Control controls = 6 [
    (tagger.tags) = "gorm:\"foreignKey:parent_control_id,parent_control_"
                    "category_name,parent_control_category_catalog_id;"
                    "references=id,category_name;category_catalog_id\"",
    (validate.rules).repeated.items.message.required = true
  ];

  // metrics contains either a list of reference to metrics - in this case only
  // the id field of the metric is populated - or a list of populated metric
  // meta-data, most likely returned by the database.
  repeated clouditor.assessment.v1.Metric metrics = 7 [
    (tagger.tags) =
        "gorm:\"many2many:control_metrics;constraint:OnDelete:CASCADE\"",
    (validate.rules).repeated.items.message.required = true
  ];

  // Reference to the parent category this control belongs to.
  optional string parent_control_id = 8 [ (validate.rules).string.min_len = 1 ];
  optional string parent_control_category_name = 9
      [ (validate.rules).string.min_len = 1 ];
  optional string parent_control_category_catalog_id = 10
      [ (validate.rules).string.min_len = 1 ];

  // An assurance level is not offered by every catalog, therefore it is optional.
  optional string assurance_level = 11
<<<<<<< HEAD
      [ (validate.rules).enum.defined_only = true  ];
=======
      [ (validate.rules).string.min_len = 1 ];
>>>>>>> 5a0c569c
}

// A Target of Evaluation binds a cloud service to a catalog, so the service is
// evaluated regarding this catalog's controls
message TargetOfEvaluation {
  string cloud_service_id = 1 [
    (tagger.tags) = "gorm:\"primaryKey\"",
    (validate.rules).string.uuid = true
  ];
  string catalog_id = 2 [
    (tagger.tags) = "gorm:\"primaryKey\"",
    (validate.rules).string.pattern = "^(|basic|substantial|high)$"
  ];

  // an assurance level is not offered by every catalog, therefore it is
  // optional
  optional string assurance_level = 3
<<<<<<< HEAD
    [(validate.rules).string.pattern = "^(|basic|substantial|high)$"];
=======
      [ (validate.rules).string.min_len = 1 ];
>>>>>>> 5a0c569c

  // the controls that are in scope of this ToE. Note: For some security
  // catalogs, e.g., the EUCS, a specific set of controls (in the "worst case":
  // all) are automatically in scope. In this case, this list needs auto-filled
  // at an appropriate time, e.g,. in CreateTargetOfEvaluation.
  //
  // Note: Because of limitations of our ORM framework, this field only contains
  // a list of controls that are in scope of the target, but not the actual
  // meta-data associated it with it (which is of message type ControlInScope).
  // In order to retrieve the meta-data of the controls, the RPC
  // ListControlsInScope (or the associated REST path) must be called.
  repeated Control controls_in_scope = 4 [
    (tagger.tags) = "gorm:\"many2many:controls_in_scope;"
                    "constraint:OnDelete:CASCADE\"",
    (validate.rules).repeated.items.message.required = true
  ];
}

message ListControlsInScopeRequest {
  int32 page_size = 1;
  string page_token = 2;
  string order_by = 3;
  bool asc = 4;

  string cloud_service_id = 10
      [ (validate.rules).string = {ignore_empty : true, uuid : true} ];
  string catalog_id = 11
      [ (validate.rules).string = {ignore_empty : true, min_len : 1} ];
}

message ListControlsInScopeResponse {
  repeated ControlInScope controls_in_scope = 1;
  string next_page_token = 2;
}

message UpdateControlInScopeRequest {
  ControlInScope scope = 1 [ (validate.rules).message.required = true ];
}

message AddControlToScopeRequest {
  ControlInScope scope = 1 [ (validate.rules).message.required = true ];
}

message RemoveControlFromScopeRequest {
  string cloud_service_id = 1 [ (validate.rules).string.min_len = 1 ];
  string catalog_id = 2 [ (validate.rules).string.min_len = 1 ];
  string control_id = 3 [ (validate.rules).string.min_len = 1 ];
  string control_category_name = 4 [ (validate.rules).string.min_len = 1 ];
}

// MonitoringStatus describes how a particular control is handled by the
// Clouditor framework.
enum MonitoringStatus {
  // The status is not yet decided.
  MONITORING_STATUS_UNSPECIFIED = 0;
  // Control is automatically assessed by the Clouditor security assessment
  // engine or another tool, which forwards assessment results to the
  // Orchestrator.
  MONITORING_STATUS_AUTOMATICALLY_MONITORED = 1;
  // Control is assessed manually and the result must be set via the Clouditor
  // UI to be evaluated by the Clouditor.
  MONITORING_STATUS_MANUALLY_MONITORED = 2;
  // Control is checked by another party and the result is not used by the
  // Clouditor evaluation. In the future this might be part of compositional
  // certification.
  MONITORING_STATUS_DELEGATED = 3;
}

// ControlInScope defines a control which is "in scope" of a target of
// evaluation. Additional meta-data can be defined when a control is in scope,
// e.g., its monitoring status (continuously monitored, delegated, etc.)
message ControlInScope {
  string target_of_evaluation_cloud_service_id = 1 [
    (tagger.tags) = "gorm:\"primaryKey\"",
    (validate.rules).string.min_len = 1
  ];
  string target_of_evaluation_catalog_id = 2 [
    (tagger.tags) = "gorm:\"primaryKey\"",
    (validate.rules).string.min_len = 1
  ];

  string control_id = 3 [
    (tagger.tags) = "gorm:\"primaryKey\"",
    (validate.rules).string.min_len = 1
  ];
  string control_category_name = 4 [
    (tagger.tags) = "gorm:\"primaryKey\"",
    (validate.rules).string.min_len = 1
  ];
  string control_category_catalog_id = 5 [
    (tagger.tags) = "gorm:\"primaryKey\"",
    (validate.rules).string.min_len = 1
  ];

  MonitoringStatus monitoring_status = 6;
}

message CreateTargetOfEvaluationRequest {
  TargetOfEvaluation target_of_evaluation = 1
      [ (validate.rules).message.required = true ];
}

message RemoveTargetOfEvaluationRequest {
  string cloud_service_id = 1 [ (validate.rules).string.uuid = true ];
  string catalog_id = 2 [ (validate.rules).string.min_len = 1 ];
}

message GetTargetOfEvaluationRequest {
  string cloud_service_id = 1 [ (validate.rules).string.uuid = true ];
  string catalog_id = 2 [ (validate.rules).string.min_len = 1 ];
}

message ListTargetsOfEvaluationRequest {
  int32 page_size = 1;
  string page_token = 2;
  string order_by = 3;
  bool asc = 4;
  // We cannot create additional bindings when the parameter is optional so we
  // check for != "" in the method to see if it is set when the service is
  // specified, return all Targets of Evaluation that evaluate the given service
  // for any catalog
  string cloud_service_id = 5;
  // when the catalog is specified, return all Targets of Evaluation that
  // evaluate the given catalog for any service
  string catalog_id = 6;
}

message ListTargetsOfEvaluationResponse {
  repeated TargetOfEvaluation target_of_evaluation = 1;
  string next_page_token = 2;
}

message UpdateTargetOfEvaluationRequest {
  TargetOfEvaluation target_of_evaluation = 3
      [ (validate.rules).message.required = true ];
}

message GetCertificateRequest {
  string certificate_id = 1 [ (validate.rules).string.min_len = 1 ];
}

message ListCertificatesRequest {
  int32 page_size = 1;
  string page_token = 2;
  string order_by = 3;
  bool asc = 4;
}
message ListCertificatesResponse {
  repeated Certificate certificates = 1;
  string next_page_token = 2;
}

message UpdateCertificateRequest {
  Certificate certificate = 1 [ (validate.rules).message.required = true ];
}

message CreateCatalogRequest {
  Catalog catalog = 1 [ (validate.rules).message.required = true ];
}

message RemoveCatalogRequest {
  string catalog_id = 1 [ (validate.rules).string.min_len = 1 ];
}

message GetCatalogRequest {
  string catalog_id = 1 [ (validate.rules).string.min_len = 1 ];
}

message ListCatalogsRequest {
  int32 page_size = 1;
  string page_token = 2;
  string order_by = 3;
  bool asc = 4;
}

message ListCatalogsResponse {
  repeated Catalog catalogs = 1;
  string next_page_token = 2;
}

message UpdateCatalogRequest {
  Catalog catalog = 1 [ (validate.rules).message.required = true ];
}

message GetCategoryRequest {
  string catalog_id = 1 [ (validate.rules).string.min_len = 1 ];
  string category_name = 2 [ (validate.rules).string.min_len = 1 ];
}

message GetControlRequest {
  string catalog_id = 1 [ (validate.rules).string.min_len = 1 ];
  string category_name = 2 [ (validate.rules).string.min_len = 1 ];
  string control_id = 3 [ (validate.rules).string.min_len = 1 ];
}

message ListControlsRequest {
  int32 page_size = 1;
  string page_token = 2;
  string order_by = 3;
  bool asc = 4;

  // return either all controls or only the controls of the specified category
  string catalog_id = 5;
  string category_name = 6;
}

message ListControlsResponse {
  repeated Control controls = 1;
  string next_page_token = 2;
}

message CreateCertificateRequest {
  Certificate certificate = 1 [ (validate.rules).message.required = true ];
}

message RemoveCertificateRequest {
  string certificate_id = 1 [ (validate.rules).string.min_len = 1 ];
}

// An ISO17021-based certificate
message Certificate {
  string id = 1 [ (validate.rules).string.min_len = 1 ];
  string name = 2 [ (validate.rules).string.min_len = 1 ];
  string cloud_service_id = 3 [ (validate.rules).string.uuid = true ];
  string issue_date = 4;
  string expiration_date = 5;
  string standard = 6;
  string assurance_level = 7;
  string cab = 8;
  string description = 9;
  // A list of states at specific times
  repeated State states = 10
      [ (tagger.tags) = "gorm:\"constraint:OnDelete:CASCADE\"" ];
}

// A state of a certificate at a given time
message State {
  string id = 1;
  // An EUCS-defined state, e.g. `new`, `suspended` or `withdrawn`
  string state = 2;
  string tree_id = 3;
  string timestamp = 4;
  // Reference to the certificate
  string certificate_id = 5;
}

// TargetOfEvaluationChangeEvent represents a change of either a Target of
// Evaluation or Control Monitoring Status and the TargetOfEvaluation hook
// function can be informed about the reason of its call.
message TargetOfEvaluationChangeEvent {
  // Type represents the type of the change event. Type can be a change event
  // regarding the Target of Evaluation or the Control Monitoring Status.
  enum Type {
    TYPE_UNSPECIFIED = 0;

    TYPE_TARGET_OF_EVALUATION_CREATED = 1;
    TYPE_TARGET_OF_EVALUATION_UPDATED = 2;
    TYPE_TARGET_OF_EVALUATION_REMOVED = 3;

    TYPE_CONTROL_IN_SCOPE_ADDED = 4;
    TYPE_CONTROL_IN_SCOPE_UPDATED = 5;
    TYPE_CONTROL_IN_SCOPE_REMOVED = 6;
  }

  Type type = 1 [ (validate.rules).enum.defined_only = true ];

  // Optional. If the type is a TARGET_OF_EVALUATION_* the target_of_evaluation
  // field must be set
  optional TargetOfEvaluation target_of_evaluation = 2
      [ (validate.rules).message.required = true ];

  // Optional. If the type is a CONTROL_IN_SCOPE_* the
  // control_in_scope fied must be set
  optional ControlInScope control_in_scope = 3
      [ (validate.rules).message.required = true ];
}<|MERGE_RESOLUTION|>--- conflicted
+++ resolved
@@ -641,8 +641,6 @@
 
   // Certain security catalogs allow the differentiation of their controls according to an assurance level. If the property assurance_level is set to true, the catalog is using the assurance level.
   bool assurance_level = 6;
-<<<<<<< HEAD
-=======
 
   // A list of the assurance levels, e.g., basic, substantial and high for the EUCS catalog.
   repeated string assurance_levels = 7 [
@@ -655,7 +653,6 @@
         }
       }
     }];
->>>>>>> 5a0c569c
 }
 
 message Category {
@@ -733,11 +730,7 @@
 
   // An assurance level is not offered by every catalog, therefore it is optional.
   optional string assurance_level = 11
-<<<<<<< HEAD
-      [ (validate.rules).enum.defined_only = true  ];
-=======
-      [ (validate.rules).string.min_len = 1 ];
->>>>>>> 5a0c569c
+    [(validate.rules).string.pattern = "^(|basic|substantial|high|low|medium)$"];
 }
 
 // A Target of Evaluation binds a cloud service to a catalog, so the service is
@@ -749,17 +742,13 @@
   ];
   string catalog_id = 2 [
     (tagger.tags) = "gorm:\"primaryKey\"",
-    (validate.rules).string.pattern = "^(|basic|substantial|high)$"
+    (validate.rules).string.pattern = "^(|basic|substantial|high|low|medium)$"
   ];
 
   // an assurance level is not offered by every catalog, therefore it is
   // optional
   optional string assurance_level = 3
-<<<<<<< HEAD
-    [(validate.rules).string.pattern = "^(|basic|substantial|high)$"];
-=======
-      [ (validate.rules).string.min_len = 1 ];
->>>>>>> 5a0c569c
+    [(validate.rules).string.pattern = "^(|basic|substantial|high|low|medium)$"];
 
   // the controls that are in scope of this ToE. Note: For some security
   // catalogs, e.g., the EUCS, a specific set of controls (in the "worst case":
