--- conflicted
+++ resolved
@@ -92,7 +92,8 @@
     };
   }
 
-  // Stores stream of assessment results provided by an assessment tool and returns a response stream. Part of the public API, not exposed as REST.
+  // Stores stream of assessment results provided by an assessment tool and
+  // returns a response stream. Part of the public API, not exposed as REST.
   rpc StoreAssessmentResults(stream StoreAssessmentResultRequest)
       returns (stream StoreAssessmentResultResponse);
 
@@ -173,31 +174,20 @@
     };
   }
 
-<<<<<<< HEAD
-  // Updates a metric configuration (target value and operator) for a specific service and metric ID
-=======
   // Updates a metric configuration (target value and operator) for a specific
   // service and metric ID
->>>>>>> c6dbf09c
   rpc UpdateMetricConfiguration(UpdateMetricConfigurationRequest)
       returns (MetricConfiguration) {
     option (google.api.http) = {
       put : "/v1/orchestrator/cloud_services/{service_id}/"
             "metric_configurations/"
             "{metric_id}"
-<<<<<<< HEAD
-    };
-  }
-
-  // Retrieves a metric configuration (target value and operator) for a specific service and metric ID
-=======
-      body: "configuration"
+      body : "configuration"
     };
   }
 
   // Retrieves a metric configuration (target value and operator) for a specific
   // service and metric ID
->>>>>>> c6dbf09c
   rpc GetMetricConfiguration(GetMetricConfigurationRequest)
       returns (MetricConfiguration) {
     option (google.api.http) = {
@@ -207,12 +197,8 @@
     };
   }
 
-<<<<<<< HEAD
-  // Lists all a metric configurations (target value and operator) for a specific service and metric ID
-=======
   // Lists all a metric configurations (target value and operator) for a
   // specific service ID
->>>>>>> c6dbf09c
   rpc ListMetricConfigurations(ListMetricConfigurationRequest)
       returns (ListMetricConfigurationResponse) {
     option (google.api.http) = {
@@ -230,7 +216,8 @@
   }
 
   // Returns the metric implementation of the passed metric id
-  rpc GetMetricImplementation(GetMetricImplementationRequest) returns (MetricImplementation) {
+  rpc GetMetricImplementation(GetMetricImplementationRequest)
+      returns (MetricImplementation) {
     option (google.api.http) = {
       get : "/v1/orchestrator/metrics/{metric_id}/implementation"
     };
@@ -312,9 +299,7 @@
   MetricImplementation implementation = 2;
 }
 
-message GetMetricImplementationRequest {
-  string metric_id = 1;
-}
+message GetMetricImplementationRequest { string metric_id = 1; }
 
 // Represents an external tool or service that offers assessments according to
 // certain metrics
