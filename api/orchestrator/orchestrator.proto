// Copyright 2016-2022 Fraunhofer AISEC
//
// Licensed under the Apache License, Version 2.0 (the "License");
// you may not use this file except in compliance with the License.
// You may obtain a copy of the License at
//
//     http://www.apache.org/licenses/LICENSE-2.0
//
// Unless required by applicable law or agreed to in writing, software
// distributed under the License is distributed on an "AS IS" BASIS,
// WITHOUT WARRANTIES OR CONDITIONS OF ANY KIND, either express or implied.
// See the License for the specific language governing permissions and
// limitations under the License.
//
//           $$\                           $$\ $$\   $$\
//           $$ |                          $$ |\__|  $$ |
//  $$$$$$$\ $$ | $$$$$$\  $$\   $$\  $$$$$$$ |$$\ $$$$$$\    $$$$$$\   $$$$$$\
// $$  _____|$$ |$$  __$$\ $$ |  $$ |$$  __$$ |$$ |\_$$  _|  $$  __$$\ $$  __$$\
// $$ /      $$ |$$ /  $$ |$$ |  $$ |$$ /  $$ |$$ |  $$ |    $$ /  $$ |$$ | \__|
// $$ |      $$ |$$ |  $$ |$$ |  $$ |$$ |  $$ |$$ |  $$ |$$\ $$ |  $$ |$$ |
// \$$$$$$\  $$ |\$$$$$   |\$$$$$   |\$$$$$$  |$$ |  \$$$   |\$$$$$   |$$ |
//  \_______|\__| \______/  \______/  \_______|\__|   \____/  \______/ \__|
//
// This file is part of Clouditor Community Edition.
syntax = "proto3";

package clouditor.orchestrator.v1;

import "api/assessment/assessment.proto";
import "api/assessment/metric.proto";
import "api/runtime/runtime.proto";
import "buf/validate/validate.proto";
import "google/api/annotations.proto";
import "google/api/field_behavior.proto";
import "google/protobuf/empty.proto";
import "google/protobuf/timestamp.proto";
import "tagger/tagger.proto";

option go_package = "clouditor.io/clouditor/v2/api/orchestrator";

// Manages the orchestration of components within the Clouditor architecture
service Orchestrator {
  // Registers the passed assessment tool
  rpc RegisterAssessmentTool(RegisterAssessmentToolRequest) returns (AssessmentTool) {
    option (google.api.http) = {
      post: "/v1/orchestrator/assessment_tools"
      body: "tool"
    };
  }

  // Lists all assessment tools assessing evidences for the metric given by the
  // passed metric id
  rpc ListAssessmentTools(ListAssessmentToolsRequest) returns (ListAssessmentToolsResponse) {
    option (google.api.http) = {get: "/v1/orchestrator/assessment_tools"};
  }

  // Returns assessment tool given by the passed tool id
  rpc GetAssessmentTool(GetAssessmentToolRequest) returns (AssessmentTool) {
    option (google.api.http) = {get: "/v1/orchestrator/assessment_tools/{tool_id}"};
  }

  // Updates the assessment tool given by the passed id
  rpc UpdateAssessmentTool(UpdateAssessmentToolRequest) returns (AssessmentTool) {
    option (google.api.http) = {
      put: "/v1/orchestrator/assessment_tools/{tool.id}"
      body: "tool"
    };
  }

  // Remove assessment tool with passed id from the list of active assessment
  // tools
  rpc DeregisterAssessmentTool(DeregisterAssessmentToolRequest) returns (google.protobuf.Empty) {
    option (google.api.http) = {delete: "/v1/orchestrator/assessment_tools/{tool_id}"};
  }

  // Stores the assessment result provided by an assessment tool
  rpc StoreAssessmentResult(StoreAssessmentResultRequest) returns (StoreAssessmentResultResponse) {
    option (google.api.http) = {
      post: "/v1/orchestrator/assessment_results"
      body: "result"
    };
  }

  // Stores stream of assessment results provided by an assessment tool and
  // returns a response stream. Part of the public API, not exposed as REST.
  rpc StoreAssessmentResults(stream StoreAssessmentResultRequest) returns (stream StoreAssessmentResultsResponse);

  // Get an assessment result by ID
  rpc GetAssessmentResult(GetAssessmentResultRequest) returns (clouditor.assessment.v1.AssessmentResult) {
    option (google.api.http) = {get: "/v1/orchestrator/assessment_results/{id}"};
  }

  // List all assessment results. Part of the public API, also exposed as REST.
  rpc ListAssessmentResults(ListAssessmentResultsRequest) returns (ListAssessmentResultsResponse) {
    option (google.api.http) = {get: "/v1/orchestrator/assessment_results"};
  }

  // Creates a new metric
  rpc CreateMetric(CreateMetricRequest) returns (clouditor.assessment.v1.Metric) {
    option (google.api.http) = {
      post: "/v1/orchestrator/metrics"
      body: "metric"
    };
  }

  // Updates an existing metric
  rpc UpdateMetric(UpdateMetricRequest) returns (clouditor.assessment.v1.Metric) {
    option (google.api.http) = {
      put: "/v1/orchestrator/metrics/{metric.id}"
      body: "metric"
    };
  }

  // Returns the metric with the passed metric id
  rpc GetMetric(GetMetricRequest) returns (clouditor.assessment.v1.Metric) {
    option (google.api.http) = {get: "/v1/orchestrator/metrics/{metric_id}"};
  }

  // List all metrics provided by the metric catalog
  rpc ListMetrics(ListMetricsRequest) returns (ListMetricsResponse) {
    option (google.api.http) = {get: "/v1/orchestrator/metrics"};
  }

  // Removes a new metric
  rpc RemoveMetric(RemoveMetricRequest) returns (google.protobuf.Empty) {
    option (google.api.http) = {delete: "/v1/orchestrator/metrics/{metric_id}"};
  }

  // Registers a new target certification target
  rpc RegisterCertificationTarget(RegisterCertificationTargetRequest) returns (CertificationTarget) {
    option (google.api.http) = {
      post: "/v1/orchestrator/certification_targets"
      body: "certification_target"
    };
  }

  // Registers a new target certification target
  rpc UpdateCertificationTarget(UpdateCertificationTargetRequest) returns (CertificationTarget) {
    option (google.api.http) = {
      put: "/v1/orchestrator/certification_targets/{certification_target.id}"
      body: "certification_target"
    };
  }

  // Retrieves a target certification target
  rpc GetCertificationTarget(GetCertificationTargetRequest) returns (CertificationTarget) {
    option (google.api.http) = {get: "/v1/orchestrator/certification_targets/{certification_target_id}"};
  }

  // Lists all target certification targets
  rpc ListCertificationTargets(ListCertificationTargetsRequest) returns (ListCertificationTargetsResponse) {
    option (google.api.http) = {get: "/v1/orchestrator/certification_targets"};
  }

  // Removes a target certification target
  rpc RemoveCertificationTarget(RemoveCertificationTargetRequest) returns (google.protobuf.Empty) {
    option (google.api.http) = {delete: "/v1/orchestrator/certification_targets/{certification_target_id}"};
  }

  // Retrieves target certification target statistics
  rpc GetCertificationTargetStatistics(GetCertificationTargetStatisticsRequest) returns (GetCertificationTargetStatisticsResponse) {
    option (google.api.http) = {get: "/v1/orchestrator/certification_targets/statistics"};
  }

  // Updates a metric configuration (target value and operator) for a specific
  // service and metric ID
  rpc UpdateMetricConfiguration(UpdateMetricConfigurationRequest) returns (clouditor.assessment.v1.MetricConfiguration) {
    option (google.api.http) = {
      put:
        "/v1/orchestrator/certification_targets/{certification_target_id}/"
        "metric_configurations/"
        "{metric_id}"
      body: "configuration"
    };
  }

  // Retrieves a metric configuration (target value and operator) for a specific
  // service and metric ID.
  rpc GetMetricConfiguration(GetMetricConfigurationRequest) returns (clouditor.assessment.v1.MetricConfiguration) {
    option (google.api.http) = {get:
        "/v1/orchestrator/certification_targets/{certification_target_id}/"
        "metric_configurations/"
        "{metric_id}"
};
  }

  // Lists all a metric configurations (target value and operator) for a
  // specific service ID
  rpc ListMetricConfigurations(ListMetricConfigurationRequest) returns (ListMetricConfigurationResponse) {
    option (google.api.http) = {get:
        "/v1/orchestrator/certification_targets/{certification_target_id}/"
        "metric_configurations"
};
  }

  // Updates an existing metric implementation
  rpc UpdateMetricImplementation(UpdateMetricImplementationRequest) returns (clouditor.assessment.v1.MetricImplementation) {
    option (google.api.http) = {
      put:
        "/v1/orchestrator/metrics/{implementation.metric_id}/"
        "implementation"
      body: "implementation"
    };
  }

  // Returns the metric implementation of the passed metric id
  rpc GetMetricImplementation(GetMetricImplementationRequest) returns (clouditor.assessment.v1.MetricImplementation) {
    option (google.api.http) = {get: "/v1/orchestrator/metrics/{metric_id}/implementation"};
  }

  rpc SubscribeMetricChangeEvents(SubscribeMetricChangeEventRequest) returns (stream MetricChangeEvent) {}

  // Creates a new certificate
  rpc CreateCertificate(CreateCertificateRequest) returns (Certificate) {
    option (google.api.http) = {
      post: "/v1/orchestrator/certificates"
      body: "certificate"
    };
  }

  // Retrieves a certificate
  rpc GetCertificate(GetCertificateRequest) returns (Certificate) {
    option (google.api.http) = {get: "/v1/orchestrator/certificates/{certificate_id}"};
  }

  // Lists all target certificates
  rpc ListCertificates(ListCertificatesRequest) returns (ListCertificatesResponse) {
    option (google.api.http) = {get: "/v1/orchestrator/certificates"};
  }

  // Lists all target certificates without state history
  rpc ListPublicCertificates(ListPublicCertificatesRequest) returns (ListPublicCertificatesResponse) {
    option (google.api.http) = {get: "/v1/orchestrator/public/certificates"};
  }

  // Updates an existing certificate
  rpc UpdateCertificate(UpdateCertificateRequest) returns (Certificate) {
    option (google.api.http) = {
      put: "/v1/orchestrator/certificates/{certificate.id}"
      body: "certificate"
    };
  }

  // Removes a certificate
  rpc RemoveCertificate(RemoveCertificateRequest) returns (google.protobuf.Empty) {
    option (google.api.http) = {delete: "/v1/orchestrator/certificates/{certificate_id}"};
  }

  // Creates a new security controls catalog
  rpc CreateCatalog(CreateCatalogRequest) returns (Catalog) {
    option (google.api.http) = {
      post: "/v1/orchestrator/catalogs"
      body: "catalog"
    };
  }

  // Lists all security controls catalogs. Each catalog includes a list of its
  // categories but no additional sub-resources.
  rpc ListCatalogs(ListCatalogsRequest) returns (ListCatalogsResponse) {
    option (google.api.http) = {get: "/v1/orchestrator/catalogs"};
  }

  // Retrieves a specific catalog by it's ID. The catalog includes a list of all
  // of it categories as well as the first level of controls in each category.
  rpc GetCatalog(GetCatalogRequest) returns (Catalog) {
    option (google.api.http) = {get: "/v1/orchestrator/catalogs/{catalog_id}"};
  }

  // Removes a catalog
  rpc RemoveCatalog(RemoveCatalogRequest) returns (google.protobuf.Empty) {
    option (google.api.http) = {delete: "/v1/orchestrator/catalogs/{catalog_id}"};
  }

  // Updates an existing certificate
  rpc UpdateCatalog(UpdateCatalogRequest) returns (Catalog) {
    option (google.api.http) = {
      put: "/v1/orchestrator/catalogs/{catalog.id}"
      body: "catalog"
    };
  }

  // Retrieves a category of a catalog specified by the catalog ID and the
  // category name. It includes the first level of controls within each
  // category.
  rpc GetCategory(GetCategoryRequest) returns (Category) {
    option (google.api.http) = {get: "/v1/orchestrator/catalogs/{catalog_id}/category/{category_name}"};
  }

  // If no additional parameters are specified, this lists all controls. If a
  // catalog ID and a category name is specified, then only controls containing
  // in this category are returned.
  rpc ListControls(ListControlsRequest) returns (ListControlsResponse) {
    option (google.api.http) = {
      get: "/v1/orchestrator/controls"
      additional_bindings: {get: "/v1/orchestrator/catalogs/{catalog_id}/categories/{category_name}/controls"}
    };
  }

  // Retrieves a control specified by the catalog ID, the control's category
  // name and the control ID. If present, it also includes a list of
  // sub-controls if present or a list of metrics if no sub-controls but metrics
  // are present.
  rpc GetControl(GetControlRequest) returns (Control) {
    option (google.api.http) = {get: "/v1/orchestrator/catalogs/{catalog_id}/categories/{category_name}/controls/{control_id}"};
  }

  // Creates a new Audit Scope
  rpc CreateAuditScope(CreateAuditScopeRequest) returns (AuditScope) {
    option (google.api.http) = {
      post: "/v1/orchestrator/auditScopes"
      body: "audit_scope"
    };
  }

<<<<<<< HEAD
  // Retrieves a Audit Scope
  rpc GetAuditScope(GetAuditScopeRequest) returns (AuditScope) {
    option (google.api.http) = {get:
        "/v1/orchestrator/certification_targets/{certification_target_id}/auditScopes/"
        "{catalog_id}"
};
=======
  // Retrieves a Target of Evaluation
  rpc GetTargetOfEvaluation(GetTargetOfEvaluationRequest) returns (TargetOfEvaluation) {
    option (google.api.http) = {get: "/v1/orchestrator/cloud_services/{cloud_service_id}/toes/{catalog_id}"};
>>>>>>> 9409e6a3
  }

  // Lists all Targets of Evaluation
  rpc ListTargetsOfEvaluation(ListTargetsOfEvaluationRequest) returns (ListTargetsOfEvaluationResponse) {
    option (google.api.http) = {
<<<<<<< HEAD
      get: "/v1/orchestrator/auditScopes"
      additional_bindings {get: "/v1/orchestrator/certification_targets/{certification_target_id}/auditScopes"}
      additional_bindings {get: "/v1/orchestrator/catalogs/{catalog_id}/auditScopes"}
=======
      get: "/v1/orchestrator/toes"
      additional_bindings: {get: "/v1/orchestrator/cloud_services/{cloud_service_id}/toes"}
      additional_bindings: {get: "/v1/orchestrator/catalogs/{catalog_id}/toes"}
>>>>>>> 9409e6a3
    };
  }

  // Updates an existing Audit Scope
  rpc UpdateAuditScope(UpdateAuditScopeRequest) returns (AuditScope) {
    option (google.api.http) = {
      put:
        "/v1/orchestrator/certification_targets/"
        "{audit_scope.certification_target_id}/auditScopes/"
        "{audit_scope.catalog_id}"
      body: "audit_scope"
    };
  }

<<<<<<< HEAD
  // Removes a Audit Scope
  rpc RemoveAuditScope(RemoveAuditScopeRequest) returns (google.protobuf.Empty) {
    option (google.api.http) = {delete:
        "/v1/orchestrator/certification_targets/{certification_target_id}/auditScopes/"
        "{catalog_id}"
};
=======
  // Removes a Target of Evaluation
  rpc RemoveTargetOfEvaluation(RemoveTargetOfEvaluationRequest) returns (google.protobuf.Empty) {
    option (google.api.http) = {delete: "/v1/orchestrator/cloud_services/{cloud_service_id}/toes/{catalog_id}"};
>>>>>>> 9409e6a3
  }

  // Get Runtime Information
  rpc GetRuntimeInfo(clouditor.runtime.v1.GetRuntimeInfoRequest) returns (clouditor.runtime.v1.Runtime) {
    option (google.api.http) = {get: "/v1/orchestrator/runtime_info"};
  }
}

message RegisterAssessmentToolRequest {
  AssessmentTool tool = 1 [
    (buf.validate.field).required = true,
    (google.api.field_behavior) = REQUIRED
  ];
}

message ListAssessmentToolsRequest {
  message Filter {}

  optional Filter filter = 1;

  int32 page_size = 10;
  string page_token = 11;
  string order_by = 12;
  bool asc = 13;
}

message ListAssessmentToolsResponse {
  repeated AssessmentTool tools = 1;
  string next_page_token = 2;
}

message GetAssessmentToolRequest {
  string tool_id = 1 [
    (buf.validate.field).string.min_len = 1,
    (google.api.field_behavior) = REQUIRED
  ];
}

message UpdateAssessmentToolRequest {
  AssessmentTool tool = 2 [
    (buf.validate.field).required = true,
    (google.api.field_behavior) = REQUIRED
  ];
}

message DeregisterAssessmentToolRequest {
  string tool_id = 1 [
    (buf.validate.field).string.min_len = 1,
    (google.api.field_behavior) = REQUIRED
  ];
}

message StoreAssessmentResultRequest {
  clouditor.assessment.v1.AssessmentResult result = 1 [
    (buf.validate.field).required = true,
    (google.api.field_behavior) = REQUIRED
  ];
}

// StoreAssessmentResultReponse belongs to StoreAssessmentResult, which uses a
// custom unary RPC and therefore requires a response message according to the
// style convention. Since no return values are required, this is empty.
message StoreAssessmentResultResponse {}

// StoreAssessmentResultsReponse belongs to StoreAssessmentResults, which uses a
// custom bidirectional streaming RPC and therefore requires a response message
// according to the style convention. The bidirectional streaming needs the
// status and its message in the response for error handling.
message StoreAssessmentResultsResponse {
  bool status = 1;
  string status_message = 2;
}

message CreateMetricRequest {
  clouditor.assessment.v1.Metric metric = 1 [
    (buf.validate.field).required = true,
    (google.api.field_behavior) = REQUIRED
  ];
}

message UpdateMetricRequest {
  clouditor.assessment.v1.Metric metric = 1 [
    (buf.validate.field).required = true,
    (google.api.field_behavior) = REQUIRED
  ];
}

message GetMetricRequest {
  string metric_id = 1 [
    (buf.validate.field).string.min_len = 1,
    (google.api.field_behavior) = REQUIRED
  ];
}

message ListMetricsRequest {
  message Filter {
    optional bool include_deprecated = 1;
  }

  optional Filter filter = 1;

  int32 page_size = 10;
  string page_token = 11;
  string order_by = 12;
  bool asc = 13;
}

message RemoveMetricRequest {
  string metric_id = 1 [
    (buf.validate.field).string.min_len = 1,
    (google.api.field_behavior) = REQUIRED
  ];
}

message ListMetricsResponse {
  repeated clouditor.assessment.v1.Metric metrics = 1 [(google.api.field_behavior) = REQUIRED];
  string next_page_token = 2;
}

<<<<<<< HEAD
message GetCertificationTargetRequest {
  string certification_target_id = 1 [(buf.validate.field).string.uuid = true];
}

message RegisterCertificationTargetRequest {
  CertificationTarget certification_target = 1 [(buf.validate.field).required = true];
}

message UpdateCertificationTargetRequest {
  CertificationTarget certification_target = 1 [(buf.validate.field).required = true];
}

message RemoveCertificationTargetRequest {
  string certification_target_id = 1 [(buf.validate.field).string.uuid = true];
=======
message GetCloudServiceRequest {
  string cloud_service_id = 1 [
    (buf.validate.field).string.uuid = true,
    (google.api.field_behavior) = REQUIRED
  ];
}

message RegisterCloudServiceRequest {
  CloudService cloud_service = 1 [
    (buf.validate.field).required = true,
    (google.api.field_behavior) = REQUIRED
  ];
}

message UpdateCloudServiceRequest {
  CloudService cloud_service = 1 [
    (buf.validate.field).required = true,
    (google.api.field_behavior) = REQUIRED
  ];
}

message RemoveCloudServiceRequest {
  string cloud_service_id = 1 [
    (buf.validate.field).string.uuid = true,
    (google.api.field_behavior) = REQUIRED
  ];
>>>>>>> 9409e6a3
}

message ListCertificationTargetsRequest {
  int32 page_size = 10;
  string page_token = 11;
  string order_by = 12;
  bool asc = 13;
}
<<<<<<< HEAD
message ListCertificationTargetsResponse {
  repeated CertificationTarget services = 1;
  string next_page_token = 2;
}

message GetCertificationTargetStatisticsRequest {
  string certification_target_id = 1 [(buf.validate.field).string.uuid = true];
=======
message ListCloudServicesResponse {
  repeated CloudService services = 1 [
    (google.api.field_behavior) = REQUIRED,
    (google.api.field_behavior) = REQUIRED
  ];
  string next_page_token = 2;
}

message GetCloudServiceStatisticsRequest {
  string cloud_service_id = 1 [
    (buf.validate.field).string.uuid = true,
    (google.api.field_behavior) = REQUIRED
  ];
>>>>>>> 9409e6a3
}

message GetCertificationTargetStatisticsResponse {
  // number of discovered resources per certification target
  int64 number_of_discovered_resources = 1;

  // number of assessment results per certification target
  int64 number_of_assessment_results = 2;

  // number of evidences per certification target
  int64 number_of_evidences = 3;

  // number of selected catalogs per certification target
  int64 number_of_selected_catalogs = 4;
}

message UpdateMetricConfigurationRequest {
<<<<<<< HEAD
  string certification_target_id = 1 [(buf.validate.field).string.uuid = true];
=======
  string cloud_service_id = 1 [
    (buf.validate.field).string.uuid = true,
    (google.api.field_behavior) = REQUIRED
  ];
>>>>>>> 9409e6a3

  string metric_id = 2 [
    (buf.validate.field).string.min_len = 1,
    (google.api.field_behavior) = REQUIRED
  ];

  clouditor.assessment.v1.MetricConfiguration configuration = 3 [
    (buf.validate.field).required = true,
    (google.api.field_behavior) = REQUIRED
  ];
}

message GetMetricConfigurationRequest {
<<<<<<< HEAD
  string certification_target_id = 1 [(buf.validate.field).string.uuid = true];
=======
  string cloud_service_id = 1 [
    (buf.validate.field).string.uuid = true,
    (google.api.field_behavior) = REQUIRED
  ];
>>>>>>> 9409e6a3

  string metric_id = 2 [
    (buf.validate.field).string.min_len = 1,
    (google.api.field_behavior) = REQUIRED
  ];
}

message ListMetricConfigurationRequest {
<<<<<<< HEAD
  string certification_target_id = 10 [(buf.validate.field).string.uuid = true];
=======
  string cloud_service_id = 10 [
    (buf.validate.field).string.uuid = true,
    (google.api.field_behavior) = REQUIRED
  ];
>>>>>>> 9409e6a3
}

message ListMetricConfigurationResponse {
  // A map of metric configurations associated by their metric ID
  map<string, clouditor.assessment.v1.MetricConfiguration> configurations = 1;
}

message UpdateMetricImplementationRequest {
  clouditor.assessment.v1.MetricImplementation implementation = 1 [
    (buf.validate.field).required = true,
    (google.api.field_behavior) = REQUIRED
  ];
}

message GetMetricImplementationRequest {
  string metric_id = 1 [
    (buf.validate.field).string.min_len = 1,
    (google.api.field_behavior) = REQUIRED
  ];
}

message SubscribeMetricChangeEventRequest {}

// MetricChangeEvent represents a change of either a metric configuration or
// implementation.
message MetricChangeEvent {
  enum Type {
    TYPE_UNSPECIFIED = 0;
    TYPE_CONFIG_CHANGED = 1;
    TYPE_IMPLEMENTATION_CHANGED = 2;
    TYPE_METADATA_CHANGED = 3;
  }

  Type type = 1 [
    (buf.validate.field).enum.defined_only = true,
    (google.api.field_behavior) = REQUIRED
  ];

  // The metric that is changing.
  string metric_id = 2 [
    (buf.validate.field).string.min_len = 1,
    (google.api.field_behavior) = REQUIRED
  ];

  // The certification target id that is affected by this change. Primarily
  // concerns metric configuration changes.
<<<<<<< HEAD
  string certification_target_id = 3 [(buf.validate.field).string.uuid = true];
=======
  string cloud_service_id = 3 [
    (buf.validate.field).string.uuid = true,
    (google.api.field_behavior) = REQUIRED
  ];
>>>>>>> 9409e6a3
}

// Represents an external tool or service that offers assessments according to
// certain metrics.
message AssessmentTool {
  string id = 1 [
    (buf.validate.field).string = {uuid: true},
    (buf.validate.field).ignore_empty = true
  ];

  string name = 2 [
    (buf.validate.field).string.min_len = 1,
    (google.api.field_behavior) = REQUIRED
  ];

  string description = 3;

  // a list of metrics that this tool can assess, referred by their ids
  repeated string available_metrics = 4 [
    (buf.validate.field).repeated.items.string.min_len = 1,
    (google.api.field_behavior) = REQUIRED
  ];
}

message CertificationTarget {
  string id = 1 [
    (buf.validate.field).string = {uuid: true},
    (buf.validate.field).ignore_empty = true,
    (google.api.field_behavior) = REQUIRED
  ];

  string name = 2 [
    (buf.validate.field).string.min_len = 1,
    (google.api.field_behavior) = REQUIRED
  ];

  string description = 3;

  repeated Catalog catalogs_in_scope = 4 [
<<<<<<< HEAD
    (tagger.tags) = "gorm:\"many2many:audit_scopes\"",
    (buf.validate.field).repeated.items.required = true
=======
    (tagger.tags) = "gorm:\"many2many:target_of_evaluations\"",
    (buf.validate.field).repeated.items.required = true,
    (google.api.field_behavior) = REQUIRED
>>>>>>> 9409e6a3
  ];

  repeated clouditor.assessment.v1.Metric configured_metrics = 5 [
    (tagger.tags) = "gorm:\"many2many:metric_configurations\"",
    (buf.validate.field).repeated.items.required = true,
    (google.api.field_behavior) = REQUIRED
  ];

  message Metadata {
    // a map of key/value pairs, e.g., env:prod
    map<string, string> labels = 1;

    // an icon for the certification target used by the UI
    optional string icon = 2;
  }

  // creation time of the certification_target
  optional google.protobuf.Timestamp created_at = 6 [(tagger.tags) = "gorm:\"serializer:timestamppb;type:datetime\""];

  // last update time of the certification_target
  optional google.protobuf.Timestamp updated_at = 7 [(tagger.tags) = "gorm:\"serializer:timestamppb;type:datetime\""];

  // additional metadata of the certification target, mostly used for the UI
  optional Metadata metadata = 10 [(tagger.tags) = "gorm:\"serializer:json\""];
}

message Catalog {
  string id = 1 [
    (buf.validate.field).string.min_len = 1,
    (google.api.field_behavior) = REQUIRED
  ];

  string name = 2 [
    (buf.validate.field).string.min_len = 1,
    (google.api.field_behavior) = REQUIRED
  ];

  string description = 3;

  repeated Category categories = 4 [
    (tagger.tags) = "gorm:\"constraint:OnDelete:CASCADE\"",
    (buf.validate.field).repeated.items.required = true,
    (google.api.field_behavior) = REQUIRED
  ];

  // Certain security catalogs do not allow to select the scope of the controls,
  // but all controls are automatically "in scope", however they can be set to a
  // DELEGATED status.
  bool all_in_scope = 5;

  // A list of the assurance levels, e.g., basic, substantial and high for the
  // EUCS catalog.
  repeated string assurance_levels = 7 [(tagger.tags) = "gorm:\"serializer:json\""];

  // Catalogs short name, e.g. EUCS
  string short_name = 9 [(google.api.field_behavior) = REQUIRED];

  message Metadata {
    // a color for the certification target used by the UI
    optional string color = 3;
  }

  // metadata of the catalog
  optional Metadata metadata = 6 [(tagger.tags) = "gorm:\"serializer:json\""];
}

message Category {
  string name = 1 [
    (tagger.tags) = "gorm:\"primaryKey\"",
    (buf.validate.field).string.min_len = 1,
    (google.api.field_behavior) = REQUIRED
  ];

  // Reference to the catalog this category belongs to.
  string catalog_id = 2 [
    (tagger.tags) = "gorm:\"primaryKey\"",
    (buf.validate.field).string.min_len = 1,
    (google.api.field_behavior) = REQUIRED
  ];

  string description = 3;

  repeated Control controls = 4 [
    (tagger.tags) =
      "gorm:\"foreignKey:category_name,category_"
      "catalog_id;references:name,catalog_id;constraint:OnDelete:CASCADE\""
,
    (buf.validate.field).repeated.items.required = true,
    (google.api.field_behavior) = REQUIRED
  ];
}

// Control represents a certain Control that needs to be fulfilled. It could be
// a Control in a certification catalog. It follows the OSCAL model. A
// requirement in the EUCS terminology, e.g., is represented as the lowest
// sub-control.
message Control {
  // A short name of the control, e.g. OPS-01, as used in OSCAL; it is not a
  // unique ID!
  string id = 1 [
    (tagger.tags) = "gorm:\"primaryKey\"",
    (buf.validate.field).string.min_len = 1,
    (google.api.field_behavior) = REQUIRED
  ];
  string category_name = 2 [
    (tagger.tags) = "gorm:\"primaryKey\"",
    (buf.validate.field).string.min_len = 1,
    (google.api.field_behavior) = REQUIRED
  ];
  string category_catalog_id = 3 [
    (tagger.tags) = "gorm:\"primaryKey\"",
    (buf.validate.field).string.min_len = 1,
    (google.api.field_behavior) = REQUIRED
  ];

  // Human-readable name of the control
  string name = 4 [
    (buf.validate.field).string.min_len = 1,
    (google.api.field_behavior) = REQUIRED
  ];

  // Description of the control
  string description = 5;

  // List of sub - controls -
  //     this is in accordance with the OSCAL model.
  repeated Control controls = 6 [
    (tagger.tags) =
      "gorm:\"foreignKey:parent_control_id,parent_control_"
      "category_name,parent_control_category_catalog_id;"
      "references=id,category_name;category_catalog_id\""
,
    (buf.validate.field).repeated.items.required = true,
    (google.api.field_behavior) = REQUIRED
  ];

  // metrics contains either a list of reference to metrics - in this case only
  // the id field of the metric is populated - or a list of populated metric
  // meta-data, most likely returned by the database.
  repeated clouditor.assessment.v1.Metric metrics = 7 [
    (tagger.tags) = "gorm:\"many2many:control_metrics;constraint:OnDelete:CASCADE\"",
    (buf.validate.field).repeated.items.required = true,
    (google.api.field_behavior) = REQUIRED
  ];

  // Reference to the parent category this control belongs to.
  optional string parent_control_id = 8 [(buf.validate.field).string.min_len = 1];
  optional string parent_control_category_name = 9 [(buf.validate.field).string.min_len = 1];
  optional string parent_control_category_catalog_id = 10 [(buf.validate.field).string.min_len = 1];

  // An assurance level is not offered by every catalog, therefore it is
  // optional.
  optional string assurance_level = 11;
}

// A Audit Scope binds a certification target to a catalog, so the service is
// evaluated regarding this catalog's controls
message AuditScope {
  string certification_target_id = 1 [
    (tagger.tags) = "gorm:\"primaryKey\"",
    (buf.validate.field).string.uuid = true,
    (google.api.field_behavior) = REQUIRED
  ];
  string catalog_id = 2 [
    (tagger.tags) = "gorm:\"primaryKey\"",
    (buf.validate.field).string.min_len = 1,
    (google.api.field_behavior) = REQUIRED
  ];

  // an assurance level is not offered by every catalog, therefore it is
  // optional
  optional string assurance_level = 3;
}

message GetAssessmentResultRequest {
  string id = 1 [(buf.validate.field).string.uuid = true];
}

message ListAssessmentResultsRequest {
  message Filter {
    // Optional. List only assessment results of a specific certification target.
    optional string certification_target_id = 1 [(buf.validate.field).string.uuid = true];
    // Optional. List only compliant assessment results.
    optional bool compliant = 2;
    // Optional. List only assessment results of a specific metric id.
    repeated string metric_ids = 3 [(buf.validate.field).repeated.items.string.min_len = 1];
    optional string metric_id = 4 [(buf.validate.field).string.min_len = 1];
    // Optional. List only assessment result from a specific assessment tool.
    optional string tool_id = 5 [(buf.validate.field).string.min_len = 1];
  }
  optional Filter filter = 1;
  // Optional. Latest results grouped by resource_id and metric_id.
  optional bool latest_by_resource_id = 2;

  int32 page_size = 10;
  string page_token = 11;
  string order_by = 12;
  bool asc = 13;
}

message ListAssessmentResultsResponse {
  repeated clouditor.assessment.v1.AssessmentResult results = 1;
  string next_page_token = 2;
}

<<<<<<< HEAD
message CreateAuditScopeRequest {
  AuditScope audit_scope = 1 [(buf.validate.field).required = true];
}

message RemoveAuditScopeRequest {
  string certification_target_id = 1 [(buf.validate.field).string.uuid = true];
  string catalog_id = 2 [(buf.validate.field).string.min_len = 1];
}

message GetAuditScopeRequest {
  string certification_target_id = 1 [(buf.validate.field).string.uuid = true];
  string catalog_id = 2 [(buf.validate.field).string.min_len = 1];
=======
message CreateTargetOfEvaluationRequest {
  TargetOfEvaluation target_of_evaluation = 1 [
    (buf.validate.field).required = true,
    (google.api.field_behavior) = REQUIRED
  ];
}

message RemoveTargetOfEvaluationRequest {
  string cloud_service_id = 1 [
    (buf.validate.field).string.uuid = true,
    (google.api.field_behavior) = REQUIRED
  ];
  string catalog_id = 2 [
    (buf.validate.field).string.min_len = 1,
    (google.api.field_behavior) = REQUIRED
  ];
}

message GetTargetOfEvaluationRequest {
  string cloud_service_id = 1 [
    (buf.validate.field).string.uuid = true,
    (google.api.field_behavior) = REQUIRED
  ];
  string catalog_id = 2 [
    (buf.validate.field).string.min_len = 1,
    (google.api.field_behavior) = REQUIRED
  ];
>>>>>>> 9409e6a3
}

message ListTargetsOfEvaluationRequest {
  // We cannot create additional bindings when the parameter is optional so we
  // check for != "" in the method to see if it is set when the service is
  // specified, return all Targets of Evaluation that evaluate the given service
  // for any catalog
  string certification_target_id = 1;
  // when the catalog is specified, return all Targets of Evaluation that
  // evaluate the given catalog for any service
  string catalog_id = 2;

  int32 page_size = 10;
  string page_token = 11;
  string order_by = 12;
  bool asc = 13;
}

message ListTargetsOfEvaluationResponse {
  repeated AuditScope audit_scope = 1;
  string next_page_token = 2;
}

<<<<<<< HEAD
message UpdateAuditScopeRequest {
  AuditScope audit_scope = 3 [(buf.validate.field).required = true];
=======
message UpdateTargetOfEvaluationRequest {
  TargetOfEvaluation target_of_evaluation = 3 [
    (buf.validate.field).required = true,
    (google.api.field_behavior) = REQUIRED
  ];
>>>>>>> 9409e6a3
}

message GetCertificateRequest {
  string certificate_id = 1 [
    (buf.validate.field).string.min_len = 1,
    (google.api.field_behavior) = REQUIRED
  ];
}

message ListCertificatesRequest {
  int32 page_size = 10;
  string page_token = 11;
  string order_by = 12;
  bool asc = 13;
}

message ListCertificatesResponse {
  repeated Certificate certificates = 1;
  string next_page_token = 2;
}

message ListPublicCertificatesRequest {
  int32 page_size = 10;
  string page_token = 11;
  string order_by = 12;
  bool asc = 13;
}

message ListPublicCertificatesResponse {
  repeated Certificate certificates = 1;
  string next_page_token = 2;
}

message UpdateCertificateRequest {
  Certificate certificate = 1 [
    (buf.validate.field).required = true,
    (google.api.field_behavior) = REQUIRED
  ];
}

message CreateCatalogRequest {
  Catalog catalog = 1 [
    (buf.validate.field).required = true,
    (google.api.field_behavior) = REQUIRED
  ];
}

message RemoveCatalogRequest {
  string catalog_id = 1 [
    (buf.validate.field).string.min_len = 1,
    (google.api.field_behavior) = REQUIRED
  ];
}

message GetCatalogRequest {
  string catalog_id = 1 [
    (buf.validate.field).string.min_len = 1,
    (google.api.field_behavior) = REQUIRED
  ];
}

message ListCatalogsRequest {
  int32 page_size = 10;
  string page_token = 11;
  string order_by = 12;
  bool asc = 13;
}

message ListCatalogsResponse {
  repeated Catalog catalogs = 1;
  string next_page_token = 2;
}

message UpdateCatalogRequest {
  Catalog catalog = 1 [
    (buf.validate.field).required = true,
    (google.api.field_behavior) = REQUIRED
  ];
}

message GetCategoryRequest {
  string catalog_id = 1 [
    (buf.validate.field).string.min_len = 1,
    (google.api.field_behavior) = REQUIRED
  ];
  string category_name = 2 [
    (buf.validate.field).string.min_len = 1,
    (google.api.field_behavior) = REQUIRED
  ];
}

message GetControlRequest {
  string catalog_id = 1 [
    (buf.validate.field).string.min_len = 1,
    (google.api.field_behavior) = REQUIRED
  ];
  string category_name = 2 [
    (buf.validate.field).string.min_len = 1,
    (google.api.field_behavior) = REQUIRED
  ];
  string control_id = 3 [
    (buf.validate.field).string.min_len = 1,
    (google.api.field_behavior) = REQUIRED
  ];
}

message ListControlsRequest {
  // return either all controls or only the controls of the specified category
  string catalog_id = 1;
  string category_name = 2;

  message Filter {
    // Optional. Lists only controls with the specified assurance levels.
    repeated string assurance_levels = 1 [(buf.validate.field).repeated.items.string.min_len = 1];
  }
  optional Filter filter = 3;

  int32 page_size = 10;
  string page_token = 11;
  string order_by = 12;
  bool asc = 13;
}

message ListControlsResponse {
  repeated Control controls = 1;
  string next_page_token = 2;
}

message CreateCertificateRequest {
  Certificate certificate = 1 [
    (buf.validate.field).required = true,
    (google.api.field_behavior) = REQUIRED
  ];
}

message RemoveCertificateRequest {
  string certificate_id = 1 [
    (buf.validate.field).string.min_len = 1,
    (google.api.field_behavior) = REQUIRED
  ];
}

// An ISO17021-based certificate
message Certificate {
<<<<<<< HEAD
  string id = 1 [(buf.validate.field).string.min_len = 1];
  string name = 2 [(buf.validate.field).string.min_len = 1];
  string certification_target_id = 3 [(buf.validate.field).string.uuid = true];
=======
  string id = 1 [
    (buf.validate.field).string.min_len = 1,
    (google.api.field_behavior) = REQUIRED
  ];
  string name = 2 [
    (buf.validate.field).string.min_len = 1,
    (google.api.field_behavior) = REQUIRED
  ];
  string cloud_service_id = 3 [
    (buf.validate.field).string.uuid = true,
    (google.api.field_behavior) = REQUIRED
  ];
>>>>>>> 9409e6a3
  string issue_date = 4;
  string expiration_date = 5;
  string standard = 6;
  string assurance_level = 7;
  string cab = 8;
  string description = 9;
  // A list of states at specific times
  repeated State states = 10 [(tagger.tags) = "gorm:\"constraint:OnDelete:CASCADE\""];
}

// A state of a certificate at a given time
message State {
  string id = 1;
  // An EUCS-defined state, e.g. `new`, `suspended` or `withdrawn`
  string state = 2;
  string tree_id = 3;
  string timestamp = 4;
  // Reference to the certificate
  string certificate_id = 5;
}

// AuditScopeChangeEvent represents a change of either a Target of
// Evaluation or Control Monitoring Status and the AuditScope hook
// function can be informed about the reason of its call.
message AuditScopeChangeEvent {
  // Type represents the type of the change event. Type can be a change event
  // regarding the Audit Scope or the Control Monitoring Status.
  enum Type {
    TYPE_UNSPECIFIED = 0;

    TYPE_AUDIT_SCOPE_CREATED = 1;
    TYPE_AUDIT_SCOPE_UPDATED = 2;
    TYPE_AUDIT_SCOPE_REMOVED = 3;
  }

  Type type = 1 [(buf.validate.field).enum.defined_only = true];

  // Optional. If the type is a AUDIT_SCOPE_* the audit_scope
  // field must be set
  optional AuditScope audit_scope = 2 [(buf.validate.field).required = true];
}<|MERGE_RESOLUTION|>--- conflicted
+++ resolved
@@ -312,32 +312,17 @@
     };
   }
 
-<<<<<<< HEAD
   // Retrieves a Audit Scope
   rpc GetAuditScope(GetAuditScopeRequest) returns (AuditScope) {
-    option (google.api.http) = {get:
-        "/v1/orchestrator/certification_targets/{certification_target_id}/auditScopes/"
-        "{catalog_id}"
-};
-=======
-  // Retrieves a Target of Evaluation
-  rpc GetTargetOfEvaluation(GetTargetOfEvaluationRequest) returns (TargetOfEvaluation) {
-    option (google.api.http) = {get: "/v1/orchestrator/cloud_services/{cloud_service_id}/toes/{catalog_id}"};
->>>>>>> 9409e6a3
+    option (google.api.http) = {get: "/v1/orchestrator/certification_targets/{certification_target_id}/auditScopes/{catalog_id}"};
   }
 
   // Lists all Targets of Evaluation
   rpc ListTargetsOfEvaluation(ListTargetsOfEvaluationRequest) returns (ListTargetsOfEvaluationResponse) {
     option (google.api.http) = {
-<<<<<<< HEAD
       get: "/v1/orchestrator/auditScopes"
-      additional_bindings {get: "/v1/orchestrator/certification_targets/{certification_target_id}/auditScopes"}
-      additional_bindings {get: "/v1/orchestrator/catalogs/{catalog_id}/auditScopes"}
-=======
-      get: "/v1/orchestrator/toes"
-      additional_bindings: {get: "/v1/orchestrator/cloud_services/{cloud_service_id}/toes"}
-      additional_bindings: {get: "/v1/orchestrator/catalogs/{catalog_id}/toes"}
->>>>>>> 9409e6a3
+      additional_bindings: {get: "/v1/orchestrator/certification_targets/{certification_target_id}/auditScopes"}
+      additional_bindings: {get: "/v1/orchestrator/catalogs/{catalog_id}/auditScopes"}
     };
   }
 
@@ -352,18 +337,9 @@
     };
   }
 
-<<<<<<< HEAD
   // Removes a Audit Scope
   rpc RemoveAuditScope(RemoveAuditScopeRequest) returns (google.protobuf.Empty) {
-    option (google.api.http) = {delete:
-        "/v1/orchestrator/certification_targets/{certification_target_id}/auditScopes/"
-        "{catalog_id}"
-};
-=======
-  // Removes a Target of Evaluation
-  rpc RemoveTargetOfEvaluation(RemoveTargetOfEvaluationRequest) returns (google.protobuf.Empty) {
-    option (google.api.http) = {delete: "/v1/orchestrator/cloud_services/{cloud_service_id}/toes/{catalog_id}"};
->>>>>>> 9409e6a3
+    option (google.api.http) = {delete: "/v1/orchestrator/cloud_services/{certification_target_id}/toes/{catalog_id}"};
   }
 
   // Get Runtime Information
@@ -483,49 +459,32 @@
   string next_page_token = 2;
 }
 
-<<<<<<< HEAD
 message GetCertificationTargetRequest {
-  string certification_target_id = 1 [(buf.validate.field).string.uuid = true];
+  string certification_target_id = 1 [
+    (buf.validate.field).string.uuid = true,
+    (google.api.field_behavior) = REQUIRED
+  ];
 }
 
 message RegisterCertificationTargetRequest {
-  CertificationTarget certification_target = 1 [(buf.validate.field).required = true];
+  CertificationTarget certification_target = 1 [
+    (buf.validate.field).required = true,
+    (google.api.field_behavior) = REQUIRED
+  ];
 }
 
 message UpdateCertificationTargetRequest {
-  CertificationTarget certification_target = 1 [(buf.validate.field).required = true];
+  CertificationTarget certification_target = 1 [
+    (buf.validate.field).required = true,
+    (google.api.field_behavior) = REQUIRED
+  ];
 }
 
 message RemoveCertificationTargetRequest {
-  string certification_target_id = 1 [(buf.validate.field).string.uuid = true];
-=======
-message GetCloudServiceRequest {
-  string cloud_service_id = 1 [
+  string certification_target_id = 1 [
     (buf.validate.field).string.uuid = true,
     (google.api.field_behavior) = REQUIRED
   ];
-}
-
-message RegisterCloudServiceRequest {
-  CloudService cloud_service = 1 [
-    (buf.validate.field).required = true,
-    (google.api.field_behavior) = REQUIRED
-  ];
-}
-
-message UpdateCloudServiceRequest {
-  CloudService cloud_service = 1 [
-    (buf.validate.field).required = true,
-    (google.api.field_behavior) = REQUIRED
-  ];
-}
-
-message RemoveCloudServiceRequest {
-  string cloud_service_id = 1 [
-    (buf.validate.field).string.uuid = true,
-    (google.api.field_behavior) = REQUIRED
-  ];
->>>>>>> 9409e6a3
 }
 
 message ListCertificationTargetsRequest {
@@ -534,29 +493,19 @@
   string order_by = 12;
   bool asc = 13;
 }
-<<<<<<< HEAD
 message ListCertificationTargetsResponse {
-  repeated CertificationTarget services = 1;
+  repeated CertificationTarget services = 1 [
+    (google.api.field_behavior) = REQUIRED,
+    (google.api.field_behavior) = REQUIRED
+  ];
   string next_page_token = 2;
 }
 
 message GetCertificationTargetStatisticsRequest {
-  string certification_target_id = 1 [(buf.validate.field).string.uuid = true];
-=======
-message ListCloudServicesResponse {
-  repeated CloudService services = 1 [
-    (google.api.field_behavior) = REQUIRED,
-    (google.api.field_behavior) = REQUIRED
-  ];
-  string next_page_token = 2;
-}
-
-message GetCloudServiceStatisticsRequest {
-  string cloud_service_id = 1 [
+  string certification_target_id = 1 [
     (buf.validate.field).string.uuid = true,
     (google.api.field_behavior) = REQUIRED
   ];
->>>>>>> 9409e6a3
 }
 
 message GetCertificationTargetStatisticsResponse {
@@ -574,14 +523,10 @@
 }
 
 message UpdateMetricConfigurationRequest {
-<<<<<<< HEAD
-  string certification_target_id = 1 [(buf.validate.field).string.uuid = true];
-=======
-  string cloud_service_id = 1 [
+  string certification_target_id = 1 [
     (buf.validate.field).string.uuid = true,
     (google.api.field_behavior) = REQUIRED
   ];
->>>>>>> 9409e6a3
 
   string metric_id = 2 [
     (buf.validate.field).string.min_len = 1,
@@ -595,14 +540,10 @@
 }
 
 message GetMetricConfigurationRequest {
-<<<<<<< HEAD
-  string certification_target_id = 1 [(buf.validate.field).string.uuid = true];
-=======
-  string cloud_service_id = 1 [
+  string certification_target_id = 1 [
     (buf.validate.field).string.uuid = true,
     (google.api.field_behavior) = REQUIRED
   ];
->>>>>>> 9409e6a3
 
   string metric_id = 2 [
     (buf.validate.field).string.min_len = 1,
@@ -611,14 +552,10 @@
 }
 
 message ListMetricConfigurationRequest {
-<<<<<<< HEAD
-  string certification_target_id = 10 [(buf.validate.field).string.uuid = true];
-=======
-  string cloud_service_id = 10 [
+  string certification_target_id = 10 [
     (buf.validate.field).string.uuid = true,
     (google.api.field_behavior) = REQUIRED
   ];
->>>>>>> 9409e6a3
 }
 
 message ListMetricConfigurationResponse {
@@ -665,14 +602,10 @@
 
   // The certification target id that is affected by this change. Primarily
   // concerns metric configuration changes.
-<<<<<<< HEAD
-  string certification_target_id = 3 [(buf.validate.field).string.uuid = true];
-=======
-  string cloud_service_id = 3 [
+  string certification_target_id = 3 [
     (buf.validate.field).string.uuid = true,
     (google.api.field_behavior) = REQUIRED
   ];
->>>>>>> 9409e6a3
 }
 
 // Represents an external tool or service that offers assessments according to
@@ -712,14 +645,9 @@
   string description = 3;
 
   repeated Catalog catalogs_in_scope = 4 [
-<<<<<<< HEAD
-    (tagger.tags) = "gorm:\"many2many:audit_scopes\"",
-    (buf.validate.field).repeated.items.required = true
-=======
     (tagger.tags) = "gorm:\"many2many:target_of_evaluations\"",
     (buf.validate.field).repeated.items.required = true,
     (google.api.field_behavior) = REQUIRED
->>>>>>> 9409e6a3
   ];
 
   repeated clouditor.assessment.v1.Metric configured_metrics = 5 [
@@ -925,29 +853,26 @@
   string next_page_token = 2;
 }
 
-<<<<<<< HEAD
 message CreateAuditScopeRequest {
-  AuditScope audit_scope = 1 [(buf.validate.field).required = true];
+  AuditScope audit_scope = 1 [
+    (buf.validate.field).required = true,
+    (google.api.field_behavior) = REQUIRED
+  ];
 }
 
 message RemoveAuditScopeRequest {
-  string certification_target_id = 1 [(buf.validate.field).string.uuid = true];
-  string catalog_id = 2 [(buf.validate.field).string.min_len = 1];
+  string certification_target_id = 1 [
+    (buf.validate.field).string.uuid = true,
+    (google.api.field_behavior) = REQUIRED
+  ];
+  string catalog_id = 2 [
+    (buf.validate.field).string.min_len = 1,
+    (google.api.field_behavior) = REQUIRED
+  ];
 }
 
 message GetAuditScopeRequest {
-  string certification_target_id = 1 [(buf.validate.field).string.uuid = true];
-  string catalog_id = 2 [(buf.validate.field).string.min_len = 1];
-=======
-message CreateTargetOfEvaluationRequest {
-  TargetOfEvaluation target_of_evaluation = 1 [
-    (buf.validate.field).required = true,
-    (google.api.field_behavior) = REQUIRED
-  ];
-}
-
-message RemoveTargetOfEvaluationRequest {
-  string cloud_service_id = 1 [
+  string certification_target_id = 1 [
     (buf.validate.field).string.uuid = true,
     (google.api.field_behavior) = REQUIRED
   ];
@@ -955,18 +880,6 @@
     (buf.validate.field).string.min_len = 1,
     (google.api.field_behavior) = REQUIRED
   ];
-}
-
-message GetTargetOfEvaluationRequest {
-  string cloud_service_id = 1 [
-    (buf.validate.field).string.uuid = true,
-    (google.api.field_behavior) = REQUIRED
-  ];
-  string catalog_id = 2 [
-    (buf.validate.field).string.min_len = 1,
-    (google.api.field_behavior) = REQUIRED
-  ];
->>>>>>> 9409e6a3
 }
 
 message ListTargetsOfEvaluationRequest {
@@ -990,16 +903,11 @@
   string next_page_token = 2;
 }
 
-<<<<<<< HEAD
 message UpdateAuditScopeRequest {
-  AuditScope audit_scope = 3 [(buf.validate.field).required = true];
-=======
-message UpdateTargetOfEvaluationRequest {
-  TargetOfEvaluation target_of_evaluation = 3 [
-    (buf.validate.field).required = true,
-    (google.api.field_behavior) = REQUIRED
-  ];
->>>>>>> 9409e6a3
+  AuditScope audit_scope = 3 [
+    (buf.validate.field).required = true,
+    (google.api.field_behavior) = REQUIRED
+  ];
 }
 
 message GetCertificateRequest {
@@ -1144,11 +1052,6 @@
 
 // An ISO17021-based certificate
 message Certificate {
-<<<<<<< HEAD
-  string id = 1 [(buf.validate.field).string.min_len = 1];
-  string name = 2 [(buf.validate.field).string.min_len = 1];
-  string certification_target_id = 3 [(buf.validate.field).string.uuid = true];
-=======
   string id = 1 [
     (buf.validate.field).string.min_len = 1,
     (google.api.field_behavior) = REQUIRED
@@ -1157,11 +1060,10 @@
     (buf.validate.field).string.min_len = 1,
     (google.api.field_behavior) = REQUIRED
   ];
-  string cloud_service_id = 3 [
+  string certification_target_id = 3 [
     (buf.validate.field).string.uuid = true,
     (google.api.field_behavior) = REQUIRED
   ];
->>>>>>> 9409e6a3
   string issue_date = 4;
   string expiration_date = 5;
   string standard = 6;
