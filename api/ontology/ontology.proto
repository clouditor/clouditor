--- conflicted
+++ resolved
@@ -237,52 +237,6 @@
 // Resource is an abstract class in our ontology, it cannot be instantiated but acts as an "interface".
 message Resource {
   oneof type {
-<<<<<<< HEAD
-    Application application = 1;
-    Account account = 2;
-    Job job = 3;
-    Workflow workflow = 4;
-    Container container = 5;
-    Function function = 6;
-    VirtualMachine virtual_machine = 7;
-    ContainerOrchestration container_orchestration = 8;
-    ContainerRegistry container_registry = 9;
-    Certificate certificate = 10;
-    Key key = 11;
-    Secret secret = 12;
-    Identity identity = 13;
-    RoleAssignment role_assignment = 14;
-    ContainerImage container_image = 15;
-    VMImage vm_image = 16;
-    DeviceProvisioningService device_provisioning_service = 17;
-    MessagingHub messaging_hub = 18;
-    KeyVault key_vault = 19;
-    MLWorkspace ml_workspace = 20;
-    NetworkInterface network_interface = 21;
-    NetworkSecurityGroup network_security_group = 22;
-    FunctionService function_service = 23;
-    GenericNetworkService generic_network_service = 24;
-    LoadBalancer load_balancer = 25;
-    LoggingService logging_service = 26;
-    SecurityAdvisoryService security_advisory_service = 27;
-    DocumentDatabaseService document_database_service = 28;
-    KeyValueDatabaseService key_value_database_service = 29;
-    MultiModalDatabaseService multi_modal_database_service = 30;
-    RelationalDatabaseService relational_database_service = 31;
-    FileStorageService file_storage_service = 32;
-    ObjectStorageService object_storage_service = 33;
-    VirtualNetwork virtual_network = 34;
-    VirtualSubNetwork virtual_sub_network = 35;
-    PasswordPolicy password_policy = 36;
-    ResourceGroup resource_group = 37;
-    BlockStorage block_storage = 38;
-    DatabaseStorage database_storage = 39;
-    FileStorage file_storage = 40;
-    ObjectStorage object_storage = 41;
-    GenericDocument generic_document = 42;
-    SecurityAdvisoryDocument security_advisory_document = 43;
-    ServiceMetadataDocument service_metadata_document = 44;
-=======
     Account account = 1;
     Job job = 2;
     Workflow workflow = 3;
@@ -329,7 +283,6 @@
     GenericDocument generic_document = 44;
     SecurityAdvisoryDocument security_advisory_document = 45;
     ServiceMetadataDocument service_metadata_document = 46;
->>>>>>> dad0502e
   }
 }
 
@@ -1432,13 +1385,6 @@
   }
 }
 
-// MachineLearning is an abstract class in our ontology, it cannot be instantiated but acts as an "interface".
-message MachineLearning {
-  oneof type {
-    MLWorkspace ml_workspace = 1;
-  }
-}
-
 // MalwareProtection is an entity class in our ontology. It can be instantiated and contains all of its properties as well of its implemented interfaces.
 // analyzes the activity within a Compute resource
 message MalwareProtection {
@@ -2303,29 +2249,6 @@
   UsageStatistics usage_statistics = 14;
 }
 
-// MLWorkspace is an entity class in our ontology. It can be instantiated and contains all of its properties as well of its implemented interfaces.
-message MLWorkspace {
-  option (resource_type_names) = "MLWorkspace";
-  option (resource_type_names) = "MachineLearning";
-  option (resource_type_names) = "CloudResource";
-  option (resource_type_names) = "Resource";
-
-  google.protobuf.Timestamp creation_time = 1;
-  string id = 2 [(buf.validate.field).required = true];
-  bool internet_accessible_endpoint = 3;
-  map<string, string> labels = 4;
-  string name = 5 [(buf.validate.field).required = true];
-  // The raw field contains the raw information that is used to fill in the fields of the ontology.
-  string raw = 6;
-  AtRestEncryption at_rest_encryption = 7;
-  GeoLocation geo_location = 8;
-  repeated Redundancy redundancies = 9;
-  optional string parent_id = 10;
-  ResourceLogging resource_logging = 11;
-  optional string storage_id = 12;
-  UsageStatistics usage_statistics = 13;
-}
-
 // ZoneRedundancy is an entity class in our ontology. It can be instantiated and contains all of its properties as well of its implemented interfaces.
 message ZoneRedundancy {
   option (resource_type_names) = "ZoneRedundancy";
