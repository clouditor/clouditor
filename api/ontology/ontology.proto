--- conflicted
+++ resolved
@@ -148,13 +148,6 @@
   oneof type {
     LocalAttestation local_attestation = 4296;
     RemoteAttestation remote_attestation = 13640;
-  }
-}
-
-// Attestation is an abstract class in our ontology, it cannot be instantiated but acts as an "interface".
-message Attestation {
-  oneof type {
-    RemoteAttestation remote_attestation = 1;
   }
 }
 
@@ -1053,20 +1046,12 @@
 // Integrity is an abstract class in our ontology, it cannot be instantiated but acts as an "interface".
 message Integrity {
   oneof type {
-<<<<<<< HEAD
-    RemoteAttestation remote_attestation = 1;
-    AutomaticUpdates automatic_updates = 2;
-    DocumentChecksum document_checksum = 3;
-    Immutability immutability = 4;
-    DocumentSignature document_signature = 5;
-=======
     LocalAttestation local_attestation = 4296;
     RemoteAttestation remote_attestation = 13640;
     AutomaticUpdates automatic_updates = 9990;
     DocumentChecksum document_checksum = 16099;
     Immutability immutability = 2008;
     DocumentSignature document_signature = 7943;
->>>>>>> 938effb9
   }
 }
 
@@ -1698,18 +1683,6 @@
   bool status = 9341;
 }
 
-// RemoteAttestation is an entity class in our ontology. It can be instantiated and contains all of its properties as well of its implemented interfaces.
-message RemoteAttestation {
-  option (resource_type_names) = "RemoteAttestation";
-  option (resource_type_names) = "Attestation";
-  option (resource_type_names) = "Integrity";
-  option (resource_type_names) = "SecurityFeature";
-
-  google.protobuf.Timestamp creation_time = 1;
-  bool enabled = 2;
-  bool status = 3;
-}
-
 // RemoteDocumentLocation is an entity class in our ontology. It can be instantiated and contains all of its properties as well of its implemented interfaces.
 message RemoteDocumentLocation {
   option (resource_type_names) = "RemoteDocumentLocation";
@@ -1874,42 +1847,6 @@
 // SecurityFeature is an abstract class in our ontology, it cannot be instantiated but acts as an "interface".
 message SecurityFeature {
   oneof type {
-<<<<<<< HEAD
-    AnomalyDetection anomaly_detection = 1;
-    ActivityLogging activity_logging = 2;
-    ApplicationLogging application_logging = 3;
-    BootLogging boot_logging = 4;
-    OSLogging os_logging = 5;
-    ResourceLogging resource_logging = 6;
-    MalwareProtection malware_protection = 7;
-    UsageStatistics usage_statistics = 8;
-    CertificateBasedAuthentication certificate_based_authentication = 9;
-    TokenBasedAuthentication token_based_authentication = 10;
-    MultiFactorAuthentiation multi_factor_authentiation = 11;
-    NoAuthentication no_authentication = 12;
-    OTPBasedAuthentication otp_based_authentication = 13;
-    PasswordBasedAuthentication password_based_authentication = 14;
-    SingleSignOn single_sign_on = 15;
-    ABAC abac = 16;
-    L3Firewall l3_firewall = 17;
-    WebApplicationFirewall web_application_firewall = 18;
-    RBAC rbac = 19;
-    Backup backup = 20;
-    DDoSProtection d_do_s_protection = 21;
-    GeoLocation geo_location = 22;
-    GeoRedundancy geo_redundancy = 23;
-    LocalRedundancy local_redundancy = 24;
-    ZoneRedundancy zone_redundancy = 25;
-    CustomerKeyEncryption customer_key_encryption = 26;
-    ManagedKeyEncryption managed_key_encryption = 27;
-    EncryptionInUse encryption_in_use = 28;
-    TransportEncryption transport_encryption = 29;
-    RemoteAttestation remote_attestation = 30;
-    AutomaticUpdates automatic_updates = 31;
-    DocumentChecksum document_checksum = 32;
-    Immutability immutability = 33;
-    DocumentSignature document_signature = 34;
-=======
     AnomalyDetection anomaly_detection = 4728;
     ActivityLogging activity_logging = 2956;
     ApplicationLogging application_logging = 12791;
@@ -1945,7 +1882,6 @@
     DocumentChecksum document_checksum = 16099;
     Immutability immutability = 2008;
     DocumentSignature document_signature = 7943;
->>>>>>> 938effb9
   }
 }
 
@@ -2070,23 +2006,6 @@
   map<string, string> labels = 12634;
   string name = 5434 [(buf.validate.field).required = true];
   // The raw field contains the raw information that is used to fill in the fields of the ontology.
-<<<<<<< HEAD
-  string raw = 6;
-  ActivityLogging activity_logging = 7;
-  AutomaticUpdates automatic_updates = 8;
-  repeated string block_storage_ids = 9;
-  BootLogging boot_logging = 10;
-  EncryptionInUse encryption_in_use = 11;
-  GeoLocation geo_location = 12;
-  MalwareProtection malware_protection = 13;
-  repeated string network_interface_ids = 14;
-  OSLogging os_logging = 15;
-  repeated Redundancy redundancies = 16;
-  RemoteAttestation remote_attestation = 17;
-  optional string parent_id = 18;
-  ResourceLogging resource_logging = 19;
-  UsageStatistics usage_statistics = 20;
-=======
   string raw = 17236;
   ActivityLogging activity_logging = 17610;
   AutomaticUpdates automatic_updates = 7698;
@@ -2102,7 +2021,6 @@
   optional string parent_id = 7061;
   ResourceLogging resource_logging = 17205;
   UsageStatistics usage_statistics = 4834;
->>>>>>> 938effb9
 }
 
 // VirtualNetwork is an entity class in our ontology. It can be instantiated and contains all of its properties as well of its implemented interfaces.
