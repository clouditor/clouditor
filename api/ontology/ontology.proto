--- conflicted
+++ resolved
@@ -2616,34 +2616,6 @@
   UsageStatistics usage_statistics = 15450;
 }
 
-<<<<<<< HEAD
-// MLWorkspace is an entity class in our ontology. It can be instantiated and contains all of its properties as well of its implemented interfaces.
-message MLWorkspace {
-  option (resource_type_names) = "MLWorkspace";
-  option (resource_type_names) = "MachineLearning";
-  option (resource_type_names) = "Infrastructure";
-  option (resource_type_names) = "Resource";
-
-  google.protobuf.Timestamp creation_time = 8432;
-  string description = 17583;
-  string id = 1199 [(buf.validate.field).required = true];
-  bool internet_accessible_endpoint = 8784;
-  map<string, string> labels = 18904;
-  string name = 9265 [(buf.validate.field).required = true];
-  // The raw field contains the raw information that is used to fill in the fields of the ontology.
-  string raw = 13297;
-  AtRestEncryption at_rest_encryption = 12398;
-  GeoLocation geo_location = 8174;
-  repeated Redundancy redundancies = 16100;
-  optional string parent_id = 672;
-  ResourceLogging resource_logging = 15549;
-  repeated string storage_ids = 2357;
-  UsageStatistics usage_statistics = 13057;
-  repeated string virtual_machine_ids = 6969;
-}
-
-=======
->>>>>>> 2ed454fb
 // ZoneRedundancy is an entity class in our ontology. It can be instantiated and contains all of its properties as well of its implemented interfaces.
 message ZoneRedundancy {
   option (resource_type_names) = "ZoneRedundancy";
