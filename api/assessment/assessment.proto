/*
 * Copyright 2016-2022 Fraunhofer AISEC
 *
 * Licensed under the Apache License, Version 2.0 (the "License");
 * you may not use this file except in compliance with the License.
 * You may obtain a copy of the License at
 *
 *     http://www.apache.org/licenses/LICENSE-2.0
 *
 * Unless required by applicable law or agreed to in writing, software
 * distributed under the License is distributed on an "AS IS" BASIS,
 * WITHOUT WARRANTIES OR CONDITIONS OF ANY KIND, either express or implied.
 * See the License for the specific language governing permissions and
 * limitations under the License.
 *
 *           $$\                           $$\ $$\   $$\
 *           $$ |                          $$ |\__|  $$ |
 *  $$$$$$$\ $$ | $$$$$$\  $$\   $$\  $$$$$$$ |$$\ $$$$$$\    $$$$$$\   $$$$$$\
 * $$  _____|$$ |$$  __$$\ $$ |  $$ |$$  __$$ |$$ |\_$$  _|  $$  __$$\ $$  __$$\
 * $$ /      $$ |$$ /  $$ |$$ |  $$ |$$ /  $$ |$$ |  $$ |    $$ /  $$ |$$ | \__|
 * $$ |      $$ |$$ |  $$ |$$ |  $$ |$$ |  $$ |$$ |  $$ |$$\ $$ |  $$ |$$ |
 * \$$$$$$\  $$ |\$$$$$   |\$$$$$   |\$$$$$$  |$$ |  \$$$   |\$$$$$   |$$ |
 *  \_______|\__| \______/  \______/  \_______|\__|   \____/  \______/ \__|
 *
 * This file is part of Clouditor Community Edition.
 */
syntax = "proto3";

package clouditor.assessment.v1;

import "google/api/annotations.proto";
import "google/protobuf/empty.proto";
import "google/protobuf/timestamp.proto";
import "api/evidence/evidence.proto";
import "api/assessment/metric.proto";
import "tagger/tagger.proto";
import "validate/validate.proto";

option go_package = "clouditor.io/clouditor/api/assessment";

// Representing the link between orchestrator and discovery: Assessing evidences
// from discovery and sending results to orchestrator
service Assessment {

  // Triggers the compliance calculation. Part of the private API. Not exposed
  // as REST.
  rpc CalculateCompliance(CalculateComplianceRequest)
      returns (google.protobuf.Empty) {}

  // Assesses the evidence sent by the discovery. Part of the public API, also
  // exposed as REST.
  rpc AssessEvidence(AssessEvidenceRequest) returns (AssessEvidenceResponse) {
    option (google.api.http) = {
      post : "/v1/assessment/evidences"
      body : "evidence"
    };
  }

  // Assesses stream of evidences sent by the discovery and returns a response
  // stream. Part of the public API. Not exposed as REST.
  rpc AssessEvidences(stream AssessEvidenceRequest)
      returns (stream AssessEvidencesResponse) {};
};

<<<<<<< HEAD
=======
message ListAssessmentResultsRequest {
  // Optional. List only assessment results of a specific cloud service.
  optional string filtered_cloud_service_id = 1
      [ (validate.rules).string.uuid = true ];
  // Optional. List only compliant assessment results.
  optional bool filtered_compliant = 2;
  // Optional. List only assessment results of a specific metric id.
  repeated string filtered_metric_id = 3
      [ (validate.rules).repeated .items.string.min_len = 1 ];

  // Optional. Latest results grouped by resource_id and metric_id.
  optional bool latest_by_resource_id = 4;

  int32 page_size = 10;
  string page_token = 11;
  string order_by = 12;
  bool asc = 13;
}
message ListAssessmentResultsResponse {
  repeated AssessmentResult results = 1;
  string next_page_token = 2;
}

>>>>>>> 04c73d7b
message ConfigureAssessmentRequest {}
message ConfigureAssessmentResponse {}

message CalculateComplianceRequest { string control_id = 1; }

message AssessEvidenceRequest {
  clouditor.evidence.v1.Evidence evidence = 1
      [ (validate.rules).message.required = true ];
}

// AssessEvidenceResponse belongs to AssessEvidence, which uses a custom unary
// RPC and therefore requires a response message according to the style
// convention. Since no return values are required, this is empty.
message AssessEvidenceResponse {}

// AssessEvidencesResponse belongs to AssessEvidences, which uses a custom
// bidirectional streaming RPC and therefore requires a response message
// according to the style convention. The bidirectional streaming needs the
// status and its message in the response for error handling.
message AssessEvidencesResponse {
  enum AssessmentStatus {
    ASSESSMENT_STATUS_UNSPECIFIED = 0;
    WAITING_FOR_RELATED = 1;
    ASSESSED = 2;
    FAILED = 3;
  }
  AssessmentStatus status = 1;

  string status_message = 2;
}

// A result resource, representing the result after assessing the cloud resource
// with id resource_id.
message AssessmentResult {
  // Assessment result id
  string id = 1 [ (validate.rules).string.uuid = true ];

  // Time of assessment
  google.protobuf.Timestamp timestamp = 2 [
    (tagger.tags) = "gorm:\"serializer:timestamppb;type:time\"",
    (validate.rules).timestamp.required = true
  ];

  // Reference to the metric the assessment was based on
  string metric_id = 3 [ (validate.rules).string.min_len = 1 ];

  // Data corresponding to the metric by the given metric id
  MetricConfiguration metric_configuration = 4 [
    (tagger.tags) = "gorm:\"serializer:json\"",
    (validate.rules).message.required = true
  ];

  // Compliant case: true or false
  bool compliant = 5;

  // Reference to the assessed evidence
  string evidence_id = 6 [ (validate.rules).string.uuid = true ];

  // Reference to the resource of the assessed evidence
  string resource_id = 7 [ (validate.rules).string.min_len = 1 ];

  // Resource types
  repeated string resource_types = 8 [
    (tagger.tags) = "gorm:\"serializer:json\"",
    (validate.rules).repeated .min_items = 1
  ];

  // Some comments on the reason for non-compliance
  string non_compliance_comments = 9;

  // The cloud service which this assessment result belongs to
  string cloud_service_id = 10 [ (validate.rules).string.uuid = true ];
}

/*
prepared for future use
message ComplianceResult {
  string id = 1;

  enum Status {
    STATUS_UNSPECIFIED = 0;
    COMPLIANT = 1;
    NOT_COMPLIANT = 2;
    PENDING = 3;
  }

  Status status = 2;

  google.protobuf.Timestamp timestamp = 3
      [ (tagger.tags) = "gorm:\"serializer:timestamppb;type:time\"" ];

  string control_id = 4;

  string cloud_service_id = 5;

  repeated AssessmentResult results = 6;
}*/<|MERGE_RESOLUTION|>--- conflicted
+++ resolved
@@ -62,8 +62,6 @@
       returns (stream AssessEvidencesResponse) {};
 };
 
-<<<<<<< HEAD
-=======
 message ListAssessmentResultsRequest {
   // Optional. List only assessment results of a specific cloud service.
   optional string filtered_cloud_service_id = 1
@@ -87,7 +85,6 @@
   string next_page_token = 2;
 }
 
->>>>>>> 04c73d7b
 message ConfigureAssessmentRequest {}
 message ConfigureAssessmentResponse {}
 
