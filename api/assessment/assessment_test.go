--- conflicted
+++ resolved
@@ -26,13 +26,9 @@
 package assessment
 
 import (
-<<<<<<< HEAD
-	"fmt"
-=======
 	"reflect"
 	"testing"
 
->>>>>>> c4c3062b
 	"github.com/stretchr/testify/assert"
 	"google.golang.org/protobuf/types/known/structpb"
 	"google.golang.org/protobuf/types/known/timestamppb"
@@ -44,10 +40,7 @@
 	}
 
 	const assessmentResultID = "11111111-1111-1111-1111-111111111111"
-<<<<<<< HEAD
-=======
 	const mockEvidenceID = "11111111-1111-1111-1111-111111111111"
->>>>>>> c4c3062b
 	tests := []struct {
 		name          string
 		args          args
@@ -70,20 +63,12 @@
 							},
 						},
 					},
-<<<<<<< HEAD
-					EvidenceId: "MockEvidenceID",
-=======
-					EvidenceId: mockEvidenceID,
->>>>>>> c4c3062b
+					EvidenceId: mockEvidenceID,
 				},
 			},
 			wantResp: "",
 			// cannot access unexported invalidLengthError of uuid package. Use the error string directly
-<<<<<<< HEAD
-			wantRespError: fmt.Errorf("%v: invalid UUID length: 0", ErrInvalidFormat),
-=======
 			wantRespError: ErrIdInvalidFormat,
->>>>>>> c4c3062b
 			wantErr:       true,
 		},
 		{
@@ -101,20 +86,12 @@
 							},
 						},
 					},
-<<<<<<< HEAD
-					EvidenceId: "MockEvidenceID",
-=======
-					EvidenceId: mockEvidenceID,
->>>>>>> c4c3062b
+					EvidenceId: mockEvidenceID,
 				},
 			},
 			wantResp: "",
 			// cannot access unexported invalidLengthError of uuid package. Use the error string directly
-<<<<<<< HEAD
-			wantRespError: fmt.Errorf("%v: invalid UUID length: 4", ErrInvalidFormat),
-=======
 			wantRespError: ErrIdInvalidFormat,
->>>>>>> c4c3062b
 			wantErr:       true,
 		},
 		{
@@ -132,20 +109,12 @@
 							},
 						},
 					},
-<<<<<<< HEAD
-					EvidenceId: "MockEvidenceID",
-=======
-					EvidenceId: mockEvidenceID,
->>>>>>> c4c3062b
+					EvidenceId: mockEvidenceID,
 				},
 			},
 			wantResp: "",
 			// Copied error of uuid package.
-<<<<<<< HEAD
-			wantRespError: fmt.Errorf("%v: invalid UUID format", ErrInvalidFormat),
-=======
 			wantRespError: ErrIdInvalidFormat,
->>>>>>> c4c3062b
 			wantErr:       true,
 		},
 		{
