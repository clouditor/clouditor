/*
 * Copyright 2021 Fraunhofer AISEC
 *
 * Licensed under the Apache License, Version 2.0 (the "License");
 * you may not use this file except in compliance with the License.
 * You may obtain a copy of the License at
 *
 *     http://www.apache.org/licenses/LICENSE-2.0
 *
 * Unless required by applicable law or agreed to in writing, software
 * distributed under the License is distributed on an "AS IS" BASIS,
 * WITHOUT WARRANTIES OR CONDITIONS OF ANY KIND, either express or implied.
 * See the License for the specific language governing permissions and
 * limitations under the License.
 *
 *           $$\                           $$\ $$\   $$\
 *           $$ |                          $$ |\__|  $$ |
 *  $$$$$$$\ $$ | $$$$$$\  $$\   $$\  $$$$$$$ |$$\ $$$$$$\    $$$$$$\   $$$$$$\
 * $$  _____|$$ |$$  __$$\ $$ |  $$ |$$  __$$ |$$ |\_$$  _|  $$  __$$\ $$  __$$\
 * $$ /      $$ |$$ /  $$ |$$ |  $$ |$$ /  $$ |$$ |  $$ |    $$ /  $$ |$$ | \__|
 * $$ |      $$ |$$ |  $$ |$$ |  $$ |$$ |  $$ |$$ |  $$ |$$\ $$ |  $$ |$$ |
 * \$$$$$$\  $$ |\$$$$$   |\$$$$$   |\$$$$$$  |$$ |  \$$$   |\$$$$$   |$$ |
 *  \_______|\__| \______/  \______/  \_______|\__|   \____/  \______/ \__|
 *
 * This file is part of Clouditor Community Edition.
 */
syntax = "proto3";

package clouditor;

import "google/protobuf/struct.proto";
import "google/protobuf/timestamp.proto";
import "tagger/tagger.proto";

option go_package = "clouditor.io/clouditor/api/assessment;assessment";

// A metric resource
message Metric {
  // Required. The unique identifier of the metric.
  string id = 1;

  // Required. The human readable name of the metric.
  string name = 2;

  // The description of the metric
  string description = 3;

  // The reference to control catalog category or domain
  string category = 4;

  // The scale of this metric, e.g. categories, ranked data or metric values.
  Scale scale = 5;

  // The range of this metric. Depending on the scale.
  Range range = 6;

  // The values a Scale accepts
  enum Scale {
    SCALE_UNSPECIFIED = 0;
    NOMINAL = 1;
    ORDINAL = 2;
    METRIC = 3;
  }

  // The interval in seconds the evidences must be collected for the respective
  // metric. For now, we are not able to use google.protobuf.Duration because it
  // is converted to a custom object in OpenAPI
  // (https://github.com/google/gnostic/issues/351)
  int64 interval = 7;

<<<<<<< HEAD
=======
  // The implementation of this metric. This ensures that we are modelling an
  // association between a Metric and its MetricImplementation.
>>>>>>> e33a2ca4
  optional MetricImplementation implementation = 8;
}

// A range resource representing the range of values
message Range {
  // Required.
  oneof range {
    // used for nominal scale
    AllowedValues allowed_values = 1;

    // used for ordinal scale
    Order order = 2;

    // used for metric scale
    MinMax min_max = 3;
  }
}

// Defines a range of values through a (inclusive) minimum and a maximum
message MinMax {
  // Required.
  int64 min = 1;
  // Required.
  int64 max = 2;
}

// Defines a range
message AllowedValues { repeated google.protobuf.Value values = 1; }

// Defines a range of values in a pre-defined order from the lowest to the
// highest.
message Order { repeated google.protobuf.Value values = 1; }

// Defines the operator and a target value for an individual metric
message MetricConfiguration {
  // The operator to compare the metric, such as == or >
  string operator = 1;

  // The target value
  google.protobuf.Value target_value = 2
      [ (tagger.tags) = "gorm:\"serializer:json\"" ];

  // Whether this configuration is a default configuration
  bool is_default = 3;

  // The last time of update
  google.protobuf.Timestamp updated_at = 4
      [ (tagger.tags) = "gorm:\"serializer:timestamppb;type:time\"" ];

  // The metric this configuration belongs to
  string metric_id = 5 [ (tagger.tags) = "gorm:\"primaryKey\"" ];

  // The service this configuration belongs to
  string cloud_service_id = 6 [ (tagger.tags) = "gorm:\"primaryKey\"" ];
}

// MetricImplementation defines the implementation of an individual metric.
message MetricImplementation {
  // The metric which is implemented
  string metric_id = 1;

  enum Language {
    LANGUAGE_UNSPECIFIED = 0;
    REGO = 1;
  };

  // The language this metric is implemented in
  Language lang = 2;

  // The actual implementation
  string code = 3;

  // The last time of update
  google.protobuf.Timestamp updated_at = 4
      [ (tagger.tags) = "gorm:\"serializer:timestamppb;type:time\"" ];
}<|MERGE_RESOLUTION|>--- conflicted
+++ resolved
@@ -68,11 +68,8 @@
   // (https://github.com/google/gnostic/issues/351)
   int64 interval = 7;
 
-<<<<<<< HEAD
-=======
   // The implementation of this metric. This ensures that we are modelling an
   // association between a Metric and its MetricImplementation.
->>>>>>> e33a2ca4
   optional MetricImplementation implementation = 8;
 }
 
