--- conflicted
+++ resolved
@@ -39,16 +39,10 @@
 	ErrTimestampMissing                      = errors.New("timestamp in assessment result is missing")
 	ErrResourceIdMissing                     = errors.New("resource id in assessment result is missing")
 	ErrMetricIdMissing                       = errors.New("metric id is missing")
-<<<<<<< HEAD
-	ErrMetricConfigurationMissing            = errors.New("metric configuration is missing")
-	ErrMetricConfigurationOperatorMissing    = errors.New("operator in metric configuration is missing")
-	ErrMetricConfigurationTargetValueMissing = errors.New("target value in metric configuration is missing")
-=======
 	ErrResourceTypesMissing                  = errors.New("resource types in assessment result is missing")
 	ErrMetricConfigurationMissing            = errors.New("metric configuration in assessment result is missing")
 	ErrMetricConfigurationOperatorMissing    = errors.New("operator in metric data is missing")
 	ErrMetricConfigurationTargetValueMissing = errors.New("target value in metric data is missing")
->>>>>>> 2dec2b0b
 )
 
 // Validate validates the assessment result according to several required fields
