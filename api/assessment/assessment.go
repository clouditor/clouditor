--- conflicted
+++ resolved
@@ -27,31 +27,19 @@
 
 import (
 	"errors"
-<<<<<<< HEAD
-	"fmt"
-=======
 
->>>>>>> c4c3062b
 	"github.com/google/uuid"
 )
 
 type ResultHookFunc func(result *AssessmentResult, err error)
 
 var (
-<<<<<<< HEAD
-	ErrInvalidFormat                         = errors.New("assessment result id not in expected format (UUID)")
-=======
 	ErrIdInvalidFormat                       = errors.New("assessment result id not in expected format (UUID) or missing")
 	ErrEvidenceIdInvalidFormat               = errors.New("evidence id not in expected format (UUID) or missing")
->>>>>>> c4c3062b
 	ErrTimestampMissing                      = errors.New("timestamp in assessment result is missing")
 	ErrResourceIdMissing                     = errors.New("resource id in assessment result is missing")
 	ErrMetricIdMissing                       = errors.New("metric id in assessment result is missing")
 	ErrMetricConfigurationMissing            = errors.New("metric configuration in assessment result is missing")
-<<<<<<< HEAD
-	ErrEvidenceIdMissing                     = errors.New("evidence id in assessment result is missing")
-=======
->>>>>>> c4c3062b
 	ErrMetricConfigurationOperatorMissing    = errors.New("operator in metric data is missing")
 	ErrMetricConfigurationTargetValueMissing = errors.New("target value in metric data is missing")
 )
@@ -59,11 +47,7 @@
 // Validate validates the assessment result according to several required fields
 func (result *AssessmentResult) Validate() (resourceId string, err error) {
 	if _, err = uuid.Parse(result.Id); err != nil {
-<<<<<<< HEAD
-		return "", fmt.Errorf("%v: %v", ErrInvalidFormat, err)
-=======
 		return "", ErrIdInvalidFormat
->>>>>>> c4c3062b
 	}
 
 	if result.Timestamp == nil {
