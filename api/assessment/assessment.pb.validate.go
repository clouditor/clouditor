--- conflicted
+++ resolved
@@ -843,21 +843,6 @@
 		errors = append(errors, err)
 	}
 
-<<<<<<< HEAD
-	if m.ToolId != nil {
-
-		if utf8.RuneCountInString(m.GetToolId()) < 1 {
-			err := AssessmentResultValidationError{
-				field:  "ToolId",
-				reason: "value length must be at least 1 runes",
-			}
-			if !all {
-				return err
-			}
-			errors = append(errors, err)
-		}
-
-=======
 	if utf8.RuneCountInString(m.GetToolId()) < 1 {
 		err := AssessmentResultValidationError{
 			field:  "ToolId",
@@ -867,7 +852,6 @@
 			return err
 		}
 		errors = append(errors, err)
->>>>>>> 2f7914fc
 	}
 
 	if len(errors) > 0 {
