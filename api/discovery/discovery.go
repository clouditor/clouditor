--- conflicted
+++ resolved
@@ -83,13 +83,10 @@
 		voc.DatabaseStorage{},
 		voc.FileStorageService{},
 		voc.FileStorage{},
-<<<<<<< HEAD
 		voc.KeyVault{},
 		voc.Key{},
 		voc.Object{},
-=======
 		voc.WebApp{},
->>>>>>> 7b1561c4
 	}
 	for _, v := range types {
 		t := reflect.TypeOf(v)
