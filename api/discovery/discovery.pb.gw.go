--- conflicted
+++ resolved
@@ -62,44 +62,6 @@
 	return msg, metadata, err
 }
 
-<<<<<<< HEAD
-=======
-var filter_Discovery_ListResources_0 = &utilities.DoubleArray{Encoding: map[string]int{}, Base: []int(nil), Check: []int(nil)}
-
-func request_Discovery_ListResources_0(ctx context.Context, marshaler runtime.Marshaler, client DiscoveryClient, req *http.Request, pathParams map[string]string) (proto.Message, runtime.ServerMetadata, error) {
-	var (
-		protoReq ListResourcesRequest
-		metadata runtime.ServerMetadata
-	)
-	if req.Body != nil {
-		_, _ = io.Copy(io.Discard, req.Body)
-	}
-	if err := req.ParseForm(); err != nil {
-		return nil, metadata, status.Errorf(codes.InvalidArgument, "%v", err)
-	}
-	if err := runtime.PopulateQueryParameters(&protoReq, req.Form, filter_Discovery_ListResources_0); err != nil {
-		return nil, metadata, status.Errorf(codes.InvalidArgument, "%v", err)
-	}
-	msg, err := client.ListResources(ctx, &protoReq, grpc.Header(&metadata.HeaderMD), grpc.Trailer(&metadata.TrailerMD))
-	return msg, metadata, err
-}
-
-func local_request_Discovery_ListResources_0(ctx context.Context, marshaler runtime.Marshaler, server DiscoveryServer, req *http.Request, pathParams map[string]string) (proto.Message, runtime.ServerMetadata, error) {
-	var (
-		protoReq ListResourcesRequest
-		metadata runtime.ServerMetadata
-	)
-	if err := req.ParseForm(); err != nil {
-		return nil, metadata, status.Errorf(codes.InvalidArgument, "%v", err)
-	}
-	if err := runtime.PopulateQueryParameters(&protoReq, req.Form, filter_Discovery_ListResources_0); err != nil {
-		return nil, metadata, status.Errorf(codes.InvalidArgument, "%v", err)
-	}
-	msg, err := server.ListResources(ctx, &protoReq)
-	return msg, metadata, err
-}
-
->>>>>>> df5343e8
 // RegisterDiscoveryHandlerServer registers the http handlers for service Discovery to "mux".
 // UnaryRPC     :call DiscoveryServer directly.
 // StreamingRPC :currently unsupported pending https://github.com/grpc/grpc-go/issues/906.
