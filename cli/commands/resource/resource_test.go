// Copyright 2021 Fraunhofer AISEC
//
// Licensed under the Apache License, Version 2.0 (the "License");
// you may not use this file except in compliance with the License.
// You may obtain a copy of the License at
//
//     http://www.apache.org/licenses/LICENSE-2.0
//
// Unless required by applicable law or agreed to in writing, software
// distributed under the License is distributed on an "AS IS" BASIS,
// WITHOUT WARRANTIES OR CONDITIONS OF ANY KIND, either express or implied.
// See the License for the specific language governing permissions and
// limitations under the License.
//
//           $$\                           $$\ $$\   $$\
//           $$ |                          $$ |\__|  $$ |
//  $$$$$$$\ $$ | $$$$$$\  $$\   $$\  $$$$$$$ |$$\ $$$$$$\    $$$$$$\   $$$$$$\
// $$  _____|$$ |$$  __$$\ $$ |  $$ |$$  __$$ |$$ |\_$$  _|  $$  __$$\ $$  __$$\
// $$ /      $$ |$$ /  $$ |$$ |  $$ |$$ /  $$ |$$ |  $$ |    $$ /  $$ |$$ | \__|
// $$ |      $$ |$$ |  $$ |$$ |  $$ |$$ |  $$ |$$ |  $$ |$$\ $$ |  $$ |$$ |
// \$$$$$$\  $$ |\$$$$$   |\$$$$$   |\$$$$$$  |$$ |  \$$$   |\$$$$$   |$$ |
//  \_______|\__| \______/  \______/  \_______|\__|   \____/  \______/ \__|
//
// This file is part of Clouditor Community Edition.

package resource

import (
	"bytes"
	"fmt"
	"io/ioutil"
	"net"
	"os"
	"testing"
	"time"

	"clouditor.io/clouditor/api/discovery"
	"clouditor.io/clouditor/cli"
	"clouditor.io/clouditor/cli/commands/login"
	"clouditor.io/clouditor/persistence"
	"clouditor.io/clouditor/service"
	service_auth "clouditor.io/clouditor/service/auth"
	service_discovery "clouditor.io/clouditor/service/discovery"

	"clouditor.io/clouditor/voc"
	"github.com/spf13/viper"
	"github.com/stretchr/testify/assert"
	"google.golang.org/grpc"
	"google.golang.org/protobuf/encoding/protojson"
)

var sock net.Listener
var server *grpc.Server
var authServices *service_auth.Service
var discoveryService *service_discovery.Service
var gormX = new(persistence.GormX)

func TestMain(m *testing.M) {
	var (
		err error
		dir string
<<<<<<< HEAD
=======
		s   *service_discovery.Service
>>>>>>> eb955616
	)

	err = os.Chdir("../../../../")
	if err != nil {
		panic(err)
	}

	err = gormX.Init(true, "", 0)
	if err != nil {
		panic(err)
	}
	authServices = service_auth.NewService(gormX)
	discoveryService = service_discovery.NewService()
	discoveryService.StartDiscovery(mockDiscoverer{testCase: 2})

<<<<<<< HEAD
	sock, server, err = authServices.StartDedicatedAuthServer(":0")
	if err != nil {
		panic(err)
	}
	discovery.RegisterDiscoveryServer(server, discoveryService)
=======
	s = service_discovery.NewService()
	s.StartDiscovery(mockDiscoverer{testCase: 2})

	sock, server, _, err = service.StartDedicatedAuthServer(":0", service_auth.WithApiKeySaveOnCreate(false))
	if err != nil {
		panic(err)
	}
	discovery.RegisterDiscoveryServer(server, s)
>>>>>>> eb955616

	defer func(sock net.Listener) {
		err = sock.Close()
		if err != nil {
			panic(err)
		}
	}(sock)
	defer server.Stop()

	dir, err = ioutil.TempDir(os.TempDir(), ".clouditor")
	if err != nil {
		panic(err)
	}

	viper.Set("username", "clouditor")
	viper.Set("password", "clouditor")
	viper.Set("session-directory", dir)

	cmd := login.NewLoginCommand()
	err = cmd.RunE(nil, []string{fmt.Sprintf("localhost:%d", sock.Addr().(*net.TCPAddr).Port)})
	if err != nil {
		panic(err)
	}
	defer os.Exit(m.Run())
}

func TestAddCommands(t *testing.T) {
	cmd := NewResourceCommand()

	// Check if sub commands were added
	assert.True(t, cmd.HasSubCommands())

	// Check if NewListCommand was added
	for _, v := range cmd.Commands() {
		if v.Use == "list" {
			return
		}
	}
	t.Errorf("No list command was added")
}

func TestNewListCommand(t *testing.T) {
	var err error
	var b bytes.Buffer

	cli.Output = &b

	cmd := NewListResourcesCommand()
	err = cmd.RunE(nil, []string{})
	assert.Nil(t, err)

	var response = &discovery.QueryResponse{}
	err = protojson.Unmarshal(b.Bytes(), response)

	assert.Nil(t, err)
	assert.NotNil(t, response)
	assert.NotEmpty(t, response.Results.Values)

}

// Mocking code below is copied from clouditor.io/service/discovery

// mockDiscoverer implements Discoverer and mocks the API to cloud resources
type mockDiscoverer struct {
	// testCase allows for different implementations for table tests in TestStartDiscovery
	testCase int
}

func (mockDiscoverer) Name() string { return "just mocking" }

func (m mockDiscoverer) List() ([]voc.IsCloudResource, error) {
	switch m.testCase {
	case 0:
		return nil, fmt.Errorf("mock error in List()")
	case 1:
		return []voc.IsCloudResource{wrongFormattedResource()}, nil
	case 2:
		return []voc.IsCloudResource{
			&voc.ObjectStorage{
				Storage: &voc.Storage{
					CloudResource: &voc.CloudResource{
						ID:   "some-id",
						Name: "some-name",
						Type: []string{"ObjectStorage", "Storage", "Resource"},
					},
				},
				HttpEndpoint: &voc.HttpEndpoint{
					TransportEncryption: &voc.TransportEncryption{
						Enforced:   false,
						Enabled:    true,
						TlsVersion: "TLS1_2",
					},
				},
			},
		}, nil
	default:
		return nil, nil
	}
}

func wrongFormattedResource() voc.IsCloudResource {
	res1 := mockIsCloudResource{Another: nil}
	res2 := mockIsCloudResource{Another: &res1}
	res1.Another = &res2
	return res1
}

// mockIsCloudResource implements mockIsCloudResource interface.
// It is used for json.marshal to fail since it contains circular dependency
type mockIsCloudResource struct {
	Another *mockIsCloudResource `json:"Another"`
}

func (mockIsCloudResource) GetID() voc.ResourceID {
	return "MockResourceId"
}

func (mockIsCloudResource) GetName() string {
	return ""
}

func (mockIsCloudResource) GetType() []string {
	return nil
}

func (mockIsCloudResource) HasType(_ string) bool {
	return false
}

func (mockIsCloudResource) GetCreationTime() *time.Time {
	return nil
}<|MERGE_RESOLUTION|>--- conflicted
+++ resolved
@@ -49,20 +49,18 @@
 	"google.golang.org/protobuf/encoding/protojson"
 )
 
-var sock net.Listener
-var server *grpc.Server
-var authServices *service_auth.Service
-var discoveryService *service_discovery.Service
-var gormX = new(persistence.GormX)
+var (
+	 sock net.Listener
+	 server *grpc.Server
+	 authServices *service_auth.Service
+	 discoveryService *service_discovery.Service
+	 gormX = new(persistence.GormX)
+)
 
 func TestMain(m *testing.M) {
 	var (
 		err error
 		dir string
-<<<<<<< HEAD
-=======
-		s   *service_discovery.Service
->>>>>>> eb955616
 	)
 
 	err = os.Chdir("../../../../")
@@ -78,22 +76,11 @@
 	discoveryService = service_discovery.NewService()
 	discoveryService.StartDiscovery(mockDiscoverer{testCase: 2})
 
-<<<<<<< HEAD
-	sock, server, err = authServices.StartDedicatedAuthServer(":0")
+	sock, server, _, err = authServices.StartDedicatedAuthServer(":0", service_auth.WithApiKeySaveOnCreate(false))
 	if err != nil {
 		panic(err)
 	}
 	discovery.RegisterDiscoveryServer(server, discoveryService)
-=======
-	s = service_discovery.NewService()
-	s.StartDiscovery(mockDiscoverer{testCase: 2})
-
-	sock, server, _, err = service.StartDedicatedAuthServer(":0", service_auth.WithApiKeySaveOnCreate(false))
-	if err != nil {
-		panic(err)
-	}
-	discovery.RegisterDiscoveryServer(server, s)
->>>>>>> eb955616
 
 	defer func(sock net.Listener) {
 		err = sock.Close()
