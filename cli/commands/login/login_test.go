--- conflicted
+++ resolved
@@ -59,13 +59,9 @@
 		panic(err)
 	}
 
-<<<<<<< HEAD
 	authService = service_auth.NewService(gormX)
 
-	sock, server, err = authService.StartDedicatedAuthServer(":0")
-=======
-	sock, server, _, err = service.StartDedicatedAuthServer(":0", service_auth.WithApiKeySaveOnCreate(false))
->>>>>>> eb955616
+	sock, server, _, err = authService.StartDedicatedAuthServer(":0", service_auth.WithApiKeySaveOnCreate(false))
 	if err != nil {
 		panic(err)
 	}
