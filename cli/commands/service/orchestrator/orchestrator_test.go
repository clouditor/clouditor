// Copyright 2021 Fraunhofer AISEC
//
// Licensed under the Apache License, Version 2.0 (the "License");
// you may not use this file except in compliance with the License.
// You may obtain a copy of the License at
//
//     http://www.apache.org/licenses/LICENSE-2.0
//
// Unless required by applicable law or agreed to in writing, software
// distributed under the License is distributed on an "AS IS" BASIS,
// WITHOUT WARRANTIES OR CONDITIONS OF ANY KIND, either express or implied.
// See the License for the specific language governing permissions and
// limitations under the License.
//
//           $$\                           $$\ $$\   $$\
//           $$ |                          $$ |\__|  $$ |
//  $$$$$$$\ $$ | $$$$$$\  $$\   $$\  $$$$$$$ |$$\ $$$$$$\    $$$$$$\   $$$$$$\
// $$  _____|$$ |$$  __$$\ $$ |  $$ |$$  __$$ |$$ |\_$$  _|  $$  __$$\ $$  __$$\
// $$ /      $$ |$$ /  $$ |$$ |  $$ |$$ /  $$ |$$ |  $$ |    $$ /  $$ |$$ | \__|
// $$ |      $$ |$$ |  $$ |$$ |  $$ |$$ |  $$ |$$ |  $$ |$$\ $$ |  $$ |$$ |
// \$$$$$$\  $$ |\$$$$$   |\$$$$$   |\$$$$$$  |$$ |  \$$$   |\$$$$$   |$$ |
//  \_______|\__| \______/  \______/  \_______|\__|   \____/  \______/ \__|
//
// This file is part of Clouditor Community Edition.

package orchestrator

import (
	"bytes"
	"context"
	"os"
	"testing"

	"clouditor.io/clouditor/v2/internal/testdata"
	"clouditor.io/clouditor/v2/internal/testutil/clitest"
	"clouditor.io/clouditor/v2/internal/testutil/servicetest/orchestratortest"
	"clouditor.io/clouditor/v2/server"

	"clouditor.io/clouditor/v2/api/orchestrator"
	"clouditor.io/clouditor/v2/cli"
	"clouditor.io/clouditor/v2/internal/testutil/assert"
	service_orchestrator "clouditor.io/clouditor/v2/service/orchestrator"

	"google.golang.org/protobuf/encoding/protojson"
)

func TestMain(m *testing.M) {
	var (
		svc       *service_orchestrator.Service
		err       error
		timestamp = timestamppb.Now()
	)

	clitest.AutoChdir()

	svc = service_orchestrator.NewService()

	// Store an assessment result so that output of CMD 'list' is not empty
	_, err = svc.StoreAssessmentResult(context.TODO(), &orchestrator.StoreAssessmentResultRequest{
<<<<<<< HEAD
		Result: &assessment.AssessmentResult{
			Id:                   testdata.MockTargetOfEvaluationID1,
			MetricId:             testdata.MockMetricID1,
			EvidenceId:           testdata.MockTargetOfEvaluationID1,
			TargetOfEvaluationId: testdata.MockTargetOfEvaluationID1,
			Timestamp:            timestamp,
			ResourceId:           string(testdata.MockResourceID1),
			ResourceTypes:        []string{"ResourceType"},
			ComplianceComment:    "Some comment",
			Compliant:            false,
			MetricConfiguration: &assessment.MetricConfiguration{
				TargetValue:          toStruct(1.0),
				Operator:             "<",
				IsDefault:            true,
				MetricId:             testdata.MockMetricID1,
				TargetOfEvaluationId: testdata.MockTargetOfEvaluationID1,
			},
			ToolId:    util.Ref(assessment.AssessmentToolId),
			UpdatedAt: timestamp,
			History: []*assessment.Record{
				{
					Timestamp:  timestamp,
					EvidenceId: testdata.MockEvidenceID1,
				},
			},
		}})
=======
		Result: clitest.MockAssessmentResult1})
>>>>>>> 7a247ab4
	if err != nil {
		panic(err)
	}

	// Store our mock catalog
	_, err = svc.CreateCatalog(context.TODO(), &orchestrator.CreateCatalogRequest{Catalog: orchestratortest.NewCatalog()})
	if err != nil {
		panic(err)
	}

	os.Exit(clitest.RunCLITest(m, server.WithServices(svc)))
}

func TestAddCommands(t *testing.T) {
	cmd := NewOrchestratorCommand()

	// Check if sub commands were added
	assert.True(t, cmd.HasSubCommands())

	// Check if NewListResultsCommand was added
	for _, v := range cmd.Commands() {
		if v.Use == "list-assessment-results" {
			return
		}
	}
	t.Errorf("No list command was added")
}

func TestNewListResultsCommand(t *testing.T) {
	var b bytes.Buffer

	cli.Output = &b

	cmd := NewListAssessmentResultsCommand()
	err := cmd.RunE(nil, []string{})
	assert.NoError(t, err)

	var response = &orchestrator.ListAssessmentResultsResponse{}
	err = protojson.Unmarshal(b.Bytes(), response)

	assert.NoError(t, err)
	assert.NotNil(t, response)
	assert.NotEmpty(t, response.Results)
}

func TestNewListCatalogCommand(t *testing.T) {
	var b bytes.Buffer

	cli.Output = &b

	cmd := NewListCatalogsCommand()
	err := cmd.RunE(nil, []string{})
	assert.NoError(t, err)

	var response = &orchestrator.ListCatalogsResponse{}
	err = protojson.Unmarshal(b.Bytes(), response)

	assert.NoError(t, err)
	assert.NotNil(t, response)
	assert.NotEmpty(t, response.Catalogs)
}

func TestNewGetCatalogCommand(t *testing.T) {
	var b bytes.Buffer

	cli.Output = &b

	cmd := NewGetCatalogCommand()
	err := cmd.RunE(nil, []string{testdata.MockCatalogID1})
	assert.NoError(t, err)

	var response = &orchestrator.Catalog{}
	err = protojson.Unmarshal(b.Bytes(), response)

	assert.NoError(t, err)
	assert.NotNil(t, response)
	assert.NotEmpty(t, response)
	assert.Equal(t, testdata.MockCatalogID1, response.Id)
}

func TestNewGetCategoryCommand(t *testing.T) {
	var b bytes.Buffer

	cli.Output = &b

	cmd := NewGetCategoryCommand()
	err := cmd.RunE(nil, []string{testdata.MockCatalogID1, testdata.MockCategoryName})
	assert.NoError(t, err)

	var response = &orchestrator.Category{}
	err = protojson.Unmarshal(b.Bytes(), response)

	assert.NoError(t, err)
	assert.NotNil(t, response)
	assert.NotEmpty(t, response)
	assert.Equal(t, testdata.MockCategoryName, response.Name)
}

func TestNewGetControlCommand(t *testing.T) {
	var b bytes.Buffer

	cli.Output = &b

	cmd := NewGetControlCommand()
	err := cmd.RunE(nil, []string{testdata.MockCatalogID1, testdata.MockCategoryName, testdata.MockControlID1})
	assert.NoError(t, err)

	var response = &orchestrator.Control{}
	err = protojson.Unmarshal(b.Bytes(), response)

	assert.NoError(t, err)
	assert.NotNil(t, response)
	assert.NotEmpty(t, response)
	assert.Equal(t, testdata.MockControlID1, response.Id)
}<|MERGE_RESOLUTION|>--- conflicted
+++ resolved
@@ -57,36 +57,7 @@
 
 	// Store an assessment result so that output of CMD 'list' is not empty
 	_, err = svc.StoreAssessmentResult(context.TODO(), &orchestrator.StoreAssessmentResultRequest{
-<<<<<<< HEAD
-		Result: &assessment.AssessmentResult{
-			Id:                   testdata.MockTargetOfEvaluationID1,
-			MetricId:             testdata.MockMetricID1,
-			EvidenceId:           testdata.MockTargetOfEvaluationID1,
-			TargetOfEvaluationId: testdata.MockTargetOfEvaluationID1,
-			Timestamp:            timestamp,
-			ResourceId:           string(testdata.MockResourceID1),
-			ResourceTypes:        []string{"ResourceType"},
-			ComplianceComment:    "Some comment",
-			Compliant:            false,
-			MetricConfiguration: &assessment.MetricConfiguration{
-				TargetValue:          toStruct(1.0),
-				Operator:             "<",
-				IsDefault:            true,
-				MetricId:             testdata.MockMetricID1,
-				TargetOfEvaluationId: testdata.MockTargetOfEvaluationID1,
-			},
-			ToolId:    util.Ref(assessment.AssessmentToolId),
-			UpdatedAt: timestamp,
-			History: []*assessment.Record{
-				{
-					Timestamp:  timestamp,
-					EvidenceId: testdata.MockEvidenceID1,
-				},
-			},
-		}})
-=======
 		Result: clitest.MockAssessmentResult1})
->>>>>>> 7a247ab4
 	if err != nil {
 		panic(err)
 	}
