--- conflicted
+++ resolved
@@ -59,10 +59,6 @@
 	var (
 		err error
 		dir string
-<<<<<<< HEAD
-=======
-		s   *service_discovery.Service
->>>>>>> eb955616
 	)
 
 	err = os.Chdir("../../../../")
@@ -78,22 +74,11 @@
 	discoveryService = service_discovery.NewService()
 	discoveryService.StartDiscovery(mockDiscoverer{testCase: 2})
 
-<<<<<<< HEAD
-	sock, server, err = authServices.StartDedicatedAuthServer(":0")
+	sock, server, _, err = authServices.StartDedicatedAuthServer(":0", service_auth.WithApiKeySaveOnCreate(false))
 	if err != nil {
 		panic(err)
 	}
 	discovery.RegisterDiscoveryServer(server, discoveryService)
-=======
-	s = service_discovery.NewService()
-	s.StartDiscovery(mockDiscoverer{testCase: 2})
-
-	sock, server, _, err = service.StartDedicatedAuthServer(":0", service_auth.WithApiKeySaveOnCreate(false))
-	if err != nil {
-		panic(err)
-	}
-	discovery.RegisterDiscoveryServer(server, s)
->>>>>>> eb955616
 
 	defer func(sock net.Listener) {
 		err = sock.Close()
