// Copyright 2021 Fraunhofer AISEC
//
// Licensed under the Apache License, Version 2.0 (the "License");
// you may not use this file except in compliance with the License.
// You may obtain a copy of the License at
//
//     http://www.apache.org/licenses/LICENSE-2.0
//
// Unless required by applicable law or agreed to in writing, software
// distributed under the License is distributed on an "AS IS" BASIS,
// WITHOUT WARRANTIES OR CONDITIONS OF ANY KIND, either express or implied.
// See the License for the specific language governing permissions and
// limitations under the License.
//
//           $$\                           $$\ $$\   $$\
//           $$ |                          $$ |\__|  $$ |
//  $$$$$$$\ $$ | $$$$$$\  $$\   $$\  $$$$$$$ |$$\ $$$$$$\    $$$$$$\   $$$$$$\
// $$  _____|$$ |$$  __$$\ $$ |  $$ |$$  __$$ |$$ |\_$$  _|  $$  __$$\ $$  __$$\
// $$ /      $$ |$$ /  $$ |$$ |  $$ |$$ /  $$ |$$ |  $$ |    $$ /  $$ |$$ | \__|
// $$ |      $$ |$$ |  $$ |$$ |  $$ |$$ |  $$ |$$ |  $$ |$$\ $$ |  $$ |$$ |
// \$$$$$$\  $$ |\$$$$$   |\$$$$$   |\$$$$$$  |$$ |  \$$$   |\$$$$$   |$$ |
//  \_______|\__| \______/  \______/  \_______|\__|   \____/  \______/ \__|
//
// This file is part of Clouditor Community Edition.

package metric

import (
	"bytes"
	"fmt"
	"io/ioutil"
	"net"
	"os"
	"testing"

	"clouditor.io/clouditor/api/orchestrator"
	"clouditor.io/clouditor/cli"
	"clouditor.io/clouditor/cli/commands/login"
	"clouditor.io/clouditor/persistence"
	"clouditor.io/clouditor/service"
	service_auth "clouditor.io/clouditor/service/auth"
	service_orchestrator "clouditor.io/clouditor/service/orchestrator"

	"github.com/spf13/viper"
	"github.com/stretchr/testify/assert"
	"google.golang.org/grpc"
	"google.golang.org/protobuf/encoding/protojson"
)

var (
	sock                net.Listener
	server              *grpc.Server
	orchestratorService *service_orchestrator.Service
	authService         *service_auth.Service
)

func TestMain(m *testing.M) {
	var (
		err error
		dir string
<<<<<<< HEAD

		gormX = new(persistence.GormX)
=======
		s   *service_orchestrator.Service
>>>>>>> eb955616
	)

	err = os.Chdir("../../../")
	if err != nil {
		panic(err)
	}

	err = gormX.Init(true, "", 0)
	if err != nil {
		panic(err)
	}

<<<<<<< HEAD
	orchestratorService = service_orchestrator.NewService(gormX)
	authService = service_auth.NewService(gormX)

	sock, server, err = authService.StartDedicatedAuthServer(":0")
	orchestrator.RegisterOrchestratorServer(server, orchestratorService)
=======
	s = service_orchestrator.NewService()

	sock, server, _, err = service.StartDedicatedAuthServer(":0", service_auth.WithApiKeySaveOnCreate(false))
	orchestrator.RegisterOrchestratorServer(server, s)
>>>>>>> eb955616

	if err != nil {
		panic(err)
	}

	defer sock.Close()
	defer server.Stop()

	dir, err = ioutil.TempDir(os.TempDir(), ".clouditor")
	if err != nil {
		panic(err)
	}

	viper.Set("username", "clouditor")
	viper.Set("password", "clouditor")
	viper.Set("session-directory", dir)

	cmd := login.NewLoginCommand()
	err = cmd.RunE(nil, []string{fmt.Sprintf("localhost:%d", sock.Addr().(*net.TCPAddr).Port)})
	if err != nil {
		panic(err)
	}

	defer os.Exit(m.Run())
}

func TestListMetrics(t *testing.T) {
	var err error
	var b bytes.Buffer

	cli.Output = &b

	cmd := NewListMetricsCommand()
	err = cmd.RunE(nil, []string{})

	assert.Nil(t, err)

	var response *orchestrator.ListMetricsResponse = &orchestrator.ListMetricsResponse{}

	err = protojson.Unmarshal(b.Bytes(), response)

	assert.Nil(t, err)
	assert.NotNil(t, response)
	assert.NotEmpty(t, response.Metrics)
}

func TestGetMetric(t *testing.T) {
	var err error
	var b bytes.Buffer

	cli.Output = &b

	cmd := NewGetMetricCommand()
	err = cmd.RunE(nil, []string{"TransportEncryptionEnabled"})

	assert.Nil(t, err)
}<|MERGE_RESOLUTION|>--- conflicted
+++ resolved
@@ -58,12 +58,8 @@
 	var (
 		err error
 		dir string
-<<<<<<< HEAD
 
 		gormX = new(persistence.GormX)
-=======
-		s   *service_orchestrator.Service
->>>>>>> eb955616
 	)
 
 	err = os.Chdir("../../../")
@@ -76,18 +72,11 @@
 		panic(err)
 	}
 
-<<<<<<< HEAD
 	orchestratorService = service_orchestrator.NewService(gormX)
 	authService = service_auth.NewService(gormX)
 
-	sock, server, err = authService.StartDedicatedAuthServer(":0")
+	sock, server, _, err = authService.StartDedicatedAuthServer(":0", service_auth.WithApiKeySaveOnCreate(false))
 	orchestrator.RegisterOrchestratorServer(server, orchestratorService)
-=======
-	s = service_orchestrator.NewService()
-
-	sock, server, _, err = service.StartDedicatedAuthServer(":0", service_auth.WithApiKeySaveOnCreate(false))
-	orchestrator.RegisterOrchestratorServer(server, s)
->>>>>>> eb955616
 
 	if err != nil {
 		panic(err)
