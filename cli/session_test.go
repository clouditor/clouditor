--- conflicted
+++ resolved
@@ -46,10 +46,12 @@
 	"google.golang.org/grpc/status"
 )
 
-var sock net.Listener
-var server *grpc.Server
-var authService *service_auth.Service
-var gormX = new(persistence.GormX)
+var (
+	 sock net.Listener
+	 server *grpc.Server
+	 authService *service_auth.Service
+	 gormX = new(persistence.GormX)
+)
 
 func TestMain(m *testing.M) {
 	var err error
@@ -60,11 +62,7 @@
 	}
 	authService = service_auth.NewService(gormX)
 
-<<<<<<< HEAD
-	sock, server, err = authService.StartDedicatedAuthServer(":0")
-=======
-	sock, server, _, err = service.StartDedicatedAuthServer(":0", service_auth.WithApiKeySaveOnCreate(false))
->>>>>>> eb955616
+	sock, server, _, err = authService.StartDedicatedAuthServer(":0", service_auth.WithApiKeySaveOnCreate(false))
 	if err != nil {
 		panic(err)
 	}
