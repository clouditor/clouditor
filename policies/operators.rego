--- conflicted
+++ resolved
@@ -43,19 +43,6 @@
 	actual_value in target_values
 }
 
-<<<<<<< HEAD
-# Params: target_values (multiple target values), actual_values (multiple actual values)
-isIn(target_values, actual_values) {
-	# Current implementation: It is enough that one output is one of target_values
-	actual_values[_] == target_values[_]
-}
-
-# // TODO: Add additional with target_values
-# Params: actual_values (multiple actual values), target_value (single target value)
-has_key(actual_values, target_value) {
-	# the _ is needed, otherwise the following returns false: has_key({"foo": false}, "foo")
-	 _ = actual_values[target_value]
-=======
 # Checks if one element of actual_values (array) exists in target_values (array)
 compare(operator, target_values, actual_values) {
 	operator == "isIn"
@@ -79,5 +66,4 @@
     every act_val in actual_values {
     	act_val in target_values
     }
->>>>>>> f3ac6d86
 }