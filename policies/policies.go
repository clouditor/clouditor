// Copyright 2021 Fraunhofer AISEC
//
// Licensed under the Apache License, Version 2.0 (the "License");
// you may not use this file except in compliance with the License.
// You may obtain a copy of the License at
//
//     http://www.apache.org/licenses/LICENSE-2.0
//
// Unless required by applicable law or agreed to in writing, software
// distributed under the License is distributed on an "AS IS" BASIS,
// WITHOUT WARRANTIES OR CONDITIONS OF ANY KIND, either express or implied.
// See the License for the specific language governing permissions and
// limitations under the License.
//
//           $$\                           $$\ $$\   $$\
//           $$ |                          $$ |\__|  $$ |
//  $$$$$$$\ $$ | $$$$$$\  $$\   $$\  $$$$$$$ |$$\ $$$$$$\    $$$$$$\   $$$$$$\
// $$  _____|$$ |$$  __$$\ $$ |  $$ |$$  __$$ |$$ |\_$$  _|  $$  __$$\ $$  __$$\
// $$ /      $$ |$$ /  $$ |$$ |  $$ |$$ /  $$ |$$ |  $$ |    $$ /  $$ |$$ | \__|
// $$ |      $$ |$$ |  $$ |$$ |  $$ |$$ |  $$ |$$ |  $$ |$$\ $$ |  $$ |$$ |
// \$$$$$$\  $$ |\$$$$$   |\$$$$$   |\$$$$$$  |$$ |  \$$$   |\$$$$$   |$$ |
//  \_______|\__| \______/  \______/  \_______|\__|   \____/  \______/ \__|
//
// This file is part of Clouditor Community Edition.

package policies

import (
	"context"
	"fmt"
	"os"
	"strings"

	"clouditor.io/clouditor/api/assessment"
	"clouditor.io/clouditor/api/evidence"
	"github.com/fatih/camelcase"
	"github.com/mitchellh/mapstructure"
	"github.com/open-policy-agent/opa/rego"
	"github.com/open-policy-agent/opa/storage"
	"github.com/open-policy-agent/opa/storage/inmem"
)

// applicableMetrics stores a list of applicable metrics per resourceType
var applicableMetrics = make(map[string][]string)

type Result struct {
	Applicable  bool
	Compliant   bool
	TargetValue interface{} `mapstructure:"target_value"`
	Operator    string
	MetricId    string
}

// MetricConfigurationSource can be used to retrieve a metric configuration for a particular metric (and target service)
type MetricConfigurationSource interface {
	MetricConfiguration(metric string) (*assessment.MetricConfiguration, error)
}

func RunEvidence(evidence *evidence.Evidence, holder MetricConfigurationSource) ([]*Result, error) {
	data := make([]*Result, 0)
	var baseDir string = "."

	var m = evidence.Resource.GetStructValue().AsMap()

	var types []string

	if rawTypes, ok := m["type"].([]interface{}); ok {
		if len(rawTypes) != 0 {
			types = make([]string, len(rawTypes))
		} else {
			return nil, fmt.Errorf("list of types is empty")
		}
	} else {
		return nil, fmt.Errorf("got type '%T' but wanted '[]interface {}'. Check if resource types are specified ", rawTypes)
	}
	for i, v := range m["type"].([]interface{}) {
		if t, ok := v.(string); !ok {
			return nil, fmt.Errorf("got type '%T' but wanted 'string'", t)
		} else {
			types[i] = t
		}
	}

	// TODO(lebogg): Try to optimize duplicated code
	if key := createKey(types); applicableMetrics[key] == nil {
		files, err := scanBundleDir(baseDir)
		if err != nil {
			return nil, fmt.Errorf("could not load metric bundles: %w", err)
		}

		for _, fileInfo := range files {
			runMap, err := RunMap(baseDir, fileInfo.Name(), m, holder)
			if err != nil {
				return nil, err
			}

			if runMap != nil {
				metricId := fileInfo.Name()
				applicableMetrics[key] = append(applicableMetrics[key], metricId)
				runMap.MetricId = metricId

				data = append(data, runMap)
			}
		}
	} else {
		for _, metric := range applicableMetrics[key] {
			runMap, err := RunMap(baseDir, metric, m, holder)
			if err != nil {
				return nil, err
			}

			runMap.MetricId = metric
			data = append(data, runMap)
		}
	}

	return data, nil
}

func RunMap(baseDir string, metric string, m map[string]interface{}, holder MetricConfigurationSource) (result *Result, err error) {
	var (
<<<<<<< HEAD
		ok   bool
		tx   storage.Transaction
		file *os.File
=======
		tx storage.Transaction
>>>>>>> c6dbf09c
	)

	// Create paths for bundle directory and utility functions file
	bundle := fmt.Sprintf("%s/policies/bundles/%s/", baseDir, metric)
	operators := fmt.Sprintf("%s/policies/operators.rego", baseDir)

<<<<<<< HEAD
	// Load from data
	file, err = os.Open(bundle + "data.json")
	if err != nil {
		return nil, fmt.Errorf("could not open: %w", err)
	}

	store := inmem.NewFromReader(file)
=======
	config, err := holder.MetricConfiguration(metric)
	if err != nil {
		return nil, fmt.Errorf("could not fetch metric configuration: %w", err)
	}

	c := map[string]interface{}{
		"target_value": config.TargetValue.AsInterface(),
		"operator":     config.Operator,
	}

	// Convert camelCase metric in under_score_style for package name
	metric = strings.ToLower(strings.Join(camelcase.Split(metric), "_"))

	store := inmem.NewFromObject(c)
>>>>>>> c6dbf09c
	ctx := context.Background()

	tx, err = store.NewTransaction(ctx, storage.WriteParams)
	if err != nil {
		return nil, fmt.Errorf("could not create transaction: %w", err)
	}

	r, err := rego.New(
<<<<<<< HEAD
		rego.Query("data.clouditor"),
=======
		rego.Query(fmt.Sprintf(`x = {
			"applicable": data.clouditor.metrics.%s.applicable, 
			"compliant": data.clouditor.metrics.%s.compliant, 
			"operator": data.clouditor.operator,
			"target_value": data.clouditor.target_value,
		}`, metric, metric)),
		rego.Package("clouditor.metrics"),
>>>>>>> c6dbf09c
		rego.Store(store),
		rego.Transaction(tx),
		rego.Input(m),
		rego.Load(
			[]string{
				bundle + "metric.rego",
				operators,
			},
			nil),
	).PrepareForEval(ctx)
	if err != nil {
		return nil, fmt.Errorf("could not prepare rego evaluation: %w", err)
	}

	err = store.Commit(ctx, tx)
	if err != nil {
		return nil, fmt.Errorf("could not commit transaction: %w", err)
	}

	results, err := r.Eval(ctx)
	if err != nil {
		return nil, fmt.Errorf("could not evaluate rego policy: %w", err)
	}

	if len(results) == 0 {
		return nil, fmt.Errorf("no results. probably the package name of the metric is wrong")
	}

	result = new(Result)
	err = mapstructure.Decode(results[0].Bindings["x"], result)

	if err != nil {
		return nil, fmt.Errorf("expected data is not a map[string]interface{}: %w", err)
	}

	if !result.Applicable {
		return nil, nil
	} else {
		return result, nil
	}
}

func scanBundleDir(baseDir string) ([]os.FileInfo, error) {
	dirname := baseDir + "/policies/bundles"

	f, err := os.Open(dirname)
	if err != nil {
		return nil, err
	}
	files, err := f.Readdir(-1)
	_ = f.Close()
	if err != nil {
		return nil, err
	}

	return files, err
}

func createKey(types []string) (key string) {
	key = strings.Join(types, "-")
	key = strings.ReplaceAll(key, " ", "")
	return
}<|MERGE_RESOLUTION|>--- conflicted
+++ resolved
@@ -119,28 +119,13 @@
 
 func RunMap(baseDir string, metric string, m map[string]interface{}, holder MetricConfigurationSource) (result *Result, err error) {
 	var (
-<<<<<<< HEAD
-		ok   bool
-		tx   storage.Transaction
-		file *os.File
-=======
 		tx storage.Transaction
->>>>>>> c6dbf09c
 	)
 
 	// Create paths for bundle directory and utility functions file
 	bundle := fmt.Sprintf("%s/policies/bundles/%s/", baseDir, metric)
 	operators := fmt.Sprintf("%s/policies/operators.rego", baseDir)
 
-<<<<<<< HEAD
-	// Load from data
-	file, err = os.Open(bundle + "data.json")
-	if err != nil {
-		return nil, fmt.Errorf("could not open: %w", err)
-	}
-
-	store := inmem.NewFromReader(file)
-=======
 	config, err := holder.MetricConfiguration(metric)
 	if err != nil {
 		return nil, fmt.Errorf("could not fetch metric configuration: %w", err)
@@ -155,7 +140,6 @@
 	metric = strings.ToLower(strings.Join(camelcase.Split(metric), "_"))
 
 	store := inmem.NewFromObject(c)
->>>>>>> c6dbf09c
 	ctx := context.Background()
 
 	tx, err = store.NewTransaction(ctx, storage.WriteParams)
@@ -164,9 +148,6 @@
 	}
 
 	r, err := rego.New(
-<<<<<<< HEAD
-		rego.Query("data.clouditor"),
-=======
 		rego.Query(fmt.Sprintf(`x = {
 			"applicable": data.clouditor.metrics.%s.applicable, 
 			"compliant": data.clouditor.metrics.%s.compliant, 
@@ -174,7 +155,6 @@
 			"target_value": data.clouditor.target_value,
 		}`, metric, metric)),
 		rego.Package("clouditor.metrics"),
->>>>>>> c6dbf09c
 		rego.Store(store),
 		rego.Transaction(tx),
 		rego.Input(m),
