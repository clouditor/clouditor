--- conflicted
+++ resolved
@@ -6,23 +6,15 @@
 
 default compliant = false
 
-<<<<<<< HEAD
 OSLogging := input.osLogging
-=======
-retentionPeriod := input.oSLogging.retentionPeriod
->>>>>>> 1f55f0d6
 
 applicable {
 	retentionPeriod != null
 }
 
 compliant {
-<<<<<<< HEAD
 	# time.Duration is nanoseconds, we want to convert this to hours
-	days := OSLogging.retentionPeriod / (1000*1000*1000*3600)
-	
+	days := OSLogging.retentionPeriod / (((1000 * 1000) * 1000) * 3600)
+
 	compare(data.operator, data.target_value, days)
-=======
-	compare(data.operator, data.target_value, retentionPeriod)
->>>>>>> 1f55f0d6
 }