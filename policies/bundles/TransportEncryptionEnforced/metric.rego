--- conflicted
+++ resolved
@@ -7,14 +7,6 @@
 
 default applicable = false
 
-<<<<<<< HEAD
-applicable {
-	enc
-}
-
-compliant {
-	compare(data.operator, data.target_value, enc.enforced)
-=======
 enforced := input.httpEndpoint.transportEncryption.enforced
 
 applicable {
@@ -23,5 +15,4 @@
 
 compliant {
 	compare(data.operator, data.target_value, enforced)
->>>>>>> 1f55f0d6
 }