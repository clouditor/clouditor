--- conflicted
+++ resolved
@@ -7,11 +7,8 @@
 
 default compliant = false
 
-<<<<<<< HEAD
-=======
 enabled := input.atRestEncryption.enabled
 
->>>>>>> 1f55f0d6
 applicable {
 	enabled != null
 }
