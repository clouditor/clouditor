--- conflicted
+++ resolved
@@ -13,12 +13,8 @@
 }
 
 compliant {
-<<<<<<< HEAD
 	# time.Duration is nanoseconds, we want to convert this to hours
-	days := bootLogging.retentionPeriod / (1000*1000*1000*3600)
+	days := bootLogging.retentionPeriod / (((1000 * 1000) * 1000) * 3600)
 
 	compare(data.operator, data.target_value, days)
-=======
-	compare(data.operator, data.target_value, retentionPeriod)
->>>>>>> 1f55f0d6
 }