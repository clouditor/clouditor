--- conflicted
+++ resolved
@@ -30,15 +30,9 @@
 )
 
 var (
-<<<<<<< HEAD
-	ErrRecordNotFound  = errors.New("record not in the database")
-	ErrConstaintFailed = errors.New("constraint failed")
-	ErrUnsupportedType = errors.New("unsupported type")
-=======
 	ErrRecordNotFound   = errors.New("record not in the database")
 	ErrConstraintFailed = errors.New("constraint failed")
 	ErrUnsupportedType  = errors.New("unsupported type")
->>>>>>> e33a2ca4
 )
 
 // Storage comprises a database interface
