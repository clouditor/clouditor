package inmemory

import (
	"testing"

	"clouditor.io/clouditor/api/auth"
	"clouditor.io/clouditor/internal/testdata"
	"github.com/stretchr/testify/assert"
)

// TestNewStorage is a simple test for NewStorage. If we implement in-memory our own, add more (table) tests
func TestNewStorage(t *testing.T) {
	s, err := NewStorage()
	assert.NoError(t, err)

	// Test to create new user
<<<<<<< HEAD
	userInput := testdata.NewUser1()
=======
	userInput := &auth.User{
		Username: "SomeName",
		Password: "SomePassword",
		Email:    "SomeMail",
		FullName: "SomeFullName",
	}
	// Check if user has all necessary fields
	assert.NoError(t, userInput.Validate())

>>>>>>> 51571a32
	err = s.Create(userInput)
	assert.NoError(t, err)

	// Test if we get same user via its name
	userOutput := &auth.User{}
	err = s.Get(userOutput, "Username = ?", "SomeName")
	assert.NoError(t, err)
	assert.NoError(t, userOutput.Validate())
	assert.Equal(t, userInput, userOutput)
}<|MERGE_RESOLUTION|>--- conflicted
+++ resolved
@@ -14,19 +14,7 @@
 	assert.NoError(t, err)
 
 	// Test to create new user
-<<<<<<< HEAD
 	userInput := testdata.NewUser1()
-=======
-	userInput := &auth.User{
-		Username: "SomeName",
-		Password: "SomePassword",
-		Email:    "SomeMail",
-		FullName: "SomeFullName",
-	}
-	// Check if user has all necessary fields
-	assert.NoError(t, userInput.Validate())
-
->>>>>>> 51571a32
 	err = s.Create(userInput)
 	assert.NoError(t, err)
 
