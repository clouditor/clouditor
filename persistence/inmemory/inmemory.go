--- conflicted
+++ resolved
@@ -10,7 +10,6 @@
 	"clouditor.io/clouditor/persistence"
 )
 
-<<<<<<< HEAD
 type inMemory struct {
 	tables map[string]*table
 }
@@ -23,13 +22,7 @@
 var ErrNoPointerType = errors.New("argument must be pointer type")
 var ErrConditionNotSupported = errors.New("condition not supported ")
 
-// NewStorage creates a new in memory storage
-// For now with GORM. Use own implementation in the future
-=======
-// NewStorage creates a new in-memory storage. For now this uses the gorm provider
-// with the gorm.WithInMemory. In the future we want to supply our own independent
-// implementation.
->>>>>>> 8b055e7d
+// NewStorage creates a new in memory storage.
 func NewStorage() (persistence.Storage, error) {
 	return &inMemory{tables: make(map[string]*table)}, nil
 }
