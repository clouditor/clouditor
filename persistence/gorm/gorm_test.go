--- conflicted
+++ resolved
@@ -41,15 +41,6 @@
 	"clouditor.io/clouditor/internal/testutil/orchestratortest"
 	"clouditor.io/clouditor/persistence"
 )
-
-<<<<<<< HEAD
-// var MockMetricID = "MyMetric"
-=======
-var (
-	MockMetricID   = "MyMetric"
-	MockMetricName = "MyMetricName"
-)
->>>>>>> 51571a32
 
 func TestStorageOptions(t *testing.T) {
 	type args struct {
@@ -105,18 +96,7 @@
 
 			// Test to create new user and get it again with respective 'Create' and 'Get'
 			// Create record via DB call
-<<<<<<< HEAD
 			userInput := testdata.NewUser1()
-=======
-			userInput := &auth.User{
-				Username: "SomeName",
-				Password: "SomePassword",
-				Email:    "SomeMail",
-				FullName: "SomeFullName",
-			}
-			// Check if user has all necessary fields
-			assert.NoError(t, userInput.Validate())
->>>>>>> 51571a32
 			err = s.Create(userInput)
 			assert.NoError(t, err)
 
@@ -137,17 +117,9 @@
 		metric *assessment.Metric
 	)
 
-<<<<<<< HEAD
 	metric = &assessment.Metric{Id: testdata.MockMetricID}
-=======
-	metric = &assessment.Metric{
-		Id:    MockMetricID,
-		Name:  MockMetricName,
-		Range: &assessment.Range{Range: &assessment.Range_MinMax{MinMax: &assessment.MinMax{Min: 1, Max: 2}}},
-	}
 	// Check if metric has all necessary fields
 	assert.NoError(t, metric.Validate())
->>>>>>> 51571a32
 
 	// Create storage
 	s, err = NewStorage()
@@ -167,19 +139,8 @@
 		user *auth.User
 	)
 
-<<<<<<< HEAD
 	user = testdata.NewUser1()
-=======
-	user = &auth.User{
-		Username: "SomeName",
-		Password: "SomePassword",
-		Email:    "SomeMail",
-		FullName: "SomeFullName",
-	}
-	// Check if user has all necessary fields
-	assert.NoError(t, user.Validate())
->>>>>>> 51571a32
-
+	
 	// Create storage
 	s, err = NewStorage()
 	assert.NoError(t, err)
@@ -213,12 +174,7 @@
 	assert.Equal(t, user, gotUser3)
 
 	var metric = &assessment.Metric{
-<<<<<<< HEAD
 		Id:    testdata.MockMetricID,
-=======
-		Id:    MockMetricID,
-		Name:  MockMetricName,
->>>>>>> 51571a32
 		Range: &assessment.Range{Range: &assessment.Range_MinMax{MinMax: &assessment.MinMax{Min: 1, Max: 2}}},
 	}
 	// Check if metric has all necessary fields
@@ -236,12 +192,8 @@
 	assert.Equal(t, metric, gotMetric)
 
 	var impl = &assessment.MetricImplementation{
-<<<<<<< HEAD
-		MetricId:  testdata.MockMetricID,
-=======
 		MetricId:  MockMetricID,
 		Code:      "TestCode",
->>>>>>> 51571a32
 		UpdatedAt: timestamppb.New(time.Date(2000, 1, 1, 1, 1, 1, 1, time.UTC)),
 	}
 	// Check if impl has all necessary fields
@@ -274,29 +226,9 @@
 
 	// Test user
 
-<<<<<<< HEAD
 	user1 = testdata.NewUser1()
 	user2 = testdata.NewUser2()
-=======
-	user1 = &auth.User{
-		Username: "SomeName",
-		Password: "SomePassword",
-		Email:    "SomeMail",
-		FullName: "SomeFullName",
-	}
-	// Check if user has all necessary fields
-	assert.NoError(t, user1.Validate())
-
-	user2 = &auth.User{
-		Username: "SomeName2",
-		Password: "SomePassword2",
-		Email:    "SomeMail2",
-		FullName: "SomeFullName2",
-	}
-	// Check if user has all necessary fields
-	assert.NoError(t, user2.Validate())
->>>>>>> 51571a32
-
+	
 	// List should return empty list since no users are in DB yet
 	err = s.List(&users, "", true, 0, -1)
 	assert.ErrorIs(t, err, nil)
@@ -368,29 +300,9 @@
 		user2 *auth.User
 	)
 
-<<<<<<< HEAD
 	user = testdata.NewUser1()
 	user2 = testdata.NewUser2()
-=======
-	user = &auth.User{
-		Username: "SomeName",
-		Password: "SomePassword",
-		Email:    "SomeMail",
-		FullName: "SomeFullName",
-	}
-	// Check if user has all necessary fields
-	assert.NoError(t, user.Validate())
-
-	user2 = &auth.User{
-		Username: "SomeName2",
-		Password: "SomePassword2",
-		Email:    "SomeMail2",
-		FullName: "SomeFullName2",
-	}
-	// Check if user has all necessary fields
-	assert.NoError(t, user2.Validate())
->>>>>>> 51571a32
-
+	
 	// Create storage
 	s, err = NewStorage()
 	assert.NoError(t, err)
@@ -437,19 +349,8 @@
 		gotUser *auth.User
 		myVar   MyTest
 	)
-<<<<<<< HEAD
 	user = testdata.NewUser1()
-=======
-	user = &auth.User{
-		Username: "SomeName",
-		Password: "SomePassword",
-		Email:    "SomeMail",
-		FullName: "SomeFullName",
-	}
-	// Check if user has all necessary fields
-	assert.NoError(t, user.Validate())
->>>>>>> 51571a32
-
+	
 	// Create storage
 	s, err = NewStorage(WithAdditionalAutoMigration(&MyTest{}))
 	assert.NoError(t, err)
@@ -462,15 +363,8 @@
 	assert.NoError(t, err)
 
 	// Save new User: Change PW and delete email. Username and FullName remain unchanged
-	newUser = &auth.User{
-		Username: user.Username,
-		Password: "SomeNewPassword",
-		Email:    "",
-		FullName: user.FullName,
-	}
-	// Check if user has all necessary fields
-	assert.NoError(t, newUser.Validate())
-
+	newUser = testdata.NewUser1()
+	
 	err = s.Save(newUser, "username = ?", user.Username)
 	assert.NoError(t, err)
 
@@ -500,19 +394,8 @@
 		s    persistence.Storage
 		user *auth.User
 	)
-<<<<<<< HEAD
 	user = testdata.NewUser1()
-=======
-	user = &auth.User{
-		Username: "SomeName",
-		Password: "SomePassword",
-		Email:    "SomeMail",
-		FullName: "SomeFullName",
-	}
-	// Check if user has all necessary fields
-	assert.NoError(t, user.Validate())
->>>>>>> 51571a32
-
+	
 	// Create storage
 	s, err = NewStorage()
 	assert.NoError(t, err)
@@ -547,23 +430,12 @@
 	// Testing cloud service
 	// Create cloud service
 	cloudService := orchestrator.CloudService{
-<<<<<<< HEAD
 		Id:          testdata.MockCloudServiceID,
 		Name:        testdata.MockCloudServiceName,
 		Description: testdata.MockCloudServiceDescription,
 		ConfiguredMetrics: []*assessment.Metric{
 			{
 				Id: testdata.MockCloudServiceID,
-=======
-		Id:          orchestratortest.MockServiceID,
-		Name:        "SomeName",
-		Description: "SomeDescription",
-		ConfiguredMetrics: []*assessment.Metric{
-			{
-				Id:    MockMetricID,
-				Name:  MockMetricName,
-				Range: &assessment.Range{Range: &assessment.Range_MinMax{MinMax: &assessment.MinMax{Min: 1, Max: 2}}},
->>>>>>> 51571a32
 			},
 		},
 	}
@@ -596,21 +468,9 @@
 		err  error
 		s    persistence.Storage
 		user *auth.User
-		//gotUser *auth.User
-	)
-<<<<<<< HEAD
+	)
 	user = testdata.NewUser1()
-=======
-	user = &auth.User{
-		Username: "SomeName",
-		Password: "SomePassword",
-		Email:    "SomeMail",
-		FullName: "SomeFullName",
-	}
-	// Check if user has all necessary fields
-	assert.NoError(t, user.Validate())
->>>>>>> 51571a32
-
+	
 	// Create storage
 	s, err = NewStorage()
 	assert.NoError(t, err)
