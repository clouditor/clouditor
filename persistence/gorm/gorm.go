--- conflicted
+++ resolved
@@ -38,10 +38,7 @@
 	"gorm.io/driver/postgres"
 	"gorm.io/driver/sqlite"
 	"gorm.io/gorm"
-<<<<<<< HEAD
 	"gorm.io/gorm/clause"
-=======
->>>>>>> cc9c7251
 	"gorm.io/gorm/logger"
 )
 
@@ -109,15 +106,11 @@
 		&auth.User{},
 		&orchestrator.CloudService{},
 		&assessment.MetricImplementation{},
+		&orchestrator.Certificate{},
+		&orchestrator.State{},
 	}
 
 	if err = g.db.AutoMigrate(types...); err != nil {
-		err = fmt.Errorf("error during auto-migration: %w", err)
-		return
-	}
-
-	// Migrate StateHistory and Certificate
-	if err = g.db.AutoMigrate(&orchestrator.Certificate{}, &orchestrator.State{}); err != nil {
 		err = fmt.Errorf("error during auto-migration: %w", err)
 		return
 	}
@@ -140,10 +133,6 @@
 	return
 }
 
-<<<<<<< HEAD
-func (s *storage) List(r interface{}, conds ...interface{}) error {
-	return s.db.Preload(clause.Associations).Find(r, conds...).Error
-=======
 func (s *storage) List(r interface{}, offset int, limit int, conds ...interface{}) error {
 	var query = s.db
 
@@ -151,8 +140,7 @@
 		query = s.db.Limit(limit)
 	}
 
-	return query.Offset(offset).Find(r, conds...).Error
->>>>>>> cc9c7251
+	return query.Offset(offset).Preload(clause.Associations).Find(r, conds...).Error
 }
 
 func (s *storage) Count(r interface{}, conds ...interface{}) (count int64, err error) {
