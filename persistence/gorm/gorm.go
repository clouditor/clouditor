--- conflicted
+++ resolved
@@ -30,8 +30,6 @@
 	"fmt"
 	"strings"
 
-	"google.golang.org/protobuf/types/known/structpb"
-
 	"clouditor.io/clouditor/api/assessment"
 	"clouditor.io/clouditor/api/auth"
 	"clouditor.io/clouditor/api/evidence"
@@ -72,14 +70,10 @@
 	&assessment.Metric{},
 	&orchestrator.Certificate{},
 	&orchestrator.State{},
-<<<<<<< HEAD
-	&orchestrator.Requirement{},
 	&evidence.Evidence{},
-=======
 	&orchestrator.Catalog{},
 	&orchestrator.Category{},
 	&orchestrator.Control{},
->>>>>>> c5b9dd8b
 }
 
 // StorageOption is a functional option type to configure the GORM storage. E.g. WithInMemory or WithPostgres
@@ -159,9 +153,7 @@
 	}
 
 	schema.RegisterSerializer("timestamppb", &TimestampSerializer{})
-<<<<<<< HEAD
 	schema.RegisterSerializer("structpbvalue", &StructpbValueSerializer{})
-=======
 	schema.RegisterSerializer("anypb", &AnySerializer{})
 
 	if err = g.db.SetupJoinTable(&orchestrator.CloudService{}, "CatalogsInScope", &orchestrator.TargetOfEvaluation{}); err != nil {
@@ -178,7 +170,6 @@
 		err = fmt.Errorf("error during join-table: %w", err)
 		return
 	}
->>>>>>> c5b9dd8b
 
 	// After successful DB initialization, migrate the schema
 	if err = g.db.AutoMigrate(g.types...); err != nil {
@@ -342,94 +333,4 @@
 	}
 
 	return nil
-<<<<<<< HEAD
-}
-
-// TimestampSerializer is a GORM serializer that allows the serialization and deserialization of the
-// google.protobuf.Timestamp protobuf message type.
-type TimestampSerializer struct{}
-
-// Value implements https://pkg.go.dev/gorm.io/gorm/schema#SerializerValuerInterface to indicate
-// how this struct will be saved into an SQL database field.
-func (TimestampSerializer) Value(_ context.Context, _ *schema.Field, _ reflect.Value, fieldValue interface{}) (interface{}, error) {
-	var (
-		t  *timestamppb.Timestamp
-		ok bool
-	)
-
-	if fieldValue == nil {
-		return nil, nil
-	}
-
-	if t, ok = fieldValue.(*timestamppb.Timestamp); !ok {
-		return nil, persistence.ErrUnsupportedType
-	}
-
-	return t.AsTime(), nil
-}
-
-// Scan implements https://pkg.go.dev/gorm.io/gorm/schema#SerializerInterface to indicate how
-// this struct can be loaded from an SQL database field.
-func (TimestampSerializer) Scan(ctx context.Context, field *schema.Field, dst reflect.Value, dbValue interface{}) (err error) {
-	var t *timestamppb.Timestamp
-
-	if dbValue != nil {
-		switch v := dbValue.(type) {
-		case time.Time:
-			t = timestamppb.New(v)
-		default:
-			return persistence.ErrUnsupportedType
-		}
-
-		field.ReflectValueOf(ctx, dst).Set(reflect.ValueOf(t))
-	}
-
-	return
-}
-
-// StructpbValueSerializer is a GORM serializer that allows the serialization and deserialization of the
-// google.protobuf.Value protobuf message type.
-type StructpbValueSerializer struct{}
-
-// Value implements https://pkg.go.dev/gorm.io/gorm/schema#SerializerValuerInterface to indicate
-// how this struct will be saved into an SQL database field.
-func (StructpbValueSerializer) Value(_ context.Context, _ *schema.Field, _ reflect.Value, fieldValue interface{}) (interface{}, error) {
-	var (
-		v  *structpb.Value
-		ok bool
-	)
-
-	if fieldValue == nil {
-		return nil, nil
-	}
-
-	if v, ok = fieldValue.(*structpb.Value); !ok {
-		return nil, persistence.ErrUnsupportedType
-	}
-
-	return v.MarshalJSON()
-}
-
-// Scan implements https://pkg.go.dev/gorm.io/gorm/schema#SerializerInterface to indicate how
-// this struct can be loaded from an SQL database field.
-func (StructpbValueSerializer) Scan(ctx context.Context, field *schema.Field, dst reflect.Value, dbValue interface{}) (err error) {
-	v := new(structpb.Value)
-
-	if dbValue != nil {
-		switch d := dbValue.(type) {
-		case []byte:
-			err = v.UnmarshalJSON(d)
-			if err != nil {
-				return err
-			}
-		default:
-			return persistence.ErrUnsupportedType
-		}
-
-		field.ReflectValueOf(ctx, dst).Set(reflect.ValueOf(v))
-	}
-
-	return
-=======
->>>>>>> c5b9dd8b
 }