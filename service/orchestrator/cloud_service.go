// Copyright 2021-2022 Fraunhofer AISEC
//
// Licensed under the Apache License, Version 2.0 (the "License");
// you may not use this file except in compliance with the License.
// You may obtain a copy of the License at
//
//     http://www.apache.org/licenses/LICENSE-2.0
//
// Unless required by applicable law or agreed to in writing, software
// distributed under the License is distributed on an "AS IS" BASIS,
// WITHOUT WARRANTIES OR CONDITIONS OF ANY KIND, either express or implied.
// See the License for the specific language governing permissions and
// limitations under the License.
//
//           $$\                           $$\ $$\   $$\
//           $$ |                          $$ |\__|  $$ |
//  $$$$$$$\ $$ | $$$$$$\  $$\   $$\  $$$$$$$ |$$\ $$$$$$\    $$$$$$\   $$$$$$\
// $$  _____|$$ |$$  __$$\ $$ |  $$ |$$  __$$ |$$ |\_$$  _|  $$  __$$\ $$  __$$\
// $$ /      $$ |$$ /  $$ |$$ |  $$ |$$ /  $$ |$$ |  $$ |    $$ /  $$ |$$ | \__|
// $$ |      $$ |$$ |  $$ |$$ |  $$ |$$ |  $$ |$$ |  $$ |$$\ $$ |  $$ |$$ |
// \$$$$$$\  $$ |\$$$$$   |\$$$$$   |\$$$$$$  |$$ |  \$$$   |\$$$$$   |$$ |
//  \_______|\__| \______/  \______/  \_______|\__|   \____/  \______/ \__|
//
// This file is part of Clouditor Community Edition.

package orchestrator

import (
	"context"
	"errors"
	"fmt"

	"clouditor.io/clouditor/persistence"

	"clouditor.io/clouditor/api/orchestrator"
	"github.com/google/uuid"
	"google.golang.org/grpc/codes"
	"google.golang.org/grpc/status"
	"google.golang.org/protobuf/types/known/emptypb"
)

const (
	DefaultTargetCloudServiceId          = "00000000-0000-0000-000000000000"
	DefaultTargetCloudServiceName        = "default"
	DefaultTargetCloudServiceDescription = "The default target cloud service"
)

func (s *Service) RegisterCloudService(_ context.Context, req *orchestrator.RegisterCloudServiceRequest) (service *orchestrator.CloudService, err error) {
<<<<<<< HEAD
	if req == nil || req.Service == nil {
		return nil, status.Error(codes.InvalidArgument, "service is empty")
=======
	if req == nil {
		return nil, status.Errorf(codes.InvalidArgument, orchestrator.ErrRequestIsNil.Error())
	}
	if req.Service == nil {
		return nil, status.Errorf(codes.InvalidArgument, orchestrator.ErrServiceIsNil.Error())
>>>>>>> 58835a75
	}
	if req.Service.Name == "" {
<<<<<<< HEAD
		return nil, status.Error(codes.InvalidArgument, "service name is empty")
=======
		return nil, status.Errorf(codes.InvalidArgument, orchestrator.ErrNameIsMissing.Error())
>>>>>>> 58835a75
	}

	service = new(orchestrator.CloudService)

	// Generate a new ID
	service.Id = uuid.NewString()
	service.Name = req.Service.Name
	service.Description = req.Service.Description

	// Persist the service in our database
	err = s.storage.Create(service)
	if err != nil {
		return nil, status.Errorf(codes.Internal, "could not add cloud service to the database: %v", err)
	}

	return
}

// ListCloudServices implements method for OrchestratorServer interface for listing all cloud services
func (s *Service) ListCloudServices(_ context.Context, _ *orchestrator.ListCloudServicesRequest) (response *orchestrator.ListCloudServicesResponse, err error) {
	response = new(orchestrator.ListCloudServicesResponse)
	response.Services = make([]*orchestrator.CloudService, 0)

	err = s.storage.List(&response.Services)
	if err != nil {
		log.Errorf("Database error: %v", err)
		return nil, status.Error(codes.Internal, "database error")
	}

	return response, nil
}

// GetCloudService implements method for OrchestratorServer interface for getting a cloud service with provided id
func (s *Service) GetCloudService(_ context.Context, req *orchestrator.GetCloudServiceRequest) (response *orchestrator.CloudService, err error) {
<<<<<<< HEAD
	if req == nil || req.ServiceId == "" {
		return nil, status.Error(codes.InvalidArgument, "service id is empty")
	}

	response = new(orchestrator.CloudService)
	err = s.db.First(&response, "Id = ?", req.ServiceId).Error
	if errors.Is(err, gorm.ErrRecordNotFound) {
		return nil, status.Error(codes.NotFound, "service not found")
=======
	if req == nil {
		return nil, status.Errorf(codes.InvalidArgument, orchestrator.ErrRequestIsNil.Error())
	}
	if req.ServiceId == "" {
		return nil, status.Errorf(codes.InvalidArgument, orchestrator.ErrIDIsMissing.Error())
	}

	response = new(orchestrator.CloudService)
	err = s.storage.Get(response, "Id = ?", req.ServiceId)
	if errors.Is(err, persistence.ErrRecordNotFound) {
		return nil, status.Errorf(codes.NotFound, "service not found")
>>>>>>> 58835a75
	} else if err != nil {
		log.Errorf("Database error: %v", err)
		return nil, status.Error(codes.Internal, "database error")
	}

	return response, nil
}

// UpdateCloudService implements method for OrchestratorServer interface for updating a cloud service
func (s *Service) UpdateCloudService(_ context.Context, req *orchestrator.UpdateCloudServiceRequest) (response *orchestrator.CloudService, err error) {
	if req.Service == nil {
		return nil, status.Error(codes.InvalidArgument, "service is empty")
	}

	if req.ServiceId == "" {
		return nil, status.Error(codes.InvalidArgument, "service id is empty")
	}

	count, err := s.storage.Count(req.Service, "Id = ?", req.ServiceId)
	if err != nil {
		log.Errorf("Database error: %v", err)
		return nil, status.Error(codes.Internal, "database error")
	}
	if count == 0 {
		return nil, status.Error(codes.NotFound, "service not found")
	}

	// Add id to response because otherwise it will overwrite ID with empty string
	response = req.Service
	response.Id = req.ServiceId

	// Since UpdateCloudService is a PUT method, we use storage.Save
	err = s.storage.Save(response, "Id = ?", req.ServiceId)
	if err != nil {
<<<<<<< HEAD
		log.Errorf("Database error: %v", err)
		return nil, status.Error(codes.Internal, "database error")
=======
		return nil, status.Errorf(codes.Internal, "database error: %v", err)
>>>>>>> 58835a75
	}
	return
}

// RemoveCloudService implements method for OrchestratorServer interface for removing a cloud service
func (s *Service) RemoveCloudService(_ context.Context, req *orchestrator.RemoveCloudServiceRequest) (response *emptypb.Empty, err error) {
	if req.ServiceId == "" {
		return nil, status.Error(codes.InvalidArgument, "service id is empty")
	}

	err = s.storage.Delete(&orchestrator.CloudService{Id: req.ServiceId})
	if errors.Is(err, persistence.ErrRecordNotFound) {
		return nil, status.Errorf(codes.NotFound, "service not found")
	} else if err != nil {
		log.Errorf("Database error: %v", err)
		return nil, status.Error(codes.Internal, "database error")
	}

	return &emptypb.Empty{}, nil
}

// CreateDefaultTargetCloudService creates a new "default" target cloud services,
// if no target service exists in the database.
//
// If a new target cloud service was created, it will be returned.
func (s *Service) CreateDefaultTargetCloudService() (service *orchestrator.CloudService, err error) {
	log.Infof("Trying to create new default target cloud service...")

	count, err := s.storage.Count(service)
	if err != nil {
		return nil, fmt.Errorf("storage error: %w", err)
	}

	if count == 0 {
		// Create a default target cloud service
		service =
			&orchestrator.CloudService{
				Id:          DefaultTargetCloudServiceId,
				Name:        DefaultTargetCloudServiceName,
				Description: DefaultTargetCloudServiceDescription,
			}

		// Save it in the database
		err = s.storage.Create(service)
		if err != nil {
			return nil, fmt.Errorf("storage error: %w", err)
		} else {
			log.Infof("Created new default target cloud service: %s", service.Id)
		}
	}

	return
}<|MERGE_RESOLUTION|>--- conflicted
+++ resolved
@@ -1,4 +1,4 @@
-// Copyright 2021-2022 Fraunhofer AISEC
+// Copyright 2021 Fraunhofer AISEC
 //
 // Licensed under the Apache License, Version 2.0 (the "License");
 // you may not use this file except in compliance with the License.
@@ -46,23 +46,14 @@
 )
 
 func (s *Service) RegisterCloudService(_ context.Context, req *orchestrator.RegisterCloudServiceRequest) (service *orchestrator.CloudService, err error) {
-<<<<<<< HEAD
-	if req == nil || req.Service == nil {
-		return nil, status.Error(codes.InvalidArgument, "service is empty")
-=======
 	if req == nil {
 		return nil, status.Errorf(codes.InvalidArgument, orchestrator.ErrRequestIsNil.Error())
 	}
 	if req.Service == nil {
 		return nil, status.Errorf(codes.InvalidArgument, orchestrator.ErrServiceIsNil.Error())
->>>>>>> 58835a75
 	}
 	if req.Service.Name == "" {
-<<<<<<< HEAD
-		return nil, status.Error(codes.InvalidArgument, "service name is empty")
-=======
 		return nil, status.Errorf(codes.InvalidArgument, orchestrator.ErrNameIsMissing.Error())
->>>>>>> 58835a75
 	}
 
 	service = new(orchestrator.CloudService)
@@ -88,8 +79,7 @@
 
 	err = s.storage.List(&response.Services)
 	if err != nil {
-		log.Errorf("Database error: %v", err)
-		return nil, status.Error(codes.Internal, "database error")
+		return nil, status.Errorf(codes.Internal, "database error: %s", err)
 	}
 
 	return response, nil
@@ -97,16 +87,6 @@
 
 // GetCloudService implements method for OrchestratorServer interface for getting a cloud service with provided id
 func (s *Service) GetCloudService(_ context.Context, req *orchestrator.GetCloudServiceRequest) (response *orchestrator.CloudService, err error) {
-<<<<<<< HEAD
-	if req == nil || req.ServiceId == "" {
-		return nil, status.Error(codes.InvalidArgument, "service id is empty")
-	}
-
-	response = new(orchestrator.CloudService)
-	err = s.db.First(&response, "Id = ?", req.ServiceId).Error
-	if errors.Is(err, gorm.ErrRecordNotFound) {
-		return nil, status.Error(codes.NotFound, "service not found")
-=======
 	if req == nil {
 		return nil, status.Errorf(codes.InvalidArgument, orchestrator.ErrRequestIsNil.Error())
 	}
@@ -118,10 +98,8 @@
 	err = s.storage.Get(response, "Id = ?", req.ServiceId)
 	if errors.Is(err, persistence.ErrRecordNotFound) {
 		return nil, status.Errorf(codes.NotFound, "service not found")
->>>>>>> 58835a75
 	} else if err != nil {
-		log.Errorf("Database error: %v", err)
-		return nil, status.Error(codes.Internal, "database error")
+		return nil, status.Errorf(codes.Internal, "database error: %s", err)
 	}
 
 	return response, nil
@@ -130,18 +108,18 @@
 // UpdateCloudService implements method for OrchestratorServer interface for updating a cloud service
 func (s *Service) UpdateCloudService(_ context.Context, req *orchestrator.UpdateCloudServiceRequest) (response *orchestrator.CloudService, err error) {
 	if req.Service == nil {
-		return nil, status.Error(codes.InvalidArgument, "service is empty")
+		return nil, status.Errorf(codes.InvalidArgument, "service is empty")
 	}
 
 	if req.ServiceId == "" {
-		return nil, status.Error(codes.InvalidArgument, "service id is empty")
+		return nil, status.Errorf(codes.InvalidArgument, "service id is empty")
 	}
 
 	count, err := s.storage.Count(req.Service, "Id = ?", req.ServiceId)
 	if err != nil {
-		log.Errorf("Database error: %v", err)
-		return nil, status.Error(codes.Internal, "database error")
+		return nil, status.Errorf(codes.Internal, "database error: %s", err)
 	}
+
 	if count == 0 {
 		return nil, status.Error(codes.NotFound, "service not found")
 	}
@@ -153,12 +131,7 @@
 	// Since UpdateCloudService is a PUT method, we use storage.Save
 	err = s.storage.Save(response, "Id = ?", req.ServiceId)
 	if err != nil {
-<<<<<<< HEAD
-		log.Errorf("Database error: %v", err)
-		return nil, status.Error(codes.Internal, "database error")
-=======
 		return nil, status.Errorf(codes.Internal, "database error: %v", err)
->>>>>>> 58835a75
 	}
 	return
 }
@@ -166,15 +139,14 @@
 // RemoveCloudService implements method for OrchestratorServer interface for removing a cloud service
 func (s *Service) RemoveCloudService(_ context.Context, req *orchestrator.RemoveCloudServiceRequest) (response *emptypb.Empty, err error) {
 	if req.ServiceId == "" {
-		return nil, status.Error(codes.InvalidArgument, "service id is empty")
+		return nil, status.Errorf(codes.InvalidArgument, "service id is empty")
 	}
 
 	err = s.storage.Delete(&orchestrator.CloudService{Id: req.ServiceId})
 	if errors.Is(err, persistence.ErrRecordNotFound) {
 		return nil, status.Errorf(codes.NotFound, "service not found")
 	} else if err != nil {
-		log.Errorf("Database error: %v", err)
-		return nil, status.Error(codes.Internal, "database error")
+		return nil, status.Errorf(codes.Internal, "database error: %s", err)
 	}
 
 	return &emptypb.Empty{}, nil
