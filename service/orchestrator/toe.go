--- conflicted
+++ resolved
@@ -428,9 +428,6 @@
 		c = append(c, high...)
 	}
 
-<<<<<<< HEAD
-	return c, nil
-=======
 	// Add parent controls to the sub-control included in the list. That results in duplicates that we can remove later.
 	for i := range c {
 		for j := range controls {
@@ -476,5 +473,4 @@
 	}
 
 	return result
->>>>>>> 90aa0be3
 }