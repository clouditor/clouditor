// Copyright 2016-2022 Fraunhofer AISEC
//
// Licensed under the Apache License, Version 2.0 (the "License");
// you may not use this file except in compliance with the License.
// You may obtain a copy of the License at
//
//     http://www.apache.org/licenses/LICENSE-2.0
//
// Unless required by applicable law or agreed to in writing, software
// distributed under the License is distributed on an "AS IS" BASIS,
// WITHOUT WARRANTIES OR CONDITIONS OF ANY KIND, either express or implied.
// See the License for the specific language governing permissions and
// limitations under the License.
//
//           $$\                           $$\ $$\   $$\
//           $$ |                          $$ |\__|  $$ |
//  $$$$$$$\ $$ | $$$$$$\  $$\   $$\  $$$$$$$ |$$\ $$$$$$\    $$$$$$\   $$$$$$\
// $$  _____|$$ |$$  __$$\ $$ |  $$ |$$  __$$ |$$ |\_$$  _|  $$  __$$\ $$  __$$\
// $$ /      $$ |$$ /  $$ |$$ |  $$ |$$ /  $$ |$$ |  $$ |    $$ /  $$ |$$ | \__|
// $$ |      $$ |$$ |  $$ |$$ |  $$ |$$ |  $$ |$$ |  $$ |$$\ $$ |  $$ |$$ |
// \$$$$$$\  $$ |\$$$$$   |\$$$$$   |\$$$$$$  |$$ |  \$$$   |\$$$$$   |$$ |
//  \_______|\__| \______/  \______/  \_______|\__|   \____/  \______/ \__|
//
// This file is part of Clouditor Community Edition.

package orchestrator

import (
	"context"
	"errors"

	"clouditor.io/clouditor/api"
	"clouditor.io/clouditor/api/orchestrator"
	"clouditor.io/clouditor/persistence"
	"clouditor.io/clouditor/persistence/gorm"
	"clouditor.io/clouditor/service"
	"google.golang.org/grpc"
	"google.golang.org/grpc/codes"
	"google.golang.org/grpc/status"
	"google.golang.org/protobuf/types/known/emptypb"
)

func (svc *Service) CreateTargetOfEvaluation(ctx context.Context, req *orchestrator.CreateTargetOfEvaluationRequest) (res *orchestrator.TargetOfEvaluation, err error) {
	var (
		c        *orchestrator.Catalog
		controls []*orchestrator.Control
	)

	// Validate request
	err = service.ValidateRequest(req)
	if err != nil {
		return nil, err
	}

	// Check, if this request has access to the cloud service according to our authorization strategy.
	if !svc.authz.CheckAccess(ctx, service.AccessCreate, req) {
		return nil, service.ErrPermissionDenied
	}

	// We need to retrieve some additional meta-data about the security catalog, so we need to query it as well
	c, err = svc.GetCatalog(ctx, &orchestrator.GetCatalogRequest{CatalogId: req.TargetOfEvaluation.CatalogId})
	if err != nil {
		// The error is already a gRPC error, so we can just return it
		return nil, err
	}

	// Certain catalogs do not allow scoping, in this case we need to pre-populate all controls into the scope.
	if c.AllInScope {
		controls, err = api.ListAllPaginated(&orchestrator.ListControlsRequest{CatalogId: c.Id}, func(ctx context.Context, req *orchestrator.ListControlsRequest, opts ...grpc.CallOption) (*orchestrator.ListControlsResponse, error) {
			return svc.ListControls(ctx, req)
		}, func(res *orchestrator.ListControlsResponse) []*orchestrator.Control {
			return res.Controls
		})
		if err != nil {
			// The error is already a gRPC error, so we can just return it
			return nil, err
		}

		// If the catalog allows assurance levels, add only controls with the corresponsing assurance level.
		// Note: The upper assurance level includes the underlying assurance levels. Substantial includes basic and substantial and high include all control.
		if len(c.AssuranceLevels) > 0 {
			req.TargetOfEvaluation.ControlsInScope, err = getControls(controls, c.GetAssuranceLevels(), req.TargetOfEvaluation.GetAssuranceLevel())
			if err != nil {
				return nil, status.Errorf(codes.Internal, "assurance level error: %v", err)
			}
		} else {
			// The catalog does not allow assurance levels, add all controls.
			req.TargetOfEvaluation.ControlsInScope = controls
		}
	}

	// Create the ToE
	err = svc.storage.Create(&req.TargetOfEvaluation)
	if err != nil {
		return nil, status.Errorf(codes.Internal, "database error: %v", err)
	}

	go svc.informToeHooks(ctx, &orchestrator.TargetOfEvaluationChangeEvent{Type: orchestrator.TargetOfEvaluationChangeEvent_TYPE_TARGET_OF_EVALUATION_CREATED, TargetOfEvaluation: req.TargetOfEvaluation}, nil)

	res = req.TargetOfEvaluation

	return
}

// GetTargetOfEvaluation implements method for getting a TargetOfEvaluation, e.g. to show its state in the UI
func (svc *Service) GetTargetOfEvaluation(ctx context.Context, req *orchestrator.GetTargetOfEvaluationRequest) (response *orchestrator.TargetOfEvaluation, err error) {
	// Validate request
	err = service.ValidateRequest(req)
	if err != nil {
		return nil, err
	}

<<<<<<< HEAD
	// TODO(all): Is it ok to use gorm.WithPreload("ControlsInScope") here?
=======
	// Check, if this request has access to the cloud service according to our authorization strategy.
	if !svc.authz.CheckAccess(ctx, service.AccessRead, req) {
		return nil, service.ErrPermissionDenied
	}

>>>>>>> 9d9da5b6
	response = new(orchestrator.TargetOfEvaluation)
	err = svc.storage.Get(response, gorm.WithPreload("ControlsInScope"), "cloud_service_id = ? AND catalog_id = ?", req.CloudServiceId, req.CatalogId)
	if errors.Is(err, persistence.ErrRecordNotFound) {
		return nil, status.Errorf(codes.NotFound, "ToE not found")
	} else if err != nil {
		return nil, status.Errorf(codes.Internal, "database error: %v", err)
	}
	return response, nil
}

// ListTargetsOfEvaluation implements method for getting a TargetOfEvaluation
func (svc *Service) ListTargetsOfEvaluation(ctx context.Context, req *orchestrator.ListTargetsOfEvaluationRequest) (res *orchestrator.ListTargetsOfEvaluationResponse, err error) {
	var conds = []any{gorm.WithPreload("ControlsInScope")}

	// Validate request
	err = service.ValidateRequest(req)
	if err != nil {
		return nil, err
	}

	// Check, if this request has access to the cloud service according to our authorization strategy.
	if !svc.authz.CheckAccess(ctx, service.AccessRead, req) {
		return nil, service.ErrPermissionDenied
	}

	// Either the cloud_service_id or the catalog_id is set and the conds are added accordingly.
	if req.GetCloudServiceId() != "" {
		conds = append(conds, "cloud_service_id = ?", req.CloudServiceId)
	} else if req.GetCatalogId() != "" {
		conds = append(conds, "catalog_id = ?", req.CatalogId)
	}

	res = new(orchestrator.ListTargetsOfEvaluationResponse)
	res.TargetOfEvaluation, res.NextPageToken, err = service.PaginateStorage[*orchestrator.TargetOfEvaluation](req, svc.storage, service.DefaultPaginationOpts, conds...)
	if err != nil {
		return nil, status.Errorf(codes.Internal, "could not paginate results: %v", err)
	}
	return
}

// UpdateTargetOfEvaluation implements method for updating an existing TargetOfEvaluation
func (svc *Service) UpdateTargetOfEvaluation(ctx context.Context, req *orchestrator.UpdateTargetOfEvaluationRequest) (res *orchestrator.TargetOfEvaluation, err error) {
	// Validate request
	err = service.ValidateRequest(req)
	if err != nil {
		return nil, err
	}

	// Check, if this request has access to the cloud service according to our authorization strategy.
	if !svc.authz.CheckAccess(ctx, service.AccessUpdate, req) {
		return nil, service.ErrPermissionDenied
	}

	res = req.TargetOfEvaluation

	err = svc.storage.Update(res, "cloud_service_id = ? AND catalog_id = ?", req.TargetOfEvaluation.GetCloudServiceId(), req.TargetOfEvaluation.GetCatalogId())

	if err != nil && errors.Is(err, persistence.ErrRecordNotFound) {
		return nil, status.Error(codes.NotFound, "ToE not found")
	} else if err != nil && errors.Is(err, persistence.ErrConstraintFailed) {
		return nil, status.Error(codes.NotFound, "ToE not found")
	} else if err != nil {
		return nil, status.Errorf(codes.Internal, "database error: %v", err)
	}

	go svc.informToeHooks(ctx, &orchestrator.TargetOfEvaluationChangeEvent{Type: orchestrator.TargetOfEvaluationChangeEvent_TYPE_TARGET_OF_EVALUATION_UPDATED, TargetOfEvaluation: req.TargetOfEvaluation}, nil)

	return
}

// RemoveTargetOfEvaluation implements method for removing a TargetOfEvaluation
func (svc *Service) RemoveTargetOfEvaluation(ctx context.Context, req *orchestrator.RemoveTargetOfEvaluationRequest) (response *emptypb.Empty, err error) {
	// Validate request
	err = service.ValidateRequest(req)
	if err != nil {
		return nil, err
	}

	// Check, if this request has access to the cloud service according to our authorization strategy.
	if !svc.authz.CheckAccess(ctx, service.AccessDelete, req) {
		return nil, service.ErrPermissionDenied
	}

	err = svc.storage.Delete(&orchestrator.TargetOfEvaluation{}, "cloud_service_id = ? AND catalog_id = ?", req.CloudServiceId, req.CatalogId)
	if errors.Is(err, persistence.ErrRecordNotFound) {
		return nil, status.Errorf(codes.NotFound, "ToE not found")
	} else if err != nil {
		return nil, status.Errorf(codes.Internal, "database error: %v", err)
	}

	// Since we don't have a TargetOfEvaluation object, we create one to be able to inform the hook about the deleted TargetOfEvaluation.
	toe := &orchestrator.TargetOfEvaluation{
		CloudServiceId: req.GetCloudServiceId(),
		CatalogId:      req.GetCatalogId(),
	}
	go svc.informToeHooks(ctx, &orchestrator.TargetOfEvaluationChangeEvent{Type: orchestrator.TargetOfEvaluationChangeEvent_TYPE_TARGET_OF_EVALUATION_REMOVED, TargetOfEvaluation: toe}, nil)
	return &emptypb.Empty{}, nil
}

// RegisterToeHook registers the Target of Evaluation hook function
func (s *Service) RegisterToeHook(hook orchestrator.TargetOfEvaluationHookFunc) {
	s.hookMutex.Lock()
	defer s.hookMutex.Unlock()
	s.toeHooks = append(s.toeHooks, hook)
}

func (svc *Service) ListControlsInScope(ctx context.Context, req *orchestrator.ListControlsInScopeRequest) (res *orchestrator.ListControlsInScopeResponse, err error) {
	var conds = []any{gorm.WithoutPreload()}
	// Validate request
	err = service.ValidateRequest(req)
	if err != nil {
		return nil, err
	}

	// Check, if this request has access to the cloud service according to our authorization strategy.
	if !svc.authz.CheckAccess(ctx, service.AccessRead, req) {
		return nil, service.ErrPermissionDenied
	}

	conds = append(conds, "target_of_evaluation_cloud_service_id = ? AND target_of_evaluation_catalog_id = ?", req.CloudServiceId, req.CatalogId)

	res = new(orchestrator.ListControlsInScopeResponse)
	res.ControlsInScope, res.NextPageToken, err = service.PaginateStorage[*orchestrator.ControlInScope](req, svc.storage, service.DefaultPaginationOpts, conds...)
	if err != nil {
		return nil, status.Errorf(codes.Internal, "database error: %v", err)
	}

	return
}

func (svc *Service) AddControlToScope(ctx context.Context, req *orchestrator.AddControlToScopeRequest) (res *orchestrator.ControlInScope, err error) {
	// Validate request
	err = service.ValidateRequest(req)
	if err != nil {
		return nil, err
	}

	// Check, if this request has access to the cloud service according to our authorization strategy.
	if !svc.authz.CheckAccess(ctx, service.AccessUpdate, req) {
		return nil, service.ErrPermissionDenied
	}

	err = svc.storage.Create(req.Scope)
	if err != nil && errors.Is(err, persistence.ErrUniqueConstraintFailed) {
		return nil, status.Error(codes.AlreadyExists, "entry already exists")
	} else if err != nil && errors.Is(err, persistence.ErrConstraintFailed) {
		return nil, status.Error(codes.NotFound, "ToE not found")
	} else if err != nil {
		return nil, status.Errorf(codes.Internal, "database error: %v", err)
	}

	res = req.Scope

	go svc.informToeHooks(ctx, &orchestrator.TargetOfEvaluationChangeEvent{Type: orchestrator.TargetOfEvaluationChangeEvent_TYPE_CONTROL_IN_SCOPE_ADDED, ControlInScope: req.GetScope()}, nil)

	return
}

func (svc *Service) UpdateControlInScope(ctx context.Context, req *orchestrator.UpdateControlInScopeRequest) (res *orchestrator.ControlInScope, err error) {
	// Validate request
	err = service.ValidateRequest(req)
	if err != nil {
		return nil, err
	}

	// Check, if this request has access to the cloud service according to our authorization strategy.
	if !svc.authz.CheckAccess(ctx, service.AccessUpdate, req) {
		return nil, service.ErrPermissionDenied
	}

	err = svc.storage.Update(req.Scope,
		"target_of_evaluation_cloud_service_id = ? AND "+
			"target_of_evaluation_catalog_id = ? AND "+
			"control_category_catalog_id = ? AND "+
			"control_category_name = ? AND "+
			"control_id = ?",
		req.Scope.TargetOfEvaluationCloudServiceId,
		req.Scope.TargetOfEvaluationCatalogId,
		req.Scope.ControlCategoryCatalogId,
		req.Scope.ControlCategoryName,
		req.Scope.ControlId)
	if err != nil && errors.Is(err, persistence.ErrRecordNotFound) {
		return nil, status.Error(codes.NotFound, "ToE not found")
	} else if err != nil {
		return nil, status.Errorf(codes.Internal, "database error: %v", err)
	}

	res = req.Scope

	go svc.informToeHooks(ctx, &orchestrator.TargetOfEvaluationChangeEvent{Type: orchestrator.TargetOfEvaluationChangeEvent_TYPE_CONTROL_IN_SCOPE_UPDATED, ControlInScope: req.GetScope()}, nil)

	return
}

func (svc *Service) RemoveControlFromScope(ctx context.Context, req *orchestrator.RemoveControlFromScopeRequest) (res *emptypb.Empty, err error) {
	// Validate request
	err = service.ValidateRequest(req)
	if err != nil {
		return nil, err
	}

	// Check, if this request has access to the cloud service according to our authorization strategy.
	if !svc.authz.CheckAccess(ctx, service.AccessDelete, req) {
		return nil, service.ErrPermissionDenied
	}

	err = svc.storage.Delete(orchestrator.ControlInScope{},
		"target_of_evaluation_cloud_service_id = ? AND "+
			"target_of_evaluation_catalog_id = ? AND "+
			"control_category_catalog_id = ? AND "+
			"control_category_name = ? AND "+
			"control_id = ?",
		req.CloudServiceId,
		req.CatalogId,
		req.CatalogId,
		req.ControlCategoryName,
		req.ControlId)
	if err != nil && errors.Is(err, persistence.ErrRecordNotFound) {
		return nil, status.Error(codes.NotFound, "ToE not found")
	} else if err != nil {
		return nil, status.Errorf(codes.Internal, "database error: %v", err)
	}

	res = &emptypb.Empty{}

	go svc.informToeHooks(ctx, &orchestrator.TargetOfEvaluationChangeEvent{Type: orchestrator.TargetOfEvaluationChangeEvent_TYPE_CONTROL_IN_SCOPE_REMOVED, ControlInScope: nil}, nil)

	return
}

// getControls returns all controls based on the assurance level
func getControls(controls []*orchestrator.Control, levels []string, level string) ([]*orchestrator.Control, error) {
	var (
		low    []*orchestrator.Control
		medium []*orchestrator.Control
		high   []*orchestrator.Control
		c      = []*orchestrator.Control{}
	)

	// Check that levels and level is not empty
	if len(levels) < 3 {
		err := errors.New("assurance levels are empty")
		return c, err
	}

	if level == "" {
		err := errors.New("assurance level is empty")
		return c, err
	}

	// Add controls based on their assurance level to the lists low, medium and high. If a controls is not defined regarding the assurance level it is dropped.
	for i := range controls {
		switch controls[i].GetAssuranceLevel() {
		case levels[0]:
			low = append(low, controls[i])
		case levels[1]:
			medium = append(medium, controls[i])
		case levels[2]:
			high = append(high, controls[i])
		default:
			continue
		}
	}

	// Add all needed controls based on the assurance level and return
	switch level {
	case levels[0]:
		c = append(c, low...)
	case levels[1]:
		c = append(c, low...)
		c = append(c, medium...)
	case levels[2]:
		c = append(c, low...)
		c = append(c, medium...)
		c = append(c, high...)
	}

	return c, nil
}

// informToeHooks informs the registered hook function either of a event change for the Target of Evaluation or Control Monitoring Status
func (s *Service) informToeHooks(ctx context.Context, event *orchestrator.TargetOfEvaluationChangeEvent, err error) {
	s.hookMutex.RLock()
	hooks := s.toeHooks
	defer s.hookMutex.RUnlock()

	// Inform our hook, if we have any
	if len(hooks) > 0 {
		for _, hook := range hooks {
			// We could do hook concurrent again (assuming different hooks don't interfere with each other)
			hook(ctx, event, err)
		}
	}
}<|MERGE_RESOLUTION|>--- conflicted
+++ resolved
@@ -110,16 +110,13 @@
 		return nil, err
 	}
 
-<<<<<<< HEAD
+	// Check, if this request has access to the cloud service according to our authorization strategy.
+	if !svc.authz.CheckAccess(ctx, service.AccessRead, req) {
+		return nil, service.ErrPermissionDenied
+	}
+
+	response = new(orchestrator.TargetOfEvaluation)
 	// TODO(all): Is it ok to use gorm.WithPreload("ControlsInScope") here?
-=======
-	// Check, if this request has access to the cloud service according to our authorization strategy.
-	if !svc.authz.CheckAccess(ctx, service.AccessRead, req) {
-		return nil, service.ErrPermissionDenied
-	}
-
->>>>>>> 9d9da5b6
-	response = new(orchestrator.TargetOfEvaluation)
 	err = svc.storage.Get(response, gorm.WithPreload("ControlsInScope"), "cloud_service_id = ? AND catalog_id = ?", req.CloudServiceId, req.CatalogId)
 	if errors.Is(err, persistence.ErrRecordNotFound) {
 		return nil, status.Errorf(codes.NotFound, "ToE not found")
@@ -216,6 +213,21 @@
 	}
 	go svc.informToeHooks(ctx, &orchestrator.TargetOfEvaluationChangeEvent{Type: orchestrator.TargetOfEvaluationChangeEvent_TYPE_TARGET_OF_EVALUATION_REMOVED, TargetOfEvaluation: toe}, nil)
 	return &emptypb.Empty{}, nil
+}
+
+// informToeHooks informs the registered hook function either of a event change for the Target of Evaluation or Control Monitoring Status
+func (s *Service) informToeHooks(ctx context.Context, event *orchestrator.TargetOfEvaluationChangeEvent, err error) {
+	s.hookMutex.RLock()
+	hooks := s.toeHooks
+	defer s.hookMutex.RUnlock()
+
+	// Inform our hook, if we have any
+	if len(hooks) > 0 {
+		for _, hook := range hooks {
+			// We could do hook concurrent again (assuming different hooks don't interfere with each other)
+			hook(ctx, event, err)
+		}
+	}
 }
 
 // RegisterToeHook registers the Target of Evaluation hook function
