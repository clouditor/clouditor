// Copyright 2016-2022 Fraunhofer AISEC
//
// Licensed under the Apache License, Version 2.0 (the "License");
// you may not use this file except in compliance with the License.
// You may obtain a copy of the License at
//
//     http://www.apache.org/licenses/LICENSE-2.0
//
// Unless required by applicable law or agreed to in writing, software
// distributed under the License is distributed on an "AS IS" BASIS,
// WITHOUT WARRANTIES OR CONDITIONS OF ANY KIND, either express or implied.
// See the License for the specific language governing permissions and
// limitations under the License.
//
//           $$\                           $$\ $$\   $$\
//           $$ |                          $$ |\__|  $$ |
//  $$$$$$$\ $$ | $$$$$$\  $$\   $$\  $$$$$$$ |$$\ $$$$$$\    $$$$$$\   $$$$$$\
// $$  _____|$$ |$$  __$$\ $$ |  $$ |$$  __$$ |$$ |\_$$  _|  $$  __$$\ $$  __$$\
// $$ /      $$ |$$ /  $$ |$$ |  $$ |$$ /  $$ |$$ |  $$ |    $$ /  $$ |$$ | \__|
// $$ |      $$ |$$ |  $$ |$$ |  $$ |$$ |  $$ |$$ |  $$ |$$\ $$ |  $$ |$$ |
// \$$$$$$\  $$ |\$$$$$   |\$$$$$   |\$$$$$$  |$$ |  \$$$   |\$$$$$   |$$ |
//  \_______|\__| \______/  \______/  \_______|\__|   \____/  \______/ \__|
//
// This file is part of Clouditor Community Edition.

package orchestrator

import (
	"context"
	"fmt"
	"reflect"
	"runtime"
	"sync"
	"testing"

	"clouditor.io/clouditor/api"
	"clouditor.io/clouditor/api/assessment"
	"clouditor.io/clouditor/api/orchestrator"
	"clouditor.io/clouditor/internal/testutil"
	"clouditor.io/clouditor/internal/testutil/orchestratortest"
	"clouditor.io/clouditor/persistence"
	"clouditor.io/clouditor/persistence/gorm"
	"clouditor.io/clouditor/service"
	"github.com/stretchr/testify/assert"
	"google.golang.org/grpc/codes"
	"google.golang.org/grpc/status"
	"google.golang.org/protobuf/proto"
)

var AssuranceLevelHigh = "high"
var AssuranceLevelSubstantial = "substantial"

func TestService_CreateTargetOfEvaluation(t *testing.T) {
	type fields struct {
		cloudServiceHooks     []orchestrator.CloudServiceHookFunc
		results               map[string]*assessment.AssessmentResult
		AssessmentResultHooks []func(result *assessment.AssessmentResult, err error)
		storage               persistence.Storage
		metricsFile           string
		loadMetricsFunc       func() ([]*assessment.Metric, error)
		catalogsFile          string
		loadCatalogsFunc      func() ([]*orchestrator.Catalog, error)
		events                chan *orchestrator.MetricChangeEvent
	}
	type args struct {
		ctx context.Context
		req *orchestrator.CreateTargetOfEvaluationRequest
	}
	tests := []struct {
		name    string
		fields  fields
		args    args
		want    assert.ValueAssertionFunc
		wantErr bool
	}{
		{
			name: "Invalid request",
			args: args{
				ctx: context.Background(),
				req: &orchestrator.CreateTargetOfEvaluationRequest{},
			},
			wantErr: true,
		},
		{
			name: "valid",
			fields: fields{
				storage: testutil.NewInMemoryStorage(t, func(s persistence.Storage) {
					err := s.Create(&orchestrator.CloudService{Id: orchestratortest.MockServiceID})
					assert.NoError(t, err)

					err = s.Create(orchestratortest.NewCatalog())
					assert.NoError(t, err)
				}),
			},
			args: args{req: &orchestrator.CreateTargetOfEvaluationRequest{
				TargetOfEvaluation: orchestratortest.NewTargetOfEvaluation(),
			}},
			want: func(tt assert.TestingT, i1 interface{}, i2 ...interface{}) bool {
				svc := i2[0].(*Service)

				// We want to assert that certain things happened in our database
				var toes []*orchestrator.TargetOfEvaluation
				// for join tables, do not use preload (which is the default)
				err := svc.storage.List(&toes, "", false, 0, -1, gorm.WithoutPreload())
				if !assert.NoError(t, err) {
					return false
				}
				if !assert.Equal(t, 1, len(toes)) {
					return false
				}

				var service orchestrator.CloudService
				err = svc.storage.Get(&service, "id = ?", orchestratortest.MockServiceID)
				if !assert.NoError(t, err) {
					return false
				}

				return assert.Equal(t, 1, len(service.CatalogsInScope))
			},
		},
	}

	for _, tt := range tests {
		t.Run(tt.name, func(t *testing.T) {
			svc := &Service{
				cloudServiceHooks:     tt.fields.cloudServiceHooks,
				results:               tt.fields.results,
				AssessmentResultHooks: tt.fields.AssessmentResultHooks,
				storage:               tt.fields.storage,
				metricsFile:           tt.fields.metricsFile,
				loadMetricsFunc:       tt.fields.loadMetricsFunc,
				catalogsFile:          tt.fields.catalogsFile,
				loadCatalogsFunc:      tt.fields.loadCatalogsFunc,
				events:                tt.fields.events,
			}

			gotRes, err := svc.CreateTargetOfEvaluation(tt.args.ctx, tt.args.req)
			if (err != nil) != tt.wantErr {
				t.Errorf("Service.CreateTargetOfEvaluation() error = %v, wantErr %v", err, tt.wantErr)
				return
			}

			if tt.want != nil {
				tt.want(t, gotRes, svc)
			}
		})
	}
}

func TestService_GetTargetOfEvaluation(t *testing.T) {
	type fields struct {
		storage persistence.Storage
	}
	type args struct {
		req *orchestrator.GetTargetOfEvaluationRequest
	}
	tests := []struct {
		name         string
		fields       fields
		args         args
		wantResponse assert.ValueAssertionFunc
		wantErr      assert.ErrorAssertionFunc
	}{
		{
			name: "empty request",
			fields: fields{
				storage: testutil.NewInMemoryStorage(t),
			},
			args:         args{req: nil},
			wantResponse: assert.Nil,
			wantErr: func(t assert.TestingT, err error, i ...interface{}) bool {
				assert.Equal(t, codes.InvalidArgument, status.Code(err))
				return assert.ErrorContains(t, err, "empty request")
			},
		},
		{
			name: "invalid request",
			fields: fields{
				storage: testutil.NewInMemoryStorage(t),
			},
			args: args{req: &orchestrator.GetTargetOfEvaluationRequest{
				CloudServiceId: "",
			}},
			wantResponse: assert.Nil,
			wantErr: func(t assert.TestingT, err error, i ...interface{}) bool {
				assert.Equal(t, codes.InvalidArgument, status.Code(err))
				return assert.ErrorContains(t, err, "CloudServiceId: value must be a valid UUID")
			},
		},
		{
			name: "toe not found",
			fields: fields{
				storage: testutil.NewInMemoryStorage(t, func(s persistence.Storage) {
					err := s.Create(&orchestrator.CloudService{Id: orchestratortest.MockServiceID})
					assert.NoError(t, err)

					err = s.Create(orchestratortest.NewCatalog())
					assert.NoError(t, err)

					err = s.Create(orchestratortest.NewTargetOfEvaluation())
					assert.NoError(t, err)
				}),
			},
			args: args{req: &orchestrator.GetTargetOfEvaluationRequest{
				CloudServiceId: testutil.TestCloudService2,
				CatalogId:      orchestratortest.MockCatalogID,
			}},
			wantResponse: assert.Nil,
			wantErr: func(t assert.TestingT, err error, i ...interface{}) bool {
				assert.Equal(t, codes.NotFound, status.Code(err))
<<<<<<< HEAD
				return assert.ErrorContains(t, err, orchestrator.ErrToEIDIsMissing.Error())
=======
				return assert.ErrorContains(t, err, "ToE not found")
>>>>>>> a8e1dfc7
			},
		},
		{
			name: "valid toe",
			fields: fields{
				storage: testutil.NewInMemoryStorage(t, func(s persistence.Storage) {
					err := s.Create(&orchestrator.CloudService{Id: orchestratortest.MockServiceID})
					assert.NoError(t, err)

					err = s.Create(orchestratortest.NewCatalog())
					assert.NoError(t, err)

					err = s.Create(orchestratortest.NewTargetOfEvaluation())
					assert.NoError(t, err)
				}),
			},
			args: args{req: &orchestrator.GetTargetOfEvaluationRequest{
				CloudServiceId: orchestratortest.MockServiceID,
				CatalogId:      "Cat1234",
			}},
			wantResponse: func(t assert.TestingT, i interface{}, i2 ...interface{}) bool {
				res, ok := i.(*orchestrator.TargetOfEvaluation)
				want := orchestratortest.NewTargetOfEvaluation()
				assert.True(t, ok)
				fmt.Println(res)
				assert.Equal(t, want.CloudServiceId, res.CloudServiceId)
				return assert.Equal(t, want.CatalogId, res.CatalogId)
			},
			wantErr: assert.NoError,
		},
	}
	for _, tt := range tests {
		t.Run(tt.name, func(t *testing.T) {
			orchestratorService := Service{
				storage: tt.fields.storage,
			}
			res, err := orchestratorService.GetTargetOfEvaluation(context.Background(), tt.args.req)

			// Validate the error via the ErrorAssertionFunc function
			tt.wantErr(t, err)

			// Validate the response via the ValueAssertionFunc function
			tt.wantResponse(t, res)
		})
	}
}

func TestService_ListTargetsOfEvaluation(t *testing.T) {
	var (
		listTargetsOfEvaluationResponse *orchestrator.ListTargetsOfEvaluationResponse
		err                             error
	)

	orchestratorService := NewService()
	err = orchestratorService.storage.Create(&orchestrator.CloudService{Id: orchestratortest.MockServiceID})
	assert.NoError(t, err)
	err = orchestratorService.storage.Create(orchestratortest.NewCatalog())
	assert.NoError(t, err)

	// 1st case: No ToEs stored
	listTargetsOfEvaluationResponse, err = orchestratorService.ListTargetsOfEvaluation(context.Background(), &orchestrator.ListTargetsOfEvaluationRequest{})
	assert.NoError(t, err)
	assert.NotNil(t, listTargetsOfEvaluationResponse.TargetOfEvaluation)
	assert.Empty(t, listTargetsOfEvaluationResponse.TargetOfEvaluation)

	// 2nd case: One ToE stored
	err = orchestratorService.storage.Create(orchestratortest.NewTargetOfEvaluation())
	assert.NoError(t, err)

	listTargetsOfEvaluationResponse, err = orchestratorService.ListTargetsOfEvaluation(context.Background(), &orchestrator.ListTargetsOfEvaluationRequest{})
	assert.NoError(t, err)
	assert.NotNil(t, listTargetsOfEvaluationResponse.TargetOfEvaluation)
	assert.NotEmpty(t, listTargetsOfEvaluationResponse.TargetOfEvaluation)
	assert.Equal(t, 1, len(listTargetsOfEvaluationResponse.TargetOfEvaluation))

	// 3rd case: Invalid request
	_, err = orchestratorService.ListTargetsOfEvaluation(context.Background(),
		&orchestrator.ListTargetsOfEvaluationRequest{OrderBy: "not a field"})
	assert.Equal(t, codes.InvalidArgument, status.Code(err))
	assert.Contains(t, err.Error(), api.ErrInvalidColumnName.Error())
}

func TestService_UpdateTargetOfEvaluation(t *testing.T) {
	var (
		toe *orchestrator.TargetOfEvaluation
		err error
	)
	orchestratorService := NewService()
	err = orchestratorService.storage.Create(&orchestrator.CloudService{Id: orchestratortest.MockServiceID})
	assert.NoError(t, err)
	err = orchestratorService.storage.Create(orchestratortest.NewCatalog())
	assert.NoError(t, err)

	// 1st case: ToE is nil
	_, err = orchestratorService.UpdateTargetOfEvaluation(context.Background(), &orchestrator.UpdateTargetOfEvaluationRequest{
		TargetOfEvaluation: nil,
	})
	assert.Equal(t, codes.InvalidArgument, status.Code(err))

	// 2nd case: Ids are empty
	_, err = orchestratorService.UpdateTargetOfEvaluation(context.Background(), &orchestrator.UpdateTargetOfEvaluationRequest{
		TargetOfEvaluation: &orchestrator.TargetOfEvaluation{},
	})
	assert.Equal(t, codes.InvalidArgument, status.Code(err))
	assert.ErrorContains(t, err, "CloudServiceId: value must be a valid UUID")

	// 3rd case: ToE not found since there are no ToEs
	_, err = orchestratorService.UpdateTargetOfEvaluation(context.Background(), &orchestrator.UpdateTargetOfEvaluationRequest{
		TargetOfEvaluation: orchestratortest.NewTargetOfEvaluation(),
	})
	assert.Equal(t, codes.NotFound, status.Code(err))

	// 4th case: ToE updated successfully
	err = orchestratorService.storage.Create(orchestratortest.NewTargetOfEvaluation())
	assert.NoError(t, err)

	// update the toe's assurance level and send the update request
	toe, err = orchestratorService.UpdateTargetOfEvaluation(context.Background(), &orchestrator.UpdateTargetOfEvaluationRequest{
		TargetOfEvaluation: &orchestrator.TargetOfEvaluation{
			CloudServiceId: orchestratortest.MockServiceID,
			CatalogId:      orchestratortest.MockCatalogID,
			AssuranceLevel: &AssuranceLevelSubstantial,
		},
	})
	assert.NoError(t, err)
	assert.NotNil(t, toe)
	assert.Equal(t, &AssuranceLevelSubstantial, toe.AssuranceLevel)
}

func TestService_RemoveTargetOfEvaluation(t *testing.T) {
	var (
		err                             error
		listTargetsOfEvaluationResponse *orchestrator.ListTargetsOfEvaluationResponse
	)
	orchestratorService := NewService()
	err = orchestratorService.storage.Create(&orchestrator.CloudService{Id: orchestratortest.MockServiceID})
	assert.NoError(t, err)
	err = orchestratorService.storage.Create(orchestratortest.NewCatalog())
	assert.NoError(t, err)

	// 1st case: Empty ID error
	_, err = orchestratorService.RemoveTargetOfEvaluation(context.Background(), &orchestrator.RemoveTargetOfEvaluationRequest{
		CloudServiceId: "",
		CatalogId:      "",
	})
	assert.Error(t, err)
	assert.Equal(t, status.Code(err), codes.InvalidArgument)

	// 2nd case: ErrRecordNotFound
	_, err = orchestratorService.RemoveTargetOfEvaluation(context.Background(), &orchestrator.RemoveTargetOfEvaluationRequest{
		CloudServiceId: "11111111-1111-1111-1111-111111111111",
		CatalogId:      "0000",
	})
	assert.Error(t, err)
	assert.Equal(t, status.Code(err), codes.NotFound)

	// 3rd case: Record removed successfully
	err = orchestratorService.storage.Create(orchestratortest.NewTargetOfEvaluation())
	assert.NoError(t, err)

	// Verify that there is a record for ToE in the DB
	listTargetsOfEvaluationResponse, err = orchestratorService.ListTargetsOfEvaluation(context.Background(), &orchestrator.ListTargetsOfEvaluationRequest{})
	assert.NoError(t, err)
	assert.NotNil(t, listTargetsOfEvaluationResponse.TargetOfEvaluation)
	assert.Equal(t, 1, len(listTargetsOfEvaluationResponse.TargetOfEvaluation))

	// Remove record
	_, err = orchestratorService.RemoveTargetOfEvaluation(context.Background(), &orchestrator.RemoveTargetOfEvaluationRequest{
		CloudServiceId: orchestratortest.MockServiceID,
		CatalogId:      orchestratortest.MockCatalogID,
	})
	assert.NoError(t, err)

	// There is no record for ToE in the DB
	listTargetsOfEvaluationResponse, err = orchestratorService.ListTargetsOfEvaluation(context.Background(), &orchestrator.ListTargetsOfEvaluationRequest{})
	assert.NoError(t, err)
	assert.Equal(t, 0, len(listTargetsOfEvaluationResponse.TargetOfEvaluation))
}

func TestToeHook(t *testing.T) {
	var (
		hookCallCounter = 0
		wg              sync.WaitGroup
	)
	wg.Add(2)

	firstHookFunction := func(ctx context.Context, event *orchestrator.TargetOfEvaluationChangeEvent, err error) {
		hookCallCounter++
		log.Println("Hello from inside the first toe hook function")

		// Checking the status
		// UpdateTargetOfEvaluation is called, so the status must be TOE_UPDATE
		if *event.GetType().Enum() != orchestrator.TargetOfEvaluationChangeEvent_TYPE_TARGET_OF_EVALUATION_UPDATED {
			return
		}

		wg.Done()
	}

	secondHookFunction := func(ctx context.Context, event *orchestrator.TargetOfEvaluationChangeEvent, err error) {
		hookCallCounter++
		log.Println("Hello from inside the second toe hook function")

		wg.Done()
	}

	service := NewService()
	service.RegisterToeHook(firstHookFunction)
	service.RegisterToeHook(secondHookFunction)

	// Check if first hook is registered
	funcName1 := runtime.FuncForPC(reflect.ValueOf(service.toeHooks[0]).Pointer()).Name()
	funcName2 := runtime.FuncForPC(reflect.ValueOf(firstHookFunction).Pointer()).Name()
	assert.Equal(t, funcName1, funcName2)

	// Check if second hook is registered
	funcName1 = runtime.FuncForPC(reflect.ValueOf(service.toeHooks[1]).Pointer()).Name()
	funcName2 = runtime.FuncForPC(reflect.ValueOf(secondHookFunction).Pointer()).Name()
	assert.Equal(t, funcName1, funcName2)

	type args struct {
		ctx context.Context
		req *orchestrator.UpdateTargetOfEvaluationRequest
	}
	tests := []struct {
		name     string
		args     args
		wantResp *orchestrator.TargetOfEvaluation
		wantErr  bool
	}{
		{
			name: "Store first assessment result to the map",
			args: args{
				ctx: context.TODO(),
				req: &orchestrator.UpdateTargetOfEvaluationRequest{
					TargetOfEvaluation: &orchestrator.TargetOfEvaluation{
						CloudServiceId: orchestratortest.MockServiceID,
						CatalogId:      orchestratortest.MockCatalogID,
						AssuranceLevel: &AssuranceLevelSubstantial,
					},
				},
			},
			wantErr: false,
			wantResp: &orchestrator.TargetOfEvaluation{
				CloudServiceId: orchestratortest.MockServiceID,
				CatalogId:      orchestratortest.MockCatalogID,
				AssuranceLevel: &AssuranceLevelSubstantial,
			},
		},
	}
	for _, tt := range tests {
		t.Run(tt.name, func(t *testing.T) {
			hookCallCounter = 0

			// Create service
			s := service
			err := s.storage.Create(&orchestrator.CloudService{Id: orchestratortest.MockServiceID})
			assert.NoError(t, err)

			// Create catalog
			err = s.storage.Create(orchestratortest.NewCatalog())
			assert.NoError(t, err)

			// Create new ToE
			err = s.storage.Create(orchestratortest.NewTargetOfEvaluation())
			assert.NoError(t, err)

			gotResp, err := s.UpdateTargetOfEvaluation(tt.args.ctx, tt.args.req)

			// wait for all hooks (2 hooks)
			wg.Wait()

			if (err != nil) != tt.wantErr {
				t.Errorf("UpdateTargetOfEvaluation() error = %v, wantErrMessage %v", err, tt.wantErr)
				return
			}
			if !reflect.DeepEqual(gotResp, tt.wantResp) {
				t.Errorf("UpdateTargetOfEvaluation() gotResp = %v, want %v", gotResp, tt.wantResp)
			}
			assert.Equal(t, 2, hookCallCounter)
		})
	}
}
func TestService_ListControlMonitoringStatus(t *testing.T) {
	type fields struct {
		storage persistence.Storage
		authz   service.AuthorizationStrategy
	}
	type args struct {
		ctx context.Context
		req *orchestrator.ListControlMonitoringStatusRequest
	}
	tests := []struct {
		name    string
		fields  fields
		args    args
		wantRes *orchestrator.ListControlMonitoringStatusResponse
		wantErr assert.ErrorAssertionFunc
	}{
		{
			name: "Invalid request",
			args: args{
				ctx: context.Background(),
				req: nil,
			},
			wantRes: nil,
			wantErr: func(tt assert.TestingT, err error, i ...interface{}) bool {
				return assert.Equal(t, codes.InvalidArgument, status.Code(err))
			},
		},
		{
			name: "no controls explicitly selected - all controls status unspecified",
			fields: fields{
				storage: testutil.NewInMemoryStorage(t, func(s persistence.Storage) {
					assert.NoError(t, s.Create(orchestratortest.NewCatalog()))
					assert.NoError(t, s.Create(&orchestrator.CloudService{Id: orchestratortest.MockServiceID}))
					assert.NoError(t, s.Create(orchestratortest.NewTargetOfEvaluation()))
				}),
				authz: &service.AuthorizationStrategyAllowAll{},
			},
			args: args{
				ctx: context.TODO(),
				req: &orchestrator.ListControlMonitoringStatusRequest{
					CloudServiceId: orchestratortest.MockServiceID,
					CatalogId:      orchestratortest.MockCatalogID,
				},
			},
			wantRes: &orchestrator.ListControlMonitoringStatusResponse{
				Status: []*orchestrator.ControlMonitoringStatus{
					{
						ControlId:                        orchestratortest.MockControlID,
						ControlCategoryName:              orchestratortest.MockCategoryName,
						ControlCategoryCatalogId:         orchestratortest.MockCatalogID,
						TargetOfEvaluationCloudServiceId: orchestratortest.MockServiceID,
						TargetOfEvaluationCatalogId:      orchestratortest.MockCatalogID,
						Status:                           orchestrator.ControlMonitoringStatus_STATUS_UNSPECIFIED,
					},
					{
						ControlId:                        orchestratortest.MockSubControlID,
						ControlCategoryName:              orchestratortest.MockCategoryName,
						ControlCategoryCatalogId:         orchestratortest.MockCatalogID,
						TargetOfEvaluationCloudServiceId: orchestratortest.MockServiceID,
						TargetOfEvaluationCatalogId:      orchestratortest.MockCatalogID,
						Status:                           orchestrator.ControlMonitoringStatus_STATUS_UNSPECIFIED,
					},
				},
			},
		},
		{
			name: "one control explicitly set to continuously monitored",
			fields: fields{
				storage: testutil.NewInMemoryStorage(t, func(s persistence.Storage) {
					assert.NoError(t, s.Create(orchestratortest.NewCatalog()))
					assert.NoError(t, s.Create(&orchestrator.CloudService{Id: orchestratortest.MockServiceID}))
					assert.NoError(t, s.Create(orchestratortest.NewTargetOfEvaluation()))
					assert.NoError(t, s.Update(&orchestrator.ControlMonitoringStatus{
						ControlId:                        orchestratortest.MockControlID,
						ControlCategoryName:              orchestratortest.MockCategoryName,
						ControlCategoryCatalogId:         orchestratortest.MockCatalogID,
						TargetOfEvaluationCloudServiceId: orchestratortest.MockServiceID,
						TargetOfEvaluationCatalogId:      orchestratortest.MockCatalogID,
						Status:                           orchestrator.ControlMonitoringStatus_STATUS_CONTINUOUSLY_MONITORED,
					}, orchestrator.ControlMonitoringStatus{
						ControlId:                        orchestratortest.MockControlID,
						ControlCategoryName:              orchestratortest.MockCategoryName,
						ControlCategoryCatalogId:         orchestratortest.MockCatalogID,
						TargetOfEvaluationCloudServiceId: orchestratortest.MockServiceID,
						TargetOfEvaluationCatalogId:      orchestratortest.MockCatalogID,
					}))
				}),
				authz: &service.AuthorizationStrategyAllowAll{},
			},
			args: args{
				ctx: context.TODO(),
				req: &orchestrator.ListControlMonitoringStatusRequest{
					CloudServiceId: orchestratortest.MockServiceID,
					CatalogId:      orchestratortest.MockCatalogID,
				},
			},
			wantRes: &orchestrator.ListControlMonitoringStatusResponse{
				Status: []*orchestrator.ControlMonitoringStatus{
					{
						ControlId:                        orchestratortest.MockControlID,
						ControlCategoryName:              orchestratortest.MockCategoryName,
						ControlCategoryCatalogId:         orchestratortest.MockCatalogID,
						TargetOfEvaluationCloudServiceId: orchestratortest.MockServiceID,
						TargetOfEvaluationCatalogId:      orchestratortest.MockCatalogID,
						Status:                           orchestrator.ControlMonitoringStatus_STATUS_CONTINUOUSLY_MONITORED,
					},
					{
						ControlId:                        orchestratortest.MockSubControlID,
						ControlCategoryName:              orchestratortest.MockCategoryName,
						ControlCategoryCatalogId:         orchestratortest.MockCatalogID,
						TargetOfEvaluationCloudServiceId: orchestratortest.MockServiceID,
						TargetOfEvaluationCatalogId:      orchestratortest.MockCatalogID,
						Status:                           orchestrator.ControlMonitoringStatus_STATUS_UNSPECIFIED,
					},
				},
			},
		},
		{
			name: "permission denied",
			fields: fields{
				authz: &service.AuthorizationStrategyJWT{Key: testutil.TestCustomClaims},
			},
			args: args{
				ctx: testutil.TestContextOnlyService1,
				req: &orchestrator.ListControlMonitoringStatusRequest{
					CloudServiceId: testutil.TestCloudService2,
				},
			},
			wantErr: func(tt assert.TestingT, err error, i ...interface{}) bool {
				return assert.ErrorIs(t, err, service.ErrPermissionDenied)
			},
		},
	}
	for _, tt := range tests {
		t.Run(tt.name, func(t *testing.T) {
			svc := &Service{
				storage: tt.fields.storage,
				authz:   tt.fields.authz,
			}

			gotRes, err := svc.ListControlMonitoringStatus(tt.args.ctx, tt.args.req)
			if tt.wantErr != nil {
				tt.wantErr(t, err, tt.args)
			} else {
				assert.Nil(t, err)
			}

			if !proto.Equal(gotRes, tt.wantRes) {
				t.Errorf("Service.ListControlMonitoringStatus() = %v, want %v", gotRes, tt.wantRes)
			}
		})
	}
}

func TestService_UpdateControlMonitoringStatus(t *testing.T) {
	type fields struct {
		storage persistence.Storage
		authz   service.AuthorizationStrategy
	}
	type args struct {
		in0 context.Context
		req *orchestrator.UpdateControlMonitoringStatusRequest
	}
	tests := []struct {
		name    string
		fields  fields
		args    args
		wantRes *orchestrator.ControlMonitoringStatus
		wantErr assert.ErrorAssertionFunc
	}{
		{
			name: "Invalid request",
			args: args{
				req: nil,
			},
			wantRes: nil,
			wantErr: func(tt assert.TestingT, err error, i ...interface{}) bool {
				return assert.Equal(t, codes.InvalidArgument, status.Code(err))
			},
		},
		{
			name: "valid update",
			fields: fields{
				storage: testutil.NewInMemoryStorage(t, func(s persistence.Storage) {
					assert.NoError(t, s.Create(orchestratortest.NewCatalog()))
					assert.NoError(t, s.Create(&orchestrator.CloudService{Id: orchestratortest.MockServiceID}))
					assert.NoError(t, s.Create(orchestratortest.NewTargetOfEvaluation()))
				}),
				authz: &service.AuthorizationStrategyAllowAll{},
			},
			args: args{
				in0: context.TODO(),
				req: &orchestrator.UpdateControlMonitoringStatusRequest{
					Status: &orchestrator.ControlMonitoringStatus{
						ControlId:                        orchestratortest.MockControlID,
						ControlCategoryName:              orchestratortest.MockCategoryName,
						ControlCategoryCatalogId:         orchestratortest.MockCatalogID,
						TargetOfEvaluationCloudServiceId: orchestratortest.MockServiceID,
						TargetOfEvaluationCatalogId:      orchestratortest.MockCatalogID,
						Status:                           orchestrator.ControlMonitoringStatus_STATUS_CONTINUOUSLY_MONITORED,
					},
				},
			},
			wantRes: &orchestrator.ControlMonitoringStatus{
				ControlId:                        orchestratortest.MockControlID,
				ControlCategoryName:              orchestratortest.MockCategoryName,
				ControlCategoryCatalogId:         orchestratortest.MockCatalogID,
				TargetOfEvaluationCloudServiceId: orchestratortest.MockServiceID,
				TargetOfEvaluationCatalogId:      orchestratortest.MockCatalogID,
				Status:                           orchestrator.ControlMonitoringStatus_STATUS_CONTINUOUSLY_MONITORED,
			},
		},
		{
			name: "ToE not found",
			fields: fields{
				storage: testutil.NewInMemoryStorage(t),
				authz:   &service.AuthorizationStrategyAllowAll{},
			},
			args: args{
				in0: context.TODO(),
				req: &orchestrator.UpdateControlMonitoringStatusRequest{
					Status: &orchestrator.ControlMonitoringStatus{
						ControlId:                        orchestratortest.MockControlID,
						ControlCategoryName:              orchestratortest.MockCategoryName,
						ControlCategoryCatalogId:         orchestratortest.MockCatalogID,
						TargetOfEvaluationCloudServiceId: orchestratortest.MockServiceID,
						TargetOfEvaluationCatalogId:      orchestratortest.MockCatalogID,
						Status:                           orchestrator.ControlMonitoringStatus_STATUS_CONTINUOUSLY_MONITORED,
					},
				},
			},
			wantErr: func(tt assert.TestingT, err error, i ...interface{}) bool {
				return assert.Equal(t, codes.NotFound, status.Code(err))
			},
		},
		{
			name: "permission denied",
			fields: fields{
				authz: &service.AuthorizationStrategyJWT{Key: testutil.TestCustomClaims},
			},
			args: args{
				in0: testutil.TestContextOnlyService1,
				req: &orchestrator.UpdateControlMonitoringStatusRequest{
					Status: &orchestrator.ControlMonitoringStatus{
						TargetOfEvaluationCloudServiceId: testutil.TestCloudService2,
						ControlId:                        orchestratortest.MockControlID,
						ControlCategoryName:              orchestratortest.MockCategoryName,
						ControlCategoryCatalogId:         orchestratortest.MockCatalogID,
						TargetOfEvaluationCatalogId:      orchestratortest.MockCatalogID,
						Status:                           orchestrator.ControlMonitoringStatus_STATUS_CONTINUOUSLY_MONITORED,
					},
				},
			},
			wantErr: func(tt assert.TestingT, err error, i ...interface{}) bool {
				return assert.ErrorIs(t, err, service.ErrPermissionDenied)
			},
		},
	}
	for _, tt := range tests {
		t.Run(tt.name, func(t *testing.T) {
			svc := &Service{
				storage: tt.fields.storage,
				authz:   tt.fields.authz,
			}
			gotRes, err := svc.UpdateControlMonitoringStatus(tt.args.in0, tt.args.req)
			if tt.wantErr != nil {
				tt.wantErr(t, err, tt.args)
			} else {
				assert.Nil(t, err)
			}

			if !reflect.DeepEqual(gotRes, tt.wantRes) {
				t.Errorf("Service.UpdateControlMonitoringStatus() = %v, want %v", gotRes, tt.wantRes)
			}
		})
	}
}<|MERGE_RESOLUTION|>--- conflicted
+++ resolved
@@ -208,11 +208,7 @@
 			wantResponse: assert.Nil,
 			wantErr: func(t assert.TestingT, err error, i ...interface{}) bool {
 				assert.Equal(t, codes.NotFound, status.Code(err))
-<<<<<<< HEAD
-				return assert.ErrorContains(t, err, orchestrator.ErrToEIDIsMissing.Error())
-=======
 				return assert.ErrorContains(t, err, "ToE not found")
->>>>>>> a8e1dfc7
 			},
 		},
 		{
