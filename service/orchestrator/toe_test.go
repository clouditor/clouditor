--- conflicted
+++ resolved
@@ -645,17 +645,8 @@
 				authz:   tt.fields.authz,
 			}
 
-<<<<<<< HEAD
-			gotRes, err := svc.ListControlMonitoringStatus(tt.args.ctx, tt.args.req)
+			gotRes, err := svc.ListControlsInScope(tt.args.ctx, tt.args.req)
 			tt.wantErr(t, err, tt.args)
-=======
-			gotRes, err := svc.ListControlsInScope(tt.args.ctx, tt.args.req)
-			if tt.wantErr != nil {
-				tt.wantErr(t, err, tt.args)
-			} else {
-				assert.Nil(t, err)
-			}
->>>>>>> c14675ed
 
 			if !proto.Equal(gotRes, tt.wantRes) {
 				t.Errorf("Service.ListControlInScope() = %v, want %v", gotRes, tt.wantRes)
@@ -923,11 +914,8 @@
 				storage: tt.fields.storage,
 				authz:   tt.fields.authz,
 			}
-<<<<<<< HEAD
-			gotRes, err := svc.UpdateControlMonitoringStatus(tt.args.in0, tt.args.req)
+			gotRes, err := svc.UpdateControlInScope(tt.args.in0, tt.args.req)
 			assert.NoError(t, gotRes.Validate())
-=======
-			gotRes, err := svc.UpdateControlInScope(tt.args.in0, tt.args.req)
 			tt.wantErr(t, err, tt.args)
 
 			if !reflect.DeepEqual(gotRes, tt.wantRes) {
@@ -1029,13 +1017,8 @@
 				storage: tt.fields.storage,
 				authz:   tt.fields.authz,
 			}
-			gotRes, err := svc.RemoveControlFromScope(tt.args.in0, tt.args.req)
->>>>>>> c14675ed
+			_, err := svc.RemoveControlFromScope(tt.args.in0, tt.args.req)
 			tt.wantErr(t, err, tt.args)
-
-			if !reflect.DeepEqual(gotRes, tt.wantRes) {
-				t.Errorf("Service.UpdateControlInScope() = %v, want %v", gotRes, tt.wantRes)
-			}
 		})
 	}
 }