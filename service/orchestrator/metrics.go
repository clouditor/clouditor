// Copyright 2022 Fraunhofer AISEC
//
// Licensed under the Apache License, Version 2.0 (the "License");
// you may not use this file except in compliance with the License.
// You may obtain a copy of the License at
//
//     http://www.apache.org/licenses/LICENSE-2.0
//
// Unless required by applicable law or agreed to in writing, software
// distributed under the License is distributed on an "AS IS" BASIS,
// WITHOUT WARRANTIES OR CONDITIONS OF ANY KIND, either express or implied.
// See the License for the specific language governing permissions and
// limitations under the License.
//
//           $$\                           $$\ $$\   $$\
//           $$ |                          $$ |\__|  $$ |
//  $$$$$$$\ $$ | $$$$$$\  $$\   $$\  $$$$$$$ |$$\ $$$$$$\    $$$$$$\   $$$$$$\
// $$  _____|$$ |$$  __$$\ $$ |  $$ |$$  __$$ |$$ |\_$$  _|  $$  __$$\ $$  __$$\
// $$ /      $$ |$$ /  $$ |$$ |  $$ |$$ /  $$ |$$ |  $$ |    $$ /  $$ |$$ | \__|
// $$ |      $$ |$$ |  $$ |$$ |  $$ |$$ |  $$ |$$ |  $$ |$$\ $$ |  $$ |$$ |
// \$$$$$$\  $$ |\$$$$$   |\$$$$$   |\$$$$$$  |$$ |  \$$$   |\$$$$$   |$$ |
//  \_______|\__| \______/  \______/  \_______|\__|   \____/  \______/ \__|
//
// This file is part of Clouditor Community Edition.

package orchestrator

import (
	"context"
	"encoding/json"
	"errors"
	"fmt"
	"io"
	"os"

	"clouditor.io/clouditor/api"
	"clouditor.io/clouditor/api/assessment"
	"clouditor.io/clouditor/api/orchestrator"
	"clouditor.io/clouditor/persistence"
	"clouditor.io/clouditor/service"

	"google.golang.org/grpc/codes"
	"google.golang.org/grpc/status"
)

// loadMetrics takes care of loading the metric definitions from the (embedded) metrics.json as
// well as the default metric implementations from the Rego files.
func (svc *Service) loadMetrics() (err error) {
	var (
		metrics []*assessment.Metric
	)

	// Default to loading metrics from our embedded file system
	if svc.loadMetricsFunc == nil {
		svc.loadMetricsFunc = svc.loadEmbeddedMetrics
	}

	// Execute our metric loading function
	metrics, err = svc.loadMetricsFunc()
	if err != nil {
		return fmt.Errorf("could not load metrics: %w", err)
	}

	defaultMetricConfigurations = make(map[string]*assessment.MetricConfiguration)

	// Try to prepare the (initial) metric implementations and configurations. We can still continue if they should
	// fail, since they can still be updated later during runtime. Also, this makes it possible to load metrics of which
	// we intentionally do not have the implementation, because they are assess outside the Clouditor toolset, but we
	// still need to be aware of the particular metric.
	for _, m := range metrics {
		err = svc.prepareMetric(m)
		if err != nil {
			log.Warnf("Could not prepare implementation or default configuration for metric %s: %v", m.Id, err)
		}

		err = svc.storage.Save(m)
		if err != nil {
			log.Errorf("Error while saving metric %s: %v. Ignoring metric", m.Id, err)
			continue
		}
	}

	return
}

// prepareMetric takes care of the heavy lifting of loading the default implementation and configuration of a particular
// metric and storing them into the service.
func (svc *Service) prepareMetric(m *assessment.Metric) (err error) {
	var (
		impl   *assessment.MetricImplementation
		config *assessment.MetricConfiguration
	)

	// Load the Rego file
	file := fmt.Sprintf("policies/bundles/%s/metric.rego", m.Id)
	impl, err = loadMetricImplementation(m.Id, file)
	if err != nil {
		return fmt.Errorf("could not load metric implementation: %w", err)
	}

	// Save our metric implementation
	err = svc.storage.Save(impl, "metric_id = ?", m.Id)
	if err != nil {
		return fmt.Errorf("could not save metric implementation: %w", err)
	}

	// Look for the data.json to include default metric configurations
	fileName := fmt.Sprintf("policies/bundles/%s/data.json", m.Id)

	// Load the default configuration file
	b, err := os.ReadFile(fileName)
	if err != nil {
		return fmt.Errorf("could not retrieve default configuration for metric %s: %w", m.Id, err)
	}

	err = json.Unmarshal(b, &config)
	if err != nil {
		return fmt.Errorf("error in reading default configuration for metric %s: %w", m.Id, err)
	}

	config.IsDefault = true

	defaultMetricConfigurations[m.Id] = config

	return
}

// loadEmbeddedMetrics loads the metric definitions from the embedded file system using the path specified in
// the service's metricsFile.
func (svc *Service) loadEmbeddedMetrics() (metrics []*assessment.Metric, err error) {
	var b []byte

	b, err = f.ReadFile(svc.metricsFile)
	if err != nil {
		return nil, fmt.Errorf("error while loading %s: %w", svc.metricsFile, err)
	}

	err = json.Unmarshal(b, &metrics)
	if err != nil {
		return nil, fmt.Errorf("error in JSON marshal: %w", err)
	}

	return
}

// loadMetricImplementation loads a metric implementation from a Rego file on a filesystem.
func loadMetricImplementation(metricID, file string) (impl *assessment.MetricImplementation, err error) {
	// Fetch the metric implementation directly from our file
	b, err := os.ReadFile(file)
	if err != nil {
		return nil, fmt.Errorf("could not read file: %w", err)
	}

	impl = &assessment.MetricImplementation{
		MetricId: metricID,
		Lang:     assessment.MetricImplementation_REGO,
		Code:     string(b),
	}

	return
}

// CreateMetric creates a new metric in the database.
func (svc *Service) CreateMetric(_ context.Context, req *orchestrator.CreateMetricRequest) (metric *assessment.Metric, err error) {
	var count int64

	// Validate the metric request
	err = req.Metric.Validate(assessment.WithMetricRequiresId())
	if err != nil {
		newError := errors.New("validation of metric failed")
		log.Error(newError)
		return nil, status.Errorf(codes.InvalidArgument, "%v", newError)
	}

	// Check, if metric id already exists
	count, err = svc.storage.Count(metric, "Id = ?", req.Metric.Id)
	if err != nil {
		return nil, status.Errorf(codes.Internal, "database error: %s", err)
	}

	if count > 0 {
		return nil, status.Error(codes.AlreadyExists, "metric already exists")
	}

	// Build a new metric out of the request
	metric = req.Metric

	// Append metric
	err = svc.storage.Create(metric)
	if err != nil {
		return nil, status.Errorf(codes.Internal, "database error: %s", err)
	}

	// Notify event listeners
	go func() {
		svc.events <- &orchestrator.MetricChangeEvent{
			Type:     orchestrator.MetricChangeEvent_METADATA_CHANGED,
			MetricId: metric.Id,
		}
	}()

	return
}

// UpdateMetric updates an existing metric, specified by the identifier in req.MetricId.
func (svc *Service) UpdateMetric(_ context.Context, req *orchestrator.UpdateMetricRequest) (metric *assessment.Metric, err error) {
	// Validate the metric request
	err = req.Metric.Validate()
	if err != nil {
		newError := fmt.Errorf("validation of metric failed: %w", err)
		log.Error(newError)
		return nil, status.Errorf(codes.InvalidArgument, "%v", newError)
	}

	// Check, if metric exists according to req.MetricId
	err = svc.storage.Get(&metric, "id = ?", req.MetricId)
	if errors.Is(err, persistence.ErrRecordNotFound) {
		return nil, status.Error(codes.NotFound, "metric not found")
	} else if err != nil {
		return nil, status.Errorf(codes.Internal, "database error: %s", err)
	}

	// Update metric
	metric.Name = req.Metric.Name
	metric.Description = req.Metric.Description
	metric.Category = req.Metric.Category
	metric.Range = req.Metric.Range
	metric.Scale = req.Metric.Scale

	err = svc.storage.Save(metric, "id = ? ", metric.Id)
	if err != nil {
		return nil, status.Errorf(codes.Internal, "database error: %s", err)
	}

	// Notify event listeners
	go func() {
		svc.events <- &orchestrator.MetricChangeEvent{
			Type:     orchestrator.MetricChangeEvent_METADATA_CHANGED,
			MetricId: metric.Id,
		}
	}()

	return
}

// UpdateMetricImplementation updates an existing metric implementation, specified by the identifier in req.MetricId.
func (svc *Service) UpdateMetricImplementation(_ context.Context, req *orchestrator.UpdateMetricImplementationRequest) (impl *assessment.MetricImplementation, err error) {
	var (
		metric *assessment.Metric
	)

	// TODO(oxisto): Validate the metric implementation request

	// Check, if metric exists according to req.MetricId
	err = svc.storage.Get(&metric, "id = ?", req.MetricId)
	if errors.Is(err, persistence.ErrRecordNotFound) {
		return nil, status.Error(codes.NotFound, "metric not found")
	} else if err != nil {
		return nil, status.Errorf(codes.Internal, "database error: %s", err)
	}

	// Update implementation
	impl = req.Implementation
	impl.MetricId = req.MetricId

	// Store it in the database
	err = svc.storage.Save(impl, "metric_id = ?", impl.MetricId)
	if err != nil {
		return nil, fmt.Errorf("could not save metric implementation: %w", err)
	}

	// Notify event listeners
	go func() {
		svc.events <- &orchestrator.MetricChangeEvent{
			Type:     orchestrator.MetricChangeEvent_IMPLEMENTATION_CHANGED,
			MetricId: metric.Id,
		}
	}()

	return
}

// ListMetrics lists all available metrics.
func (svc *Service) ListMetrics(_ context.Context, req *orchestrator.ListMetricsRequest) (res *orchestrator.ListMetricsResponse, err error) {
	res = new(orchestrator.ListMetricsResponse)

	// Validate the request
	if err = api.ValidateListRequest[*assessment.Metric](req); err != nil {
		err = fmt.Errorf("invalid request: %w", err)
		log.Error(err)
		err = status.Errorf(codes.InvalidArgument, "%v", err)
		return
	}

	// Paginate the metrics according to the request
	res.Metrics, res.NextPageToken, err = service.PaginateStorage[*assessment.Metric](req, svc.storage,
		service.DefaultPaginationOpts)
	if err != nil {
		return nil, status.Errorf(codes.Internal, "could not paginate metrics: %v", err)
	}

	return res, nil
}

// GetMetric retrieves a metric specified by req.MetridId
func (svc *Service) GetMetric(_ context.Context, req *orchestrator.GetMetricRequest) (metric *assessment.Metric, err error) {
<<<<<<< HEAD
	var ok bool

	if metric, ok = svc.metric(req.MetricId); !ok {
		return nil, status.Errorf(codes.NotFound, "could not find metric with id %s", req.MetricId)
=======
	err = svc.storage.Get(&metric, "id = ?", req.MetricId)
	if errors.Is(err, persistence.ErrRecordNotFound) {
		return nil, status.Error(codes.NotFound, "metric not found")
	} else if err != nil {
		return nil, status.Errorf(codes.Internal, "database error: %s", err)
	}

	return
}

func (svc *Service) GetMetricConfiguration(_ context.Context, req *orchestrator.GetMetricConfigurationRequest) (res *assessment.MetricConfiguration, err error) {
	res = new(assessment.MetricConfiguration)
	err = svc.storage.Get(res, "service_id = ? AND metric_id = ?", req.ServiceId, req.MetricId)
	if errors.Is(err, persistence.ErrRecordNotFound) {
		// Otherwise, fall back to our default configuration
		if config, ok := defaultMetricConfigurations[req.MetricId]; ok {
			return config, nil
		}

		return nil, status.Errorf(codes.NotFound, "metric configuration not found")
	} else if err != nil {
		return nil, status.Errorf(codes.Internal, "database error: %s", err)
	}

	return
}

// UpdateMetricConfiguration updates the configuration for a metric, specified by the identifier in req.MetricId.
func (svc *Service) UpdateMetricConfiguration(_ context.Context, req *orchestrator.UpdateMetricConfigurationRequest) (res *assessment.MetricConfiguration, err error) {
	var (
		metric assessment.Metric
		cld    orchestrator.CloudService
	)

	// TODO(oxisto): Validate the metric configuration request

	// Check, if metric exists according to req.MetricId
	err = svc.storage.Get(&metric, "id = ?", req.MetricId)
	if errors.Is(err, persistence.ErrRecordNotFound) {
		return nil, status.Error(codes.NotFound, "metric not found")
	} else if err != nil {
		return nil, status.Errorf(codes.Internal, "database error: %s", err)
	}

	err = svc.storage.Get(&cld, "Id = ?", req.ServiceId)
	if errors.Is(err, persistence.ErrRecordNotFound) {
		return nil, status.Errorf(codes.NotFound, "service not found")
	} else if err != nil {
		return nil, status.Errorf(codes.Internal, "database error: %s", err)
	}

	// Check, if it already exists
	var exists bool = false
	for idx, conf := range cld.MetricConfigurations {
		// Update existing entry
		if conf.MetricId == req.MetricId && conf.ServiceId == req.ServiceId {
			cld.MetricConfigurations[idx] = req.Configuration
			exists = true
		}
	}

	// Otherwise, we can just append
	if !exists {
		cld.MetricConfigurations = append(cld.MetricConfigurations, req.Configuration)
	}

	// Update the cloud service
	err = svc.storage.Save(&cld, "id = ?", req.ServiceId)
	if err != nil {
		return nil, status.Errorf(codes.Internal, "database error: %s", err)
	}

	// Notify event listeners
	go func() {
		svc.events <- &orchestrator.MetricChangeEvent{
			Type:      orchestrator.MetricChangeEvent_CONFIG_CHANGED,
			ServiceId: req.ServiceId,
			MetricId:  req.MetricId,
		}
	}()

	// Update response
	res = req.Configuration

	return
}

// ListMetricConfigurations retrieves a list of MetricConfiguration objects for a particular target
// cloud service specified in req.
//
// The list MUST include a configuration for each known metric. If the user did not specify a custom
// configuration for a particular metric within the service, the default metric configuration is
// inserted into the list.
func (svc *Service) ListMetricConfigurations(ctx context.Context, req *orchestrator.ListMetricConfigurationRequest) (response *orchestrator.ListMetricConfigurationResponse, err error) {
	response = &orchestrator.ListMetricConfigurationResponse{
		Configurations: make(map[string]*assessment.MetricConfiguration),
	}

	var metrics []*assessment.Metric
	err = svc.storage.List(&metrics, "", true, 0, -1)
	if err != nil {
		return nil, status.Errorf(codes.Internal, "database error: %s", err)
	}

	// TODO(oxisto): This is not very efficient, we should do this once at startup so that we can just return the map
	for _, metric := range metrics {
		config, err := svc.GetMetricConfiguration(ctx, &orchestrator.GetMetricConfigurationRequest{ServiceId: req.ServiceId, MetricId: metric.Id})
		if err == nil {
			response.Configurations[metric.Id] = config
		}
>>>>>>> 1f55f0d6
	}

	return
}

<<<<<<< HEAD
func (svc *Service) metric(id string) (metric *assessment.Metric, ok bool) {
	metric, ok = metricIndex[id]
	return
=======
func (svc *Service) GetMetricImplementation(_ context.Context, req *orchestrator.GetMetricImplementationRequest) (res *assessment.MetricImplementation, err error) {
	res = new(assessment.MetricImplementation)

	// TODO(oxisto): Validate GetMetricImplementationRequest
	err = svc.storage.Get(res, "metric_id = ?", req.MetricId)
	if err == persistence.ErrRecordNotFound {
		return nil, status.Error(codes.NotFound, "implementation for metric not found")
	} else if err != nil {
		return nil, status.Errorf(codes.Internal, "could not retrieve metric implementation: %v", err)
	}

	return
}

// SubscribeMetricChangeEvents implements a stream of metric events to the subscribed client.
func (svc *Service) SubscribeMetricChangeEvents(_ *orchestrator.SubscribeMetricChangeEventRequest, stream orchestrator.Orchestrator_SubscribeMetricChangeEventsServer) (err error) {
	var (
		event *orchestrator.MetricChangeEvent
	)

	// TODO(oxisto): Do we also need a (empty) recv func again?

	for {
		// TODO(oxisto): Does this work for multiple subcribers/readers or do we need a channel each?
		// Wait for a new event in our event channel
		event = <-svc.events

		err = stream.Send(event)

		// Check for send errors
		if errors.Is(err, io.EOF) {
			return nil
		}
		if err != nil {
			err = fmt.Errorf("cannot stream response to the client: %w", err)
			log.Error(err)

			return status.Errorf(codes.Unknown, "%v", err)
		}
	}
>>>>>>> 1f55f0d6
}<|MERGE_RESOLUTION|>--- conflicted
+++ resolved
@@ -304,12 +304,6 @@
 
 // GetMetric retrieves a metric specified by req.MetridId
 func (svc *Service) GetMetric(_ context.Context, req *orchestrator.GetMetricRequest) (metric *assessment.Metric, err error) {
-<<<<<<< HEAD
-	var ok bool
-
-	if metric, ok = svc.metric(req.MetricId); !ok {
-		return nil, status.Errorf(codes.NotFound, "could not find metric with id %s", req.MetricId)
-=======
 	err = svc.storage.Get(&metric, "id = ?", req.MetricId)
 	if errors.Is(err, persistence.ErrRecordNotFound) {
 		return nil, status.Error(codes.NotFound, "metric not found")
@@ -420,17 +414,11 @@
 		if err == nil {
 			response.Configurations[metric.Id] = config
 		}
->>>>>>> 1f55f0d6
-	}
-
-	return
-}
-
-<<<<<<< HEAD
-func (svc *Service) metric(id string) (metric *assessment.Metric, ok bool) {
-	metric, ok = metricIndex[id]
-	return
-=======
+	}
+
+	return
+}
+
 func (svc *Service) GetMetricImplementation(_ context.Context, req *orchestrator.GetMetricImplementationRequest) (res *assessment.MetricImplementation, err error) {
 	res = new(assessment.MetricImplementation)
 
@@ -471,5 +459,4 @@
 			return status.Errorf(codes.Unknown, "%v", err)
 		}
 	}
->>>>>>> 1f55f0d6
 }