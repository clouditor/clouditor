// Copyright 2022 Fraunhofer AISEC
//
// Licensed under the Apache License, Version 2.0 (the "License");
// you may not use this file except in compliance with the License.
// You may obtain a copy of the License at
//
//     http://www.apache.org/licenses/LICENSE-2.0
//
// Unless required by applicable law or agreed to in writing, software
// distributed under the License is distributed on an "AS IS" BASIS,
// WITHOUT WARRANTIES OR CONDITIONS OF ANY KIND, either express or implied.
// See the License for the specific language governing permissions and
// limitations under the License.
//
//           $$\                           $$\ $$\   $$\
//           $$ |                          $$ |\__|  $$ |
//  $$$$$$$\ $$ | $$$$$$\  $$\   $$\  $$$$$$$ |$$\ $$$$$$\    $$$$$$\   $$$$$$\
// $$  _____|$$ |$$  __$$\ $$ |  $$ |$$  __$$ |$$ |\_$$  _|  $$  __$$\ $$  __$$\
// $$ /      $$ |$$ /  $$ |$$ |  $$ |$$ /  $$ |$$ |  $$ |    $$ /  $$ |$$ | \__|
// $$ |      $$ |$$ |  $$ |$$ |  $$ |$$ |  $$ |$$ |  $$ |$$\ $$ |  $$ |$$ |
// \$$$$$$\  $$ |\$$$$$   |\$$$$$   |\$$$$$$  |$$ |  \$$$   |\$$$$$   |$$ |
//  \_______|\__| \______/  \______/  \_______|\__|   \____/  \______/ \__|
//
// This file is part of Clouditor Community Edition.

package orchestrator

import (
	"context"
	"encoding/json"
	"errors"
	"fmt"
	"io"
	"os"

	"clouditor.io/clouditor/api"
	"clouditor.io/clouditor/api/assessment"
	"clouditor.io/clouditor/api/orchestrator"
	"clouditor.io/clouditor/persistence"
	"clouditor.io/clouditor/persistence/gorm"
	"clouditor.io/clouditor/service"

	"google.golang.org/grpc/codes"
	"google.golang.org/grpc/status"
	"google.golang.org/protobuf/types/known/timestamppb"
)

// loadMetrics takes care of loading the metric definitions from the (embedded) metrics.json as
// well as the default metric implementations from the Rego files.
func (svc *Service) loadMetrics() (err error) {
	var (
		metrics []*assessment.Metric
	)

	// Default to loading metrics from our embedded file system
	if svc.loadMetricsFunc == nil {
		svc.loadMetricsFunc = svc.loadEmbeddedMetrics
	}

	// Execute our metric loading function
	metrics, err = svc.loadMetricsFunc()
	if err != nil {
		return fmt.Errorf("could not load metrics: %w", err)
	}

	defaultMetricConfigurations = make(map[string]*assessment.MetricConfiguration)

	// Try to prepare the (initial) metric implementations and configurations. We can still continue if they should
	// fail, since they can still be updated later during runtime. Also, this makes it possible to load metrics of which
	// we intentionally do not have the implementation, because they are assess outside the Clouditor toolset, but we
	// still need to be aware of the particular metric.
	for _, m := range metrics {
		// Somehow, we first need to save the metric, otherwise we are running into weird constraint issues.
		err = svc.storage.Save(m, "id = ?", m.Id)
		if err != nil {
			log.Errorf("Error while saving metrics: %v", err)
			continue
		}

		err = prepareMetric(m)
		if err != nil {
			log.Warnf("Could not prepare implementation or default configuration for metric %s: %v", m.Id, err)
			continue
		}

		err = svc.storage.Save(m.Implementation, "metric_id = ?", m.Id)
		if err != nil {
			log.Errorf("Error while saving metrics: %v", err)
			continue
		}
	}

	return
}

// prepareMetric takes care of the heavy lifting of loading the default implementation and configuration of a particular
// metric and storing them into the service.
func prepareMetric(m *assessment.Metric) (err error) {
	var (
		config *assessment.MetricConfiguration
	)

	// Load the Rego file
	file := fmt.Sprintf("policies/bundles/%s/metric.rego", m.Id)
	m.Implementation, err = loadMetricImplementation(m.Id, file)
	if err != nil {
		return fmt.Errorf("could not load metric implementation: %w", err)
	}

	// Look for the data.json to include default metric configurations
	fileName := fmt.Sprintf("policies/bundles/%s/data.json", m.Id)

	// Load the default configuration file
	b, err := os.ReadFile(fileName)
	if err != nil {
		return fmt.Errorf("could not retrieve default configuration for metric %s: %w", m.Id, err)
	}

	err = json.Unmarshal(b, &config)
	if err != nil {
		return fmt.Errorf("error in reading default configuration for metric %s: %w", m.Id, err)
	}

	config.IsDefault = true

	defaultMetricConfigurations[m.Id] = config

	return
}

// loadEmbeddedMetrics loads the metric definitions from the embedded file system using the path specified in
// the service's metricsFile.
func (svc *Service) loadEmbeddedMetrics() (metrics []*assessment.Metric, err error) {
	var b []byte

	b, err = f.ReadFile(svc.metricsFile)
	if err != nil {
		return nil, fmt.Errorf("error while loading %s: %w", svc.metricsFile, err)
	}

	err = json.Unmarshal(b, &metrics)
	if err != nil {
		return nil, fmt.Errorf("error in JSON marshal: %w", err)
	}

	return
}

// loadMetricImplementation loads a metric implementation from a Rego file on a filesystem.
func loadMetricImplementation(metricID, file string) (impl *assessment.MetricImplementation, err error) {
	// Fetch the metric implementation directly from our file
	b, err := os.ReadFile(file)
	if err != nil {
		return nil, fmt.Errorf("could not read file: %w", err)
	}

	impl = &assessment.MetricImplementation{
		MetricId:  metricID,
		Lang:      assessment.MetricImplementation_REGO,
		Code:      string(b),
		UpdatedAt: timestamppb.Now(),
	}

	return
}

// CreateMetric creates a new metric in the database.
func (svc *Service) CreateMetric(_ context.Context, req *orchestrator.CreateMetricRequest) (metric *assessment.Metric, err error) {
	var count int64

	// Validate the metric request
	err = req.Metric.Validate(assessment.WithMetricRequiresId())
	if err != nil {
		newError := errors.New("validation of metric failed")
		log.Error(newError)
		return nil, status.Errorf(codes.InvalidArgument, "%v", newError)
	}

	// Check, if metric id already exists
	count, err = svc.storage.Count(metric, "id = ?", req.Metric.Id)
	if err != nil {
		return nil, status.Errorf(codes.Internal, "database error: %s", err)
	}

	if count > 0 {
		return nil, status.Error(codes.AlreadyExists, "metric already exists")
	}

	// Build a new metric out of the request
	metric = req.Metric

	// Append metric
	err = svc.storage.Create(metric)
	if err != nil {
		return nil, status.Errorf(codes.Internal, "database error: %s", err)
	}

	// Notify event listeners
	go func() {
		svc.events <- &orchestrator.MetricChangeEvent{
			Type:     orchestrator.MetricChangeEvent_METADATA_CHANGED,
			MetricId: metric.Id,
		}
	}()

	return
}

// UpdateMetric updates an existing metric, specified by the identifier in req.MetricId.
func (svc *Service) UpdateMetric(_ context.Context, req *orchestrator.UpdateMetricRequest) (metric *assessment.Metric, err error) {
	// Validate the metric request
	err = req.Metric.Validate()
	if err != nil {
		newError := fmt.Errorf("validation of metric failed: %w", err)
		log.Error(newError)
		return nil, status.Errorf(codes.InvalidArgument, "%v", newError)
	}

	// Check, if metric exists according to req.MetricId
	err = svc.storage.Get(&metric, "id = ?", req.MetricId)
	if errors.Is(err, persistence.ErrRecordNotFound) {
		return nil, status.Error(codes.NotFound, "metric not found")
	} else if err != nil {
		return nil, status.Errorf(codes.Internal, "database error: %s", err)
	}

	// Update metric
	metric.Name = req.Metric.Name
	metric.Description = req.Metric.Description
	metric.Category = req.Metric.Category
	metric.Range = req.Metric.Range
	metric.Scale = req.Metric.Scale

	err = svc.storage.Save(metric, "id = ? ", metric.Id)
	if err != nil {
		return nil, status.Errorf(codes.Internal, "database error: %s", err)
	}

	// Notify event listeners
	go func() {
		svc.events <- &orchestrator.MetricChangeEvent{
			Type:     orchestrator.MetricChangeEvent_METADATA_CHANGED,
			MetricId: metric.Id,
		}
	}()

	return
}

// UpdateMetricImplementation updates an existing metric implementation, specified by the identifier in req.MetricId.
func (svc *Service) UpdateMetricImplementation(_ context.Context, req *orchestrator.UpdateMetricImplementationRequest) (impl *assessment.MetricImplementation, err error) {
	var (
		metric *assessment.Metric
	)

	// TODO(oxisto): Validate the metric implementation request

	// Check, if metric exists according to req.MetricId
	err = svc.storage.Get(&metric, "id = ?", req.MetricId)
	if errors.Is(err, persistence.ErrRecordNotFound) {
		return nil, status.Error(codes.NotFound, "metric not found")
	} else if err != nil {
		return nil, status.Errorf(codes.Internal, "database error: %s", err)
	}

	// Update implementation
	impl = req.Implementation
	impl.MetricId = req.MetricId
	impl.UpdatedAt = timestamppb.Now()

	// Store it in the database
	err = svc.storage.Save(impl, "metric_id = ?", impl.MetricId)
	if err != nil {
		return nil, fmt.Errorf("could not save metric implementation: %w", err)
	}

	// Notify event listeners
	go func() {
		svc.events <- &orchestrator.MetricChangeEvent{
			Type:     orchestrator.MetricChangeEvent_IMPLEMENTATION_CHANGED,
			MetricId: metric.Id,
		}
	}()

	return
}

// ListMetrics lists all available metrics.
func (svc *Service) ListMetrics(_ context.Context, req *orchestrator.ListMetricsRequest) (res *orchestrator.ListMetricsResponse, err error) {
	res = new(orchestrator.ListMetricsResponse)

	// Validate the request
	if err = api.ValidateListRequest[*assessment.Metric](req); err != nil {
		err = fmt.Errorf("invalid request: %w", err)
		log.Error(err)
		err = status.Errorf(codes.InvalidArgument, "%v", err)
		return
	}

	// Paginate the metrics according to the request
	res.Metrics, res.NextPageToken, err = service.PaginateStorage[*assessment.Metric](req, svc.storage,
		service.DefaultPaginationOpts)
	if err != nil {
		return nil, status.Errorf(codes.Internal, "could not paginate metrics: %v", err)
	}

	return res, nil
}

// GetMetric retrieves a metric specified by req.MetricId.
func (svc *Service) GetMetric(_ context.Context, req *orchestrator.GetMetricRequest) (metric *assessment.Metric, err error) {
	err = svc.storage.Get(&metric, "id = ?", req.MetricId)
	if errors.Is(err, persistence.ErrRecordNotFound) {
		return nil, status.Error(codes.NotFound, "metric not found")
	} else if err != nil {
		return nil, status.Errorf(codes.Internal, "database error: %s", err)
	}

	return
}

func (svc *Service) GetMetricConfiguration(ctx context.Context, req *orchestrator.GetMetricConfigurationRequest) (res *assessment.MetricConfiguration, err error) {
	// Check, if this request has access to the cloud service according to our authorization strategy.
	if !svc.authz.CheckAccess(ctx, service.AccessRead, req) {
		return nil, service.ErrPermissionDenied
	}

	res = new(assessment.MetricConfiguration)

	err = svc.storage.Get(res, gorm.WithoutPreload(), "cloud_service_id = ? AND metric_id = ?", req.CloudServiceId, req.MetricId)
	if errors.Is(err, persistence.ErrRecordNotFound) {
		// Otherwise, fall back to our default configuration
		if config, ok := defaultMetricConfigurations[req.MetricId]; ok {
			return config, nil
		}

		return nil, status.Errorf(codes.NotFound, "metric configuration not found")
	} else if err != nil {
		return nil, status.Errorf(codes.Internal, "database error: %s", err)
	}

	return
}

// UpdateMetricConfiguration updates the configuration for a metric, specified by the identifier in req.MetricId.
<<<<<<< HEAD
func (svc *Service) UpdateMetricConfiguration(_ context.Context, req *orchestrator.UpdateMetricConfigurationRequest) (res *assessment.MetricConfiguration, err error) {
	// Validate request
	if err = req.Validate(); err != nil {
		return nil, status.Errorf(codes.InvalidArgument, "%s", err)
	}

	// Validate request configuration
=======
func (svc *Service) UpdateMetricConfiguration(ctx context.Context, req *orchestrator.UpdateMetricConfigurationRequest) (res *assessment.MetricConfiguration, err error) {
	// TODO(oxisto): Validate the request
>>>>>>> 74881c51
	err = req.Configuration.Validate()
	if err != nil {
		return nil, status.Errorf(codes.InvalidArgument, "%s", err)
	}

	// Check, if this request has access to the cloud service according to our authorization strategy.
	if !svc.authz.CheckAccess(ctx, service.AccessRead, req) {
		return nil, service.ErrPermissionDenied
	}

	// Make sure that the configuration also has metric/service ID set
	req.Configuration.CloudServiceId = req.CloudServiceId
	req.Configuration.MetricId = req.MetricId

	err = svc.storage.Save(&req.Configuration)
	if err != nil && errors.Is(err, persistence.ErrConstraintFailed) {
		return nil, status.Errorf(codes.NotFound, "metric or service does not exist")
	} else if err != nil {
		return nil, status.Errorf(codes.Internal, "database error: %s", err)
	}

	// Notify event listeners
	go func() {
		svc.events <- &orchestrator.MetricChangeEvent{
			Type:           orchestrator.MetricChangeEvent_CONFIG_CHANGED,
			CloudServiceId: req.CloudServiceId,
			MetricId:       req.MetricId,
		}
	}()

	// Update response
	res = req.Configuration

	return
}

// ListMetricConfigurations retrieves a list of MetricConfiguration objects for a particular target
// cloud service specified in req.
//
// The list MUST include a configuration for each known metric. If the user did not specify a custom
// configuration for a particular metric within the service, the default metric configuration is
// inserted into the list.
func (svc *Service) ListMetricConfigurations(ctx context.Context, req *orchestrator.ListMetricConfigurationRequest) (response *orchestrator.ListMetricConfigurationResponse, err error) {
	// Check, if this request has access to the cloud service according to our authorization strategy.
	if !svc.authz.CheckAccess(ctx, service.AccessRead, req) {
		return nil, service.ErrPermissionDenied
	}

	response = &orchestrator.ListMetricConfigurationResponse{
		Configurations: make(map[string]*assessment.MetricConfiguration),
	}

	var metrics []*assessment.Metric
	err = svc.storage.List(&metrics, "", true, 0, -1)
	if err != nil {
		return nil, status.Errorf(codes.Internal, "database error: %s", err)
	}

	// TODO(oxisto): This is not very efficient, we should do this once at startup so that we can just return the map
	for _, metric := range metrics {
		config, err := svc.GetMetricConfiguration(ctx, &orchestrator.GetMetricConfigurationRequest{CloudServiceId: req.CloudServiceId, MetricId: metric.Id})
		if err == nil {
			response.Configurations[metric.Id] = config
		}
	}

	return
}

// GetMetricImplementation retrieves a metric implementation specified by req.MetricId.
func (svc *Service) GetMetricImplementation(_ context.Context, req *orchestrator.GetMetricImplementationRequest) (res *assessment.MetricImplementation, err error) {
	res = new(assessment.MetricImplementation)

	// TODO(oxisto): Validate GetMetricImplementationRequest
	err = svc.storage.Get(res, "metric_id = ?", req.MetricId)
	if err == persistence.ErrRecordNotFound {
		return nil, status.Error(codes.NotFound, "implementation for metric not found")
	} else if err != nil {
		return nil, status.Errorf(codes.Internal, "could not retrieve metric implementation: %v", err)
	}

	return
}

// SubscribeMetricChangeEvents implements a stream of metric events to the subscribed client.
func (svc *Service) SubscribeMetricChangeEvents(_ *orchestrator.SubscribeMetricChangeEventRequest, stream orchestrator.Orchestrator_SubscribeMetricChangeEventsServer) (err error) {
	var (
		event *orchestrator.MetricChangeEvent
	)

	// TODO(oxisto): Do we also need a (empty) recv func again?

	for {
		// TODO(oxisto): Does this work for multiple subcribers/readers or do we need a channel each?
		// Wait for a new event in our event channel
		event = <-svc.events

		err = stream.Send(event)

		// Check for send errors
		if errors.Is(err, io.EOF) {
			return nil
		}
		if err != nil {
			err = fmt.Errorf("cannot stream response to the client: %w", err)
			log.Error(err)

			return status.Errorf(codes.Unknown, "%v", err)
		}
	}
}<|MERGE_RESOLUTION|>--- conflicted
+++ resolved
@@ -343,18 +343,13 @@
 }
 
 // UpdateMetricConfiguration updates the configuration for a metric, specified by the identifier in req.MetricId.
-<<<<<<< HEAD
-func (svc *Service) UpdateMetricConfiguration(_ context.Context, req *orchestrator.UpdateMetricConfigurationRequest) (res *assessment.MetricConfiguration, err error) {
+func (svc *Service) UpdateMetricConfiguration(ctx context.Context, req *orchestrator.UpdateMetricConfigurationRequest) (res *assessment.MetricConfiguration, err error) {
 	// Validate request
 	if err = req.Validate(); err != nil {
 		return nil, status.Errorf(codes.InvalidArgument, "%s", err)
 	}
 
 	// Validate request configuration
-=======
-func (svc *Service) UpdateMetricConfiguration(ctx context.Context, req *orchestrator.UpdateMetricConfigurationRequest) (res *assessment.MetricConfiguration, err error) {
-	// TODO(oxisto): Validate the request
->>>>>>> 74881c51
 	err = req.Configuration.Validate()
 	if err != nil {
 		return nil, status.Errorf(codes.InvalidArgument, "%s", err)
