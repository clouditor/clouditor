--- conflicted
+++ resolved
@@ -309,11 +309,7 @@
 
 func (svc *Service) GetMetricConfiguration(_ context.Context, req *orchestrator.GetMetricConfigurationRequest) (res *assessment.MetricConfiguration, err error) {
 	res = new(assessment.MetricConfiguration)
-<<<<<<< HEAD
 	err = svc.storage.Get(res, gorm.WithoutPreload(), "cloud_service_id = ? AND metric_id = ?", req.CloudServiceId, req.MetricId)
-=======
-	err = svc.storage.Get(res, gorm.WithoutPreload(), "cloud_service_id = ? AND metric_id = ?", req.ServiceId, req.MetricId)
->>>>>>> e33a2ca4
 	if errors.Is(err, persistence.ErrRecordNotFound) {
 		// Otherwise, fall back to our default configuration
 		if config, ok := defaultMetricConfigurations[req.MetricId]; ok {
@@ -333,19 +329,11 @@
 	// TODO(oxisto): Validate the request
 
 	// Make sure that the configuration also has metric/service ID set
-<<<<<<< HEAD
 	req.Configuration.CloudServiceId = req.CloudServiceId
 	req.Configuration.MetricId = req.MetricId
 
 	err = svc.storage.Save(&req.Configuration)
-	if err != nil && errors.Is(err, persistence.ErrConstaintFailed) {
-=======
-	req.Configuration.CloudServiceId = req.ServiceId
-	req.Configuration.MetricId = req.MetricId
-
-	err = svc.storage.Save(&req.Configuration)
 	if err != nil && errors.Is(err, persistence.ErrConstraintFailed) {
->>>>>>> e33a2ca4
 		return nil, status.Errorf(codes.NotFound, "metric or service does not exist")
 	} else if err != nil {
 		return nil, status.Errorf(codes.Internal, "database error: %s", err)
