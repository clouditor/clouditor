// Copyright 2022 Fraunhofer AISEC
//
// Licensed under the Apache License, Version 2.0 (the "License");
// you may not use this file except in compliance with the License.
// You may obtain a copy of the License at
//
//     http://www.apache.org/licenses/LICENSE-2.0
//
// Unless required by applicable law or agreed to in writing, software
// distributed under the License is distributed on an "AS IS" BASIS,
// WITHOUT WARRANTIES OR CONDITIONS OF ANY KIND, either express or implied.
// See the License for the specific language governing permissions and
// limitations under the License.
//
//           $$\                           $$\ $$\   $$\
//           $$ |                          $$ |\__|  $$ |
//  $$$$$$$\ $$ | $$$$$$\  $$\   $$\  $$$$$$$ |$$\ $$$$$$\    $$$$$$\   $$$$$$\
// $$  _____|$$ |$$  __$$\ $$ |  $$ |$$  __$$ |$$ |\_$$  _|  $$  __$$\ $$  __$$\
// $$ /      $$ |$$ /  $$ |$$ |  $$ |$$ /  $$ |$$ |  $$ |    $$ /  $$ |$$ | \__|
// $$ |      $$ |$$ |  $$ |$$ |  $$ |$$ |  $$ |$$ |  $$ |$$\ $$ |  $$ |$$ |
// \$$$$$$\  $$ |\$$$$$   |\$$$$$   |\$$$$$$  |$$ |  \$$$   |\$$$$$   |$$ |
//  \_______|\__| \______/  \______/  \_______|\__|   \____/  \______/ \__|
//
// This file is part of Clouditor Community Edition.

package orchestrator

import (
	"context"
	"encoding/json"
	"errors"
	"fmt"
	"io"
	"os"

	"clouditor.io/clouditor/api"
	"clouditor.io/clouditor/api/assessment"
	"clouditor.io/clouditor/api/orchestrator"
	"clouditor.io/clouditor/persistence"
	"clouditor.io/clouditor/persistence/gorm"
	"clouditor.io/clouditor/service"
	"github.com/google/uuid"

	"google.golang.org/grpc/codes"
	"google.golang.org/grpc/status"
	"google.golang.org/protobuf/types/known/timestamppb"
)

// loadMetrics takes care of loading the metric definitions from the (embedded) metrics.json as
// well as the default metric implementations from the Rego files.
func (svc *Service) loadMetrics() (err error) {
	var (
		metrics []*assessment.Metric
	)

	// Default to loading metrics from our embedded file system
	if svc.loadMetricsFunc == nil {
		svc.loadMetricsFunc = svc.loadEmbeddedMetrics
	}

	// Execute our metric loading function
	metrics, err = svc.loadMetricsFunc()
	if err != nil {
		return fmt.Errorf("could not load metrics: %w", err)
	}

	defaultMetricConfigurations = make(map[string]*assessment.MetricConfiguration)

	// Try to prepare the (initial) metric implementations and configurations. We can still continue if they should
	// fail, since they can still be updated later during runtime. Also, this makes it possible to load metrics of which
	// we intentionally do not have the implementation, because they are assess outside the Clouditor toolset, but we
	// still need to be aware of the particular metric.
	for _, m := range metrics {
		// Somehow, we first need to save the metric, otherwise we are running into weird constraint issues.
		err = svc.storage.Save(m, "id = ?", m.Id)
		if err != nil {
			log.Errorf("Error while saving metrics: %v", err)
			continue
		}

		err = prepareMetric(m)
		if err != nil {
			log.Warnf("Could not prepare implementation or default configuration for metric %s: %v", m.Id, err)
			continue
		}

		err = svc.storage.Save(m.Implementation, "metric_id = ?", m.Id)
		if err != nil {
			log.Errorf("Error while saving metrics: %v", err)
			continue
		}
	}

	return
}

// prepareMetric takes care of the heavy lifting of loading the default implementation and configuration of a particular
// metric and storing them into the service.
func prepareMetric(m *assessment.Metric) (err error) {
	var (
		config *assessment.MetricConfiguration
	)

	// Load the Rego file
	file := fmt.Sprintf("policies/bundles/%s/metric.rego", m.Id)
	m.Implementation, err = loadMetricImplementation(m.Id, file)
	if err != nil {
		return fmt.Errorf("could not load metric implementation: %w", err)
	}

	// Look for the data.json to include default metric configurations
	fileName := fmt.Sprintf("policies/bundles/%s/data.json", m.Id)

	// Load the default configuration file
	b, err := os.ReadFile(fileName)
	if err != nil {
		return fmt.Errorf("could not retrieve default configuration for metric %s: %w", m.Id, err)
	}

	err = json.Unmarshal(b, &config)
	if err != nil {
		return fmt.Errorf("error in reading default configuration for metric %s: %w", m.Id, err)
	}

	config.IsDefault = true

	defaultMetricConfigurations[m.Id] = config

	return
}

// loadEmbeddedMetrics loads the metric definitions from the embedded file system using the path specified in
// the service's metricsFile.
func (svc *Service) loadEmbeddedMetrics() (metrics []*assessment.Metric, err error) {
	var b []byte

	b, err = f.ReadFile(svc.metricsFile)
	if err != nil {
		return nil, fmt.Errorf("error while loading %s: %w", svc.metricsFile, err)
	}

	err = json.Unmarshal(b, &metrics)
	if err != nil {
		return nil, fmt.Errorf("error in JSON marshal: %w", err)
	}

	return
}

// loadMetricImplementation loads a metric implementation from a Rego file on a filesystem.
func loadMetricImplementation(metricID, file string) (impl *assessment.MetricImplementation, err error) {
	// Fetch the metric implementation directly from our file
	b, err := os.ReadFile(file)
	if err != nil {
		return nil, fmt.Errorf("could not read file: %w", err)
	}

	impl = &assessment.MetricImplementation{
		MetricId:  metricID,
		Lang:      assessment.MetricImplementation_REGO,
		Code:      string(b),
		UpdatedAt: timestamppb.Now(),
	}

	return
}

// CreateMetric creates a new metric in the database.
func (svc *Service) CreateMetric(_ context.Context, req *orchestrator.CreateMetricRequest) (metric *assessment.Metric, err error) {
	var count int64

	// Validate the metric request
	err = req.Metric.Validate(assessment.WithMetricRequiresId())
	if err != nil {
		newError := errors.New("validation of metric failed")
		log.Error(newError)
		return nil, status.Errorf(codes.InvalidArgument, "%v", newError)
	}

	// Check, if metric id already exists
	count, err = svc.storage.Count(metric, "id = ?", req.Metric.Id)
	if err != nil {
		return nil, status.Errorf(codes.Internal, "database error: %s", err)
	}

	if count > 0 {
		return nil, status.Error(codes.AlreadyExists, "metric already exists")
	}

	// Build a new metric out of the request
	metric = req.Metric

	// Append metric
	err = svc.storage.Create(metric)
	if err != nil {
		return nil, status.Errorf(codes.Internal, "database error: %s", err)
	}

	// Notify event listeners
	go func() {
		svc.events <- &orchestrator.MetricChangeEvent{
			Type:     orchestrator.MetricChangeEvent_METADATA_CHANGED,
			MetricId: metric.Id,
		}
	}()

	return
}

// UpdateMetric updates an existing metric, specified by the identifier in req.MetricId.
func (svc *Service) UpdateMetric(_ context.Context, req *orchestrator.UpdateMetricRequest) (metric *assessment.Metric, err error) {
	// Validate the metric request
	err = req.Metric.Validate()
	if err != nil {
		newError := fmt.Errorf("validation of metric failed: %w", err)
		log.Error(newError)
		return nil, status.Errorf(codes.InvalidArgument, "%v", newError)
	}

	// Check, if metric exists according to req.MetricId
	err = svc.storage.Get(&metric, "id = ?", req.MetricId)
	if errors.Is(err, persistence.ErrRecordNotFound) {
		return nil, status.Error(codes.NotFound, "metric not found")
	} else if err != nil {
		return nil, status.Errorf(codes.Internal, "database error: %s", err)
	}

	// Update metric
	metric.Name = req.Metric.Name
	metric.Description = req.Metric.Description
	metric.Category = req.Metric.Category
	metric.Range = req.Metric.Range
	metric.Scale = req.Metric.Scale

	err = svc.storage.Save(metric, "id = ? ", metric.Id)
	if err != nil {
		return nil, status.Errorf(codes.Internal, "database error: %s", err)
	}

	// Notify event listeners
	go func() {
		svc.events <- &orchestrator.MetricChangeEvent{
			Type:     orchestrator.MetricChangeEvent_METADATA_CHANGED,
			MetricId: metric.Id,
		}
	}()

	return
}

// UpdateMetricImplementation updates an existing metric implementation, specified by the identifier in req.MetricId.
func (svc *Service) UpdateMetricImplementation(_ context.Context, req *orchestrator.UpdateMetricImplementationRequest) (impl *assessment.MetricImplementation, err error) {
	var (
		metric *assessment.Metric
	)

	// TODO(oxisto): Validate the metric implementation request

	// Check, if metric exists according to req.MetricId
	err = svc.storage.Get(&metric, "id = ?", req.MetricId)
	if errors.Is(err, persistence.ErrRecordNotFound) {
		return nil, status.Error(codes.NotFound, "metric not found")
	} else if err != nil {
		return nil, status.Errorf(codes.Internal, "database error: %s", err)
	}

	// Update implementation
	impl = req.Implementation
	impl.MetricId = req.MetricId
	impl.UpdatedAt = timestamppb.Now()

	// Store it in the database
	err = svc.storage.Save(impl, "metric_id = ?", impl.MetricId)
	if err != nil {
		return nil, fmt.Errorf("could not save metric implementation: %w", err)
	}

	// Notify event listeners
	go func() {
		svc.events <- &orchestrator.MetricChangeEvent{
			Type:     orchestrator.MetricChangeEvent_IMPLEMENTATION_CHANGED,
			MetricId: metric.Id,
		}
	}()

	return
}

// ListMetrics lists all available metrics.
func (svc *Service) ListMetrics(_ context.Context, req *orchestrator.ListMetricsRequest) (res *orchestrator.ListMetricsResponse, err error) {
	res = new(orchestrator.ListMetricsResponse)

	// Validate the request
	if err = api.ValidateListRequest[*assessment.Metric](req); err != nil {
		err = fmt.Errorf("invalid request: %w", err)
		log.Error(err)
		err = status.Errorf(codes.InvalidArgument, "%v", err)
		return
	}

	// Paginate the metrics according to the request
	res.Metrics, res.NextPageToken, err = service.PaginateStorage[*assessment.Metric](req, svc.storage,
		service.DefaultPaginationOpts)
	if err != nil {
		return nil, status.Errorf(codes.Internal, "could not paginate metrics: %v", err)
	}

	return res, nil
}

// GetMetric retrieves a metric specified by req.MetricId.
func (svc *Service) GetMetric(_ context.Context, req *orchestrator.GetMetricRequest) (metric *assessment.Metric, err error) {
	err = svc.storage.Get(&metric, "id = ?", req.MetricId)
	if errors.Is(err, persistence.ErrRecordNotFound) {
		return nil, status.Error(codes.NotFound, "metric not found")
	} else if err != nil {
		return nil, status.Errorf(codes.Internal, "database error: %s", err)
	}

	return
}

<<<<<<< HEAD
// GetMetricConfiguration retrieves a metric configuration specified by req.MetricId for a specified req.CloudServiceId. If no CloudServiceId is specified the default metric configuration is retrieved.
func (svc *Service) GetMetricConfiguration(_ context.Context, req *orchestrator.GetMetricConfigurationRequest) (res *assessment.MetricConfiguration, err error) {
=======
func (svc *Service) GetMetricConfiguration(ctx context.Context, req *orchestrator.GetMetricConfigurationRequest) (res *assessment.MetricConfiguration, err error) {
	// Check, if this request has access to the cloud service according to our authorization strategy.
	if !svc.authz.CheckAccess(ctx, service.AccessRead, req) {
		return nil, service.ErrPermissionDenied
	}

>>>>>>> 6abc8536
	res = new(assessment.MetricConfiguration)

	err = svc.storage.Get(res, gorm.WithoutPreload(), "cloud_service_id = ? AND metric_id = ?", req.CloudServiceId, req.MetricId)
	if errors.Is(err, persistence.ErrRecordNotFound) {
		// Otherwise, fall back to our default configuration
		if config, ok := defaultMetricConfigurations[req.MetricId]; ok {
			return config, nil
		}

		return nil, status.Errorf(codes.NotFound, "metric configuration not found")
	} else if err != nil {
		return nil, status.Errorf(codes.Internal, "database error: %s", err)
	}

	return
}

// UpdateMetricConfiguration updates the configuration for a metric, specified by the identifier in req.MetricId.
func (svc *Service) UpdateMetricConfiguration(ctx context.Context, req *orchestrator.UpdateMetricConfigurationRequest) (res *assessment.MetricConfiguration, err error) {
	// TODO(oxisto): Validate the request
	err = req.Configuration.Validate()
	if err != nil {
		return nil, status.Errorf(codes.InvalidArgument, "%s", err)
	}
	// Check if metric/service ID is set
	if req.MetricId == "" {
		return nil, status.Errorf(codes.InvalidArgument, "metric id is missing")
	}
	if _, err = uuid.Parse(req.CloudServiceId); err != nil {
		return nil, status.Errorf(codes.InvalidArgument, "cloud service id is missing or in wrong format")
	}

	// Check, if this request has access to the cloud service according to our authorization strategy.
	if !svc.authz.CheckAccess(ctx, service.AccessRead, req) {
		return nil, service.ErrPermissionDenied
	}

	// Make sure that the configuration also has metric/service ID set
	req.Configuration.CloudServiceId = req.CloudServiceId
	req.Configuration.MetricId = req.MetricId

	err = svc.storage.Save(&req.Configuration)
	if err != nil && errors.Is(err, persistence.ErrConstraintFailed) {
		return nil, status.Errorf(codes.NotFound, "metric or service does not exist")
	} else if err != nil {
		return nil, status.Errorf(codes.Internal, "database error: %s", err)
	}

	// Notify event listeners
	go func() {
		svc.events <- &orchestrator.MetricChangeEvent{
			Type:           orchestrator.MetricChangeEvent_CONFIG_CHANGED,
			CloudServiceId: req.CloudServiceId,
			MetricId:       req.MetricId,
		}
	}()

	// Update response
	res = req.Configuration

	return
}

// ListMetricConfigurations retrieves a list of MetricConfiguration objects for a particular target
// cloud service specified in req.
//
// The list MUST include a configuration for each known metric. If the user did not specify a custom
// configuration for a particular metric within the service, the default metric configuration is
// inserted into the list.
func (svc *Service) ListMetricConfigurations(ctx context.Context, req *orchestrator.ListMetricConfigurationRequest) (response *orchestrator.ListMetricConfigurationResponse, err error) {
	// Check, if this request has access to the cloud service according to our authorization strategy.
	if !svc.authz.CheckAccess(ctx, service.AccessRead, req) {
		return nil, service.ErrPermissionDenied
	}

	response = &orchestrator.ListMetricConfigurationResponse{
		Configurations: make(map[string]*assessment.MetricConfiguration),
	}

	var metrics []*assessment.Metric
	err = svc.storage.List(&metrics, "", true, 0, -1)
	if err != nil {
		return nil, status.Errorf(codes.Internal, "database error: %s", err)
	}

	// TODO(oxisto): This is not very efficient, we should do this once at startup so that we can just return the map
	for _, metric := range metrics {
		config, err := svc.GetMetricConfiguration(ctx, &orchestrator.GetMetricConfigurationRequest{CloudServiceId: req.CloudServiceId, MetricId: metric.Id})
		if err == nil {
			response.Configurations[metric.Id] = config
		}
	}

	return
}

// GetMetricImplementation retrieves a metric implementation specified by req.MetricId.
func (svc *Service) GetMetricImplementation(_ context.Context, req *orchestrator.GetMetricImplementationRequest) (res *assessment.MetricImplementation, err error) {
	res = new(assessment.MetricImplementation)

	// TODO(oxisto): Validate GetMetricImplementationRequest
	err = svc.storage.Get(res, "metric_id = ?", req.MetricId)
	if err == persistence.ErrRecordNotFound {
		return nil, status.Error(codes.NotFound, "implementation for metric not found")
	} else if err != nil {
		return nil, status.Errorf(codes.Internal, "could not retrieve metric implementation: %v", err)
	}

	return
}

// SubscribeMetricChangeEvents implements a stream of metric events to the subscribed client.
func (svc *Service) SubscribeMetricChangeEvents(_ *orchestrator.SubscribeMetricChangeEventRequest, stream orchestrator.Orchestrator_SubscribeMetricChangeEventsServer) (err error) {
	var (
		event *orchestrator.MetricChangeEvent
	)

	// TODO(oxisto): Do we also need a (empty) recv func again?

	for {
		// TODO(oxisto): Does this work for multiple subcribers/readers or do we need a channel each?
		// Wait for a new event in our event channel
		event = <-svc.events

		err = stream.Send(event)

		// Check for send errors
		if errors.Is(err, io.EOF) {
			return nil
		}
		if err != nil {
			err = fmt.Errorf("cannot stream response to the client: %w", err)
			log.Error(err)

			return status.Errorf(codes.Unknown, "%v", err)
		}
	}
}<|MERGE_RESOLUTION|>--- conflicted
+++ resolved
@@ -320,17 +320,12 @@
 	return
 }
 
-<<<<<<< HEAD
-// GetMetricConfiguration retrieves a metric configuration specified by req.MetricId for a specified req.CloudServiceId. If no CloudServiceId is specified the default metric configuration is retrieved.
-func (svc *Service) GetMetricConfiguration(_ context.Context, req *orchestrator.GetMetricConfigurationRequest) (res *assessment.MetricConfiguration, err error) {
-=======
 func (svc *Service) GetMetricConfiguration(ctx context.Context, req *orchestrator.GetMetricConfigurationRequest) (res *assessment.MetricConfiguration, err error) {
 	// Check, if this request has access to the cloud service according to our authorization strategy.
 	if !svc.authz.CheckAccess(ctx, service.AccessRead, req) {
 		return nil, service.ErrPermissionDenied
 	}
 
->>>>>>> 6abc8536
 	res = new(assessment.MetricConfiguration)
 
 	err = svc.storage.Get(res, gorm.WithoutPreload(), "cloud_service_id = ? AND metric_id = ?", req.CloudServiceId, req.MetricId)
