--- conflicted
+++ resolved
@@ -92,12 +92,8 @@
 	res = new(assessment.ListAssessmentResultsResponse)
 
 	// Paginate the results according to the request
-<<<<<<< HEAD
 	svc.resultsMutex.Lock()
-	res.Results, res.NextPageToken, err = service.PaginateSlice(req, filtered, func(a *assessment.AssessmentResult, b *assessment.AssessmentResult) bool {
-=======
 	res.Results, res.NextPageToken, err = service.PaginateSlice(req, filtered_values, func(a *assessment.AssessmentResult, b *assessment.AssessmentResult) bool {
->>>>>>> 538b2bdd
 		return a.Timestamp.AsTime().After(b.Timestamp.AsTime())
 	}, service.DefaultPaginationOpts)
 	if err != nil {
