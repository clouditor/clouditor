--- conflicted
+++ resolved
@@ -43,13 +43,6 @@
 
 // ListAssessmentResults is a method implementation of the orchestrator interface
 func (svc *Service) ListAssessmentResults(ctx context.Context, req *assessment.ListAssessmentResultsRequest) (res *assessment.ListAssessmentResultsResponse, err error) {
-<<<<<<< HEAD
-	svc.resultsMutex.Lock()
-	var values = maps.Values(svc.results)
-	svc.resultsMutex.Unlock()
-	var filtered_values []*assessment.AssessmentResult
-=======
->>>>>>> 81b17c5b
 	var allowed []string
 	var all bool
 
@@ -102,14 +95,7 @@
 	res = new(assessment.ListAssessmentResultsResponse)
 
 	// Paginate the results according to the request
-<<<<<<< HEAD
-	svc.resultsMutex.Lock()
-	res.Results, res.NextPageToken, err = service.PaginateSlice(req, filtered_values, func(a *assessment.AssessmentResult, b *assessment.AssessmentResult) bool {
-		return a.Timestamp.AsTime().After(b.Timestamp.AsTime())
-	}, service.DefaultPaginationOpts)
-=======
 	res.Results, res.NextPageToken, err = service.PaginateStorage[*assessment.AssessmentResult](req, svc.storage, service.DefaultPaginationOpts, args...)
->>>>>>> 81b17c5b
 	if err != nil {
 		svc.resultsMutex.Unlock()
 		return nil, status.Errorf(codes.Internal, "could not paginate results: %v", err)
