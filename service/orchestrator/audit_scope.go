--- conflicted
+++ resolved
@@ -81,11 +81,7 @@
 	return
 }
 
-<<<<<<< HEAD
 // GetAuditScope implements method for getting a AuditScope, e.g. to show its state in the UI
-=======
-// GetAuditScope implements method for getting an Audit Scope, e.g. to show its state in the UI
->>>>>>> e0dfc3ea
 func (svc *Service) GetAuditScope(ctx context.Context, req *orchestrator.GetAuditScopeRequest) (res *orchestrator.AuditScope, err error) {
 	// Validate request
 	err = api.Validate(req)
@@ -96,11 +92,7 @@
 	res = new(orchestrator.AuditScope)
 	err = svc.storage.Get(res, "id = ?", req.GetAuditScopeId())
 	if errors.Is(err, persistence.ErrRecordNotFound) {
-<<<<<<< HEAD
-		return nil, ErrAuditScopeNotFound
-=======
-		return nil, status.Errorf(codes.NotFound, "%v", api.ErrAuditScopeNotFound)
->>>>>>> e0dfc3ea
+		return nil, status.Errorf(codes.NotFound, api.ErrAuditScopeNotFound.Error())
 	} else if err != nil {
 		return nil, status.Errorf(codes.Internal, "%v: %v", persistence.ErrDatabase, err)
 	}
@@ -115,11 +107,7 @@
 	return res, nil
 }
 
-<<<<<<< HEAD
-// ListAuditScopes implements method for getting an Audit Scope
-=======
-// ListAuditScopes implements a method for listing the Audit Scopes
->>>>>>> e0dfc3ea
+// ListAuditScopes implements method for getting a AuditScope
 func (svc *Service) ListAuditScopes(ctx context.Context, req *orchestrator.ListAuditScopesRequest) (res *orchestrator.ListAuditScopesResponse, err error) {
 	var allowed []string
 	var all bool
@@ -197,15 +185,9 @@
 
 	err = svc.storage.Update(res, "Id = ?", req.AuditScope.GetId())
 	if err != nil && errors.Is(err, persistence.ErrRecordNotFound) {
-<<<<<<< HEAD
-		return nil, ErrAuditScopeNotFound
-	} else if err != nil && errors.Is(err, persistence.ErrConstraintFailed) {
-		return nil, ErrAuditScopeNotFound
-=======
 		return nil, status.Errorf(codes.NotFound, "%v", api.ErrAuditScopeNotFound)
 	} else if err != nil && errors.Is(err, persistence.ErrConstraintFailed) {
 		return nil, status.Errorf(codes.NotFound, "%v", persistence.ErrConstraintFailed)
->>>>>>> e0dfc3ea
 	} else if err != nil {
 		return nil, status.Errorf(codes.Internal, "%v: %v", persistence.ErrDatabase, err)
 	}
