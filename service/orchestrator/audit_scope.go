--- conflicted
+++ resolved
@@ -95,13 +95,8 @@
 	return response, nil
 }
 
-<<<<<<< HEAD
-// ListTargetsOfEvaluation implements method for getting a AuditScope
-func (svc *Service) ListTargetsOfEvaluation(ctx context.Context, req *orchestrator.ListAuditScopesRequest) (res *orchestrator.ListAuditScopesResponse, err error) {
-=======
 // ListAuditScopes implements method for getting a AuditScope
 func (svc *Service) ListAuditScopes(ctx context.Context, req *orchestrator.ListAuditScopesRequest) (res *orchestrator.ListAuditScopesResponse, err error) {
->>>>>>> dad0502e
 	var conds = []any{gorm.WithoutPreload()}
 
 	// Validate request
