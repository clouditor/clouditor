--- conflicted
+++ resolved
@@ -315,13 +315,8 @@
 
 func TestService_ListAuditScopes(t *testing.T) {
 	var (
-<<<<<<< HEAD
-		listTargetsOfEvaluationResponse *orchestrator.ListAuditScopesResponse
-		err                             error
-=======
 		listAuditScopesResponse *orchestrator.ListAuditScopesResponse
 		err                     error
->>>>>>> dad0502e
 	)
 
 	orchestratorService := NewService()
@@ -331,11 +326,7 @@
 	assert.NoError(t, err)
 
 	// 1st case: No Audit Scopes stored
-<<<<<<< HEAD
-	listTargetsOfEvaluationResponse, err = orchestratorService.ListTargetsOfEvaluation(context.Background(), &orchestrator.ListAuditScopesRequest{})
-=======
 	listAuditScopesResponse, err = orchestratorService.ListAuditScopes(context.Background(), &orchestrator.ListAuditScopesRequest{})
->>>>>>> dad0502e
 	assert.NoError(t, err)
 	assert.NotNil(t, listAuditScopesResponse.AuditScope)
 	assert.Empty(t, listAuditScopesResponse.AuditScope)
@@ -344,11 +335,7 @@
 	err = orchestratorService.storage.Create(orchestratortest.NewAuditScope(testdata.AssuranceLevelBasic))
 	assert.NoError(t, err)
 
-<<<<<<< HEAD
-	listTargetsOfEvaluationResponse, err = orchestratorService.ListTargetsOfEvaluation(context.Background(), &orchestrator.ListAuditScopesRequest{})
-=======
 	listAuditScopesResponse, err = orchestratorService.ListAuditScopes(context.Background(), &orchestrator.ListAuditScopesRequest{})
->>>>>>> dad0502e
 	assert.NoError(t, err)
 	assert.NotNil(t, listAuditScopesResponse.AuditScope)
 	assert.NotEmpty(t, listAuditScopesResponse.AuditScope)
@@ -406,13 +393,8 @@
 
 func TestService_RemoveAuditScope(t *testing.T) {
 	var (
-<<<<<<< HEAD
-		err                             error
-		listTargetsOfEvaluationResponse *orchestrator.ListAuditScopesResponse
-=======
 		err                     error
 		listAuditScopesResponse *orchestrator.ListAuditScopesResponse
->>>>>>> dad0502e
 	)
 	orchestratorService := NewService()
 	err = orchestratorService.storage.Create(&orchestrator.CertificationTarget{Id: testdata.MockCertificationTargetID1})
@@ -441,11 +423,7 @@
 	assert.NoError(t, err)
 
 	// Verify that there is a record for Audit Scope in the DB
-<<<<<<< HEAD
-	listTargetsOfEvaluationResponse, err = orchestratorService.ListTargetsOfEvaluation(context.Background(), &orchestrator.ListAuditScopesRequest{})
-=======
 	listAuditScopesResponse, err = orchestratorService.ListAuditScopes(context.Background(), &orchestrator.ListAuditScopesRequest{})
->>>>>>> dad0502e
 	assert.NoError(t, err)
 	assert.NotNil(t, listAuditScopesResponse.AuditScope)
 	assert.NoError(t, api.Validate(listAuditScopesResponse.AuditScope[0]))
@@ -459,11 +437,7 @@
 	assert.NoError(t, err)
 
 	// There is no record for Audit Scope in the DB
-<<<<<<< HEAD
-	listTargetsOfEvaluationResponse, err = orchestratorService.ListTargetsOfEvaluation(context.Background(), &orchestrator.ListAuditScopesRequest{})
-=======
 	listAuditScopesResponse, err = orchestratorService.ListAuditScopes(context.Background(), &orchestrator.ListAuditScopesRequest{})
->>>>>>> dad0502e
 	assert.NoError(t, err)
 	assert.Equal(t, 0, len(listAuditScopesResponse.AuditScope))
 }
