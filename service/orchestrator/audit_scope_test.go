--- conflicted
+++ resolved
@@ -42,10 +42,6 @@
 	"clouditor.io/clouditor/v2/internal/testutil/servicetest/orchestratortest"
 	"clouditor.io/clouditor/v2/internal/util"
 	"clouditor.io/clouditor/v2/persistence"
-<<<<<<< HEAD
-	cl_gorm "clouditor.io/clouditor/v2/persistence/gorm"
-=======
->>>>>>> e0dfc3ea
 	"clouditor.io/clouditor/v2/service"
 	"google.golang.org/grpc/codes"
 	"google.golang.org/grpc/status"
@@ -90,9 +86,9 @@
 			wantErr: func(t assert.TestingT, err error, i ...interface{}) bool {
 				assert.Equal(t, codes.InvalidArgument, status.Code(err))
 				return assert.ErrorContains(t, err, api.ErrEmptyRequest.Error())
-<<<<<<< HEAD
-			},
-			want: assert.Nil[*orchestrator.AuditScope],
+			},
+			wantSvc: assert.NotNil[*Service],
+			want:    assert.Nil[*orchestrator.AuditScope],
 		},
 		{
 			name: "error: invalid request",
@@ -107,45 +103,17 @@
 			wantErr: func(t assert.TestingT, err error, i ...interface{}) bool {
 				assert.Equal(t, codes.InvalidArgument, status.Code(err))
 				return assert.ErrorContains(t, err, "audit_scope.certification_target_id: value is empty")
-=======
->>>>>>> e0dfc3ea
 			},
 			wantSvc: assert.NotNil[*Service],
 			want:    assert.Nil[*orchestrator.AuditScope],
 		},
 		{
-<<<<<<< HEAD
 			name: "error: permission denied",
 			fields: fields{
 				storage: testutil.NewInMemoryStorage(t, func(s persistence.Storage) {
 					assert.NoError(t, s.Create(&orchestrator.CertificationTarget{Id: testdata.MockCertificationTargetID1}))
 				}),
 				authz: servicetest.NewAuthorizationStrategy(false),
-			},
-=======
-			name: "error: invalid request",
->>>>>>> e0dfc3ea
-			args: args{
-				ctx: context.Background(),
-				req: &orchestrator.CreateAuditScopeRequest{
-					AuditScope: &orchestrator.AuditScope{
-<<<<<<< HEAD
-						CatalogId:             testdata.MockCatalogID1,
-						CertificationTargetId: testdata.MockCertificationTargetID1,
-					},
-				},
-			},
-			wantErr: func(t assert.TestingT, err error, i ...interface{}) bool {
-				assert.Equal(t, codes.PermissionDenied, status.Code(err))
-				return assert.ErrorContains(t, err, service.ErrPermissionDenied.Error())
-			},
-			want: assert.Nil[*orchestrator.AuditScope],
-		},
-		{
-			name: "error: database error",
-			fields: fields{
-				storage: &testutil.StorageWithError{CreateErr: gorm.ErrInvalidDB},
-				authz:   servicetest.NewAuthorizationStrategy(true),
 			},
 			args: args{
 				ctx: context.Background(),
@@ -157,35 +125,17 @@
 				},
 			},
 			wantErr: func(t assert.TestingT, err error, i ...interface{}) bool {
-				assert.Equal(t, codes.Internal, status.Code(err))
-				return assert.ErrorContains(t, err, persistence.ErrDatabase.Error())
-			},
-			want: assert.Nil[*orchestrator.AuditScope],
-=======
-						CatalogId: testdata.MockCatalogID1,
-					},
-				},
-			},
-			wantErr: func(t assert.TestingT, err error, i ...interface{}) bool {
-				assert.Equal(t, codes.InvalidArgument, status.Code(err))
-				return assert.ErrorContains(t, err, "audit_scope.certification_target_id: value is empty")
+				assert.Equal(t, codes.PermissionDenied, status.Code(err))
+				return assert.ErrorContains(t, err, service.ErrPermissionDenied.Error())
 			},
 			wantSvc: assert.NotNil[*Service],
 			want:    assert.Nil[*orchestrator.AuditScope],
->>>>>>> e0dfc3ea
-		},
-		{
-			name: "error: permission denied",
-			fields: fields{
-				storage: testutil.NewInMemoryStorage(t, func(s persistence.Storage) {
-<<<<<<< HEAD
-					err := s.Create(&orchestrator.CertificationTarget{Id: testdata.MockCertificationTargetID1})
-					assert.NoError(t, err)
-=======
-					assert.NoError(t, s.Create(&orchestrator.CertificationTarget{Id: testdata.MockCertificationTargetID1}))
->>>>>>> e0dfc3ea
-				}),
-				authz: servicetest.NewAuthorizationStrategy(false),
+		},
+		{
+			name: "error: database error",
+			fields: fields{
+				storage: &testutil.StorageWithError{CreateErr: gorm.ErrInvalidDB},
+				authz:   servicetest.NewAuthorizationStrategy(true),
 			},
 			args: args{
 				ctx: context.Background(),
@@ -197,28 +147,6 @@
 				},
 			},
 			wantErr: func(t assert.TestingT, err error, i ...interface{}) bool {
-				assert.Equal(t, codes.PermissionDenied, status.Code(err))
-				return assert.ErrorContains(t, err, service.ErrPermissionDenied.Error())
-			},
-			wantSvc: assert.NotNil[*Service],
-			want:    assert.Nil[*orchestrator.AuditScope],
-		},
-		{
-			name: "error: database error",
-			fields: fields{
-				storage: &testutil.StorageWithError{CreateErr: gorm.ErrInvalidDB},
-				authz:   servicetest.NewAuthorizationStrategy(true),
-			},
-			args: args{
-				ctx: context.Background(),
-				req: &orchestrator.CreateAuditScopeRequest{
-					AuditScope: &orchestrator.AuditScope{
-						CatalogId:             testdata.MockCatalogID1,
-						CertificationTargetId: testdata.MockCertificationTargetID1,
-					},
-				},
-			},
-			wantErr: func(t assert.TestingT, err error, i ...interface{}) bool {
 				assert.Equal(t, codes.Internal, status.Code(err))
 				return assert.ErrorContains(t, err, persistence.ErrDatabase.Error())
 			},
@@ -234,26 +162,12 @@
 			args: args{req: &orchestrator.CreateAuditScopeRequest{
 				AuditScope: orchestratortest.NewAuditScope("", testdata.MockAuditScopeID1, ""),
 			}},
-<<<<<<< HEAD
-			wantSvc: func(t *testing.T, got *Service) bool {
-				// We want to assert that certain things happened in our database
-				var auditScopes []*orchestrator.AuditScope
-				// for join tables, do not use preload (which is the default)
-				err := got.storage.List(&auditScopes, "", false, 0, -1, cl_gorm.WithoutPreload())
-				if !assert.NoError(t, err) {
-					return false
-				}
-				if !assert.Equal(t, 1, len(auditScopes)) {
-					return false
-				}
-=======
 			wantSvc: func(t *testing.T, svc *Service) bool {
 				auditScope := []*orchestrator.AuditScope{}
 				// Check if audit scope is created in the DB
 				err := svc.storage.List(&auditScope, "", true, 0, -1)
 				assert.NoError(t, err)
 				assert.Equal(t, 1, len(auditScope))
->>>>>>> e0dfc3ea
 
 				want := &orchestrator.AuditScope{
 					CertificationTargetId: testdata.MockCertificationTargetID1,
@@ -278,21 +192,6 @@
 				authz: servicetest.NewAuthorizationStrategy(true),
 			},
 			args: args{req: &orchestrator.CreateAuditScopeRequest{
-<<<<<<< HEAD
-				AuditScope: orchestratortest.NewAuditScope(testdata.AssuranceLevelBasic, testdata.MockAuditScopeID1, ""),
-			}},
-			wantSvc: func(t *testing.T, got *Service) bool {
-				// We want to assert that certain things happened in our database
-				var auditScopes []*orchestrator.AuditScope
-				// for join tables, do not use preload (which is the default)
-				err := got.storage.List(&auditScopes, "", false, 0, -1, cl_gorm.WithoutPreload())
-				if !assert.NoError(t, err) {
-					return false
-				}
-				if !assert.Equal(t, 1, len(auditScopes)) {
-					return false
-				}
-=======
 				AuditScope: orchestratortest.NewAuditScope(testdata.AssuranceLevelHigh, testdata.MockAuditScopeID1, ""),
 			}},
 			wantSvc: func(t *testing.T, svc *Service) bool {
@@ -301,7 +200,6 @@
 				err := svc.storage.List(&auditScope, "", true, 0, -1)
 				assert.NoError(t, err)
 				assert.Equal(t, 1, len(auditScope))
->>>>>>> e0dfc3ea
 
 				want := &orchestrator.AuditScope{
 					CertificationTargetId: testdata.MockCertificationTargetID1,
@@ -387,11 +285,7 @@
 			wantResponse: assert.Nil[*orchestrator.AuditScope],
 			wantErr: func(t assert.TestingT, err error, i ...interface{}) bool {
 				assert.Equal(t, codes.NotFound, status.Code(err))
-<<<<<<< HEAD
-				return assert.ErrorContains(t, err, ErrAuditScopeNotFound.Error())
-=======
 				return assert.ErrorContains(t, err, api.ErrAuditScopeNotFound.Error())
->>>>>>> e0dfc3ea
 			},
 		},
 		{
@@ -410,7 +304,6 @@
 			wantErr: func(t assert.TestingT, err error, i ...interface{}) bool {
 				assert.Equal(t, codes.PermissionDenied, status.Code(err))
 				return assert.ErrorContains(t, err, "access denied")
-<<<<<<< HEAD
 			},
 		},
 		{
@@ -429,26 +322,6 @@
 			},
 		},
 		{
-=======
-			},
-		},
-		{
-			name: "Error: database error",
-			fields: fields{
-				storage: &testutil.StorageWithError{GetErr: gorm.ErrInvalidDB},
-				authz:   servicetest.NewAuthorizationStrategy(true),
-			},
-			args: args{req: &orchestrator.GetAuditScopeRequest{
-				AuditScopeId: testdata.MockAuditScopeID1,
-			}},
-			wantResponse: assert.Nil[*orchestrator.AuditScope],
-			wantErr: func(t assert.TestingT, err error, i ...interface{}) bool {
-				assert.Equal(t, codes.Internal, status.Code(err))
-				return assert.ErrorContains(t, err, persistence.ErrDatabase.Error())
-			},
-		},
-		{
->>>>>>> e0dfc3ea
 			name: "Happy path",
 			fields: fields{
 				storage: testutil.NewInMemoryStorage(t, func(s persistence.Storage) {
@@ -818,11 +691,7 @@
 			},
 			wantErr: func(tt assert.TestingT, err error, i ...interface{}) bool {
 				assert.Equal(t, codes.NotFound, status.Code(err))
-<<<<<<< HEAD
-				return assert.ErrorContains(t, err, ErrAuditScopeNotFound.Error())
-=======
 				return assert.ErrorContains(t, err, api.ErrAuditScopeNotFound.Error())
->>>>>>> e0dfc3ea
 			},
 		},
 		// {
@@ -982,8 +851,6 @@
 			},
 		},
 		{
-<<<<<<< HEAD
-=======
 			name: "Error: permission denied: with authorization for audit scopes with a certain specific certification target",
 			fields: fields{
 				svc: NewService(
@@ -1007,7 +874,6 @@
 			},
 		},
 		{
->>>>>>> e0dfc3ea
 			name: "Error: audit scope not found",
 			fields: fields{
 				svc: NewService(
@@ -1028,17 +894,6 @@
 			},
 			wantErr: func(tt assert.TestingT, err error, i ...interface{}) bool {
 				assert.Equal(t, codes.NotFound, status.Code(err))
-<<<<<<< HEAD
-				return assert.ErrorContains(t, err, ErrAuditScopeNotFound.Error())
-			},
-		},
-		{
-			name: "Error: database error",
-			fields: fields{
-				svc: NewService(
-					WithAuthorizationStrategy(servicetest.NewAuthorizationStrategy(true)),
-					WithStorage(&testutil.StorageWithError{UpdateErr: gorm.ErrInvalidDB}),
-=======
 				return assert.ErrorContains(t, err, api.ErrAuditScopeNotFound.Error())
 			},
 		},
@@ -1048,7 +903,6 @@
 				svc: NewService(
 					WithAuthorizationStrategy(servicetest.NewAuthorizationStrategy(true)),
 					WithStorage(&testutil.StorageWithError{UpdateErr: persistence.ErrConstraintFailed}),
->>>>>>> e0dfc3ea
 				),
 			},
 			args: args{req: &orchestrator.UpdateAuditScopeRequest{
@@ -1061,33 +915,6 @@
 				return assert.Equal(t, 0, n)
 			},
 			wantErr: func(t assert.TestingT, err error, i ...interface{}) bool {
-<<<<<<< HEAD
-				assert.Equal(t, codes.Internal, status.Code(err))
-				return assert.ErrorContains(t, err, persistence.ErrDatabase.Error())
-			},
-		},
-		{
-			name: "Error: permission denied",
-			fields: fields{
-				svc: NewService(
-					WithStorage(testutil.NewInMemoryStorage(t)),
-					WithAuthorizationStrategy(servicetest.NewAuthorizationStrategy(false, testdata.MockCertificationTargetID2)),
-				),
-			},
-			args: args{
-				ctx: context.Background(),
-				req: &orchestrator.UpdateAuditScopeRequest{
-					AuditScope: orchestratortest.MockAuditScopeCertTargetID1,
-				},
-			},
-			wantRes: assert.Nil[*orchestrator.AuditScope],
-			wantSvc: func(t *testing.T, got *Service) bool {
-				return true
-			},
-			wantErr: func(tt assert.TestingT, err error, i ...interface{}) bool {
-				assert.Equal(t, codes.PermissionDenied, status.Code(err))
-				return assert.ErrorContains(t, err, service.ErrPermissionDenied.Error())
-=======
 				assert.Equal(t, codes.NotFound, status.Code(err))
 				return assert.ErrorContains(t, err, persistence.ErrConstraintFailed.Error())
 			},
@@ -1112,7 +939,6 @@
 			wantErr: func(t assert.TestingT, err error, i ...interface{}) bool {
 				assert.Equal(t, codes.Internal, status.Code(err))
 				return assert.ErrorContains(t, err, persistence.ErrDatabase.Error())
->>>>>>> e0dfc3ea
 			},
 		},
 		{
