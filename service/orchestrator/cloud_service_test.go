// Copyright 2022 Fraunhofer AISEC
//
// Licensed under the Apache License, Version 2.0 (the "License");
// you may not use this file except in compliance with the License.
// You may obtain a copy of the License at
//
//     http://www.apache.org/licenses/LICENSE-2.0
//
// Unless required by applicable law or agreed to in writing, software
// distributed under the License is distributed on an "AS IS" BASIS,
// WITHOUT WARRANTIES OR CONDITIONS OF ANY KIND, either express or implied.
// See the License for the specific language governing permissions and
// limitations under the License.
//
//           $$\                           $$\ $$\   $$\
//           $$ |                          $$ |\__|  $$ |
//  $$$$$$$\ $$ | $$$$$$\  $$\   $$\  $$$$$$$ |$$\ $$$$$$\    $$$$$$\   $$$$$$\
// $$  _____|$$ |$$  __$$\ $$ |  $$ |$$  __$$ |$$ |\_$$  _|  $$  __$$\ $$  __$$\
// $$ /      $$ |$$ /  $$ |$$ |  $$ |$$ /  $$ |$$ |  $$ |    $$ /  $$ |$$ | \__|
// $$ |      $$ |$$ |  $$ |$$ |  $$ |$$ |  $$ |$$ |  $$ |$$\ $$ |  $$ |$$ |
// \$$$$$$\  $$ |\$$$$$   |\$$$$$   |\$$$$$$  |$$ |  \$$$   |\$$$$$   |$$ |
//  \_______|\__| \______/  \______/  \_______|\__|   \____/  \______/ \__|
//
// This file is part of Clouditor Community Edition.

package orchestrator

import (
	"context"
	"testing"

	"clouditor.io/clouditor/api"
	"clouditor.io/clouditor/api/assessment"
	"clouditor.io/clouditor/api/orchestrator"
	"clouditor.io/clouditor/internal/testdata"
	"clouditor.io/clouditor/internal/testutil"
	"clouditor.io/clouditor/persistence"
	"clouditor.io/clouditor/service"
	"github.com/stretchr/testify/assert"
	"google.golang.org/grpc/codes"
	"google.golang.org/grpc/status"
	"google.golang.org/protobuf/proto"
)

func TestService_RegisterCloudService(t *testing.T) {
	tests := []struct {
		name    string
		req     *orchestrator.RegisterCloudServiceRequest
		res     *orchestrator.CloudService
		wantErr assert.ErrorAssertionFunc
	}{
		{
			name: "missing request",
			req:  nil,
			res:  nil,
			wantErr: func(tt assert.TestingT, err error, i ...interface{}) bool {
				return assert.ErrorContains(t, err, api.ErrEmptyRequest.Error()) &&
					assert.Equal(t, codes.InvalidArgument, status.Code(err))
			},
		},
		{
			name: "missing service",
			req:  &orchestrator.RegisterCloudServiceRequest{},
			res:  nil,
			wantErr: func(tt assert.TestingT, err error, i ...interface{}) bool {
				return assert.ErrorContains(t, err, "invalid request: invalid RegisterCloudServiceRequest.CloudService: value is required") &&
					assert.Equal(t, codes.InvalidArgument, status.Code(err))
			},
		},
		{
			name: "missing service name",
			req:  &orchestrator.RegisterCloudServiceRequest{CloudService: &orchestrator.CloudService{}},
			res:  nil,
			wantErr: func(tt assert.TestingT, err error, i ...interface{}) bool {
				return assert.ErrorContains(t, err, "invalid request: invalid RegisterCloudServiceRequest.CloudService: embedded message failed validation | caused by: invalid CloudService.Name: value length must be at least 1 runes") &&
					assert.Equal(t, codes.InvalidArgument, status.Code(err))
			},
		},
		{
			name:    "valid",
			req:     &orchestrator.RegisterCloudServiceRequest{CloudService: &orchestrator.CloudService{Name: "test", Description: "some"}},
			res:     &orchestrator.CloudService{Name: "test", Description: "some"},
			wantErr: assert.NoError,
		},
	}
	orchestratorService := NewService()
	cloudService, err := orchestratorService.CreateDefaultTargetCloudService()
	assert.NoError(t, err)
	assert.NotNil(t, cloudService)
	assert.NoError(t, cloudService.Validate())

	for _, tt := range tests {
		t.Run(tt.name, func(t *testing.T) {
			res, err := orchestratorService.RegisterCloudService(context.Background(), tt.req)

			assert.NoError(t, res.Validate())
			tt.wantErr(t, err)

			if tt.res != nil {
				assert.NotEmpty(t, res.Id)
			}

			// reset the IDs because we cannot compare them, since they are randomly generated
			if res != nil {
				res.Id = ""
			}

			if tt.res != nil {
				tt.res.Id = ""
			}

			assert.True(t, proto.Equal(res, tt.res), "%v != %v", res, tt.res)
		})
	}
}

func TestService_GetCloudService(t *testing.T) {
	tests := []struct {
		name    string
		svc     *Service
		ctx     context.Context
		req     *orchestrator.GetCloudServiceRequest
		res     *orchestrator.CloudService
		wantErr assert.ErrorAssertionFunc
	}{
		{
			name: "invalid request",
			svc:  NewService(),
			ctx:  context.Background(),
			req:  nil,
			res:  nil,
			wantErr: func(tt assert.TestingT, err error, i ...interface{}) bool {
				return assert.ErrorContains(t, err, api.ErrEmptyRequest.Error()) &&
					assert.Equal(t, codes.InvalidArgument, status.Code(err))
			},
		},
		{
<<<<<<< HEAD
			"cloud service not found",
			NewService(),
			context.Background(),
			&orchestrator.GetCloudServiceRequest{CloudServiceId: testdata.MockCloudServiceID},
			nil,
			status.Error(codes.NotFound, "service not found"),
=======
			name: "cloud service not found",
			svc:  NewService(),
			ctx:  context.Background(),
			req:  &orchestrator.GetCloudServiceRequest{CloudServiceId: "11111111-1111-1111-1111-111111111111"},
			res:  nil,
			wantErr: func(tt assert.TestingT, err error, i ...interface{}) bool {
				return assert.ErrorContains(t, err, "service not found") &&
					assert.Equal(t, codes.NotFound, status.Code(err))
			},
>>>>>>> 51571a32
		},
		{
			name: "valid",
			svc:  NewService(),
			ctx:  context.Background(),
			req:  &orchestrator.GetCloudServiceRequest{CloudServiceId: DefaultTargetCloudServiceId},
			res: &orchestrator.CloudService{
				Id:          DefaultTargetCloudServiceId,
				Name:        DefaultTargetCloudServiceName,
				Description: DefaultTargetCloudServiceDescription,
			},
			wantErr: assert.NoError,
		},
		{
			name: "permission denied",
			svc:  NewService(WithAuthorizationStrategyJWT(testutil.TestCustomClaims)),
			ctx:  testutil.TestContextOnlyService1,
			req:  &orchestrator.GetCloudServiceRequest{CloudServiceId: DefaultTargetCloudServiceId},
			res:  nil,
			wantErr: func(tt assert.TestingT, err error, i ...interface{}) bool {
				return assert.ErrorContains(t, err, "access denied") &&
					assert.Equal(t, codes.PermissionDenied, status.Code(err))
			},
		},
		{
			name: "permission granted",
			svc: NewService(WithAuthorizationStrategyJWT(testutil.TestCustomClaims), WithStorage(testutil.NewInMemoryStorage(t, func(s persistence.Storage) {
				_ = s.Create(&orchestrator.CloudService{
					Id:   testutil.TestCloudService1,
					Name: "service1",
				})
			}))),
			ctx: testutil.TestContextOnlyService1,
			req: &orchestrator.GetCloudServiceRequest{CloudServiceId: testutil.TestCloudService1},
			res: &orchestrator.CloudService{
				Id:   testutil.TestCloudService1,
				Name: "service1",
			},
			wantErr: assert.NoError,
		},
	}

	for _, tt := range tests {
		t.Run(tt.name, func(t *testing.T) {
			_, err := tt.svc.CreateDefaultTargetCloudService()
			assert.NoError(t, err)

			res, err := tt.svc.GetCloudService(tt.ctx, tt.req)
			assert.NoError(t, res.Validate())

			tt.wantErr(t, err)

			if tt.res != nil {
				assert.NotEmpty(t, res.Id)
			}

			assert.True(t, proto.Equal(res, tt.res), "%v != %v", res, tt.res)
		})
	}
}

func TestService_UpdateCloudService(t *testing.T) {
	var (
		cloudService *orchestrator.CloudService
		err          error
	)
	orchestratorService := NewService(WithAuthorizationStrategyJWT(testutil.TestCustomClaims))

	// 1st case: Service is nil
	_, err = orchestratorService.UpdateCloudService(testutil.TestContextOnlyService1, &orchestrator.UpdateCloudServiceRequest{})
	assert.Equal(t, codes.InvalidArgument, status.Code(err))

	// 2nd case: Service ID is nil
	_, err = orchestratorService.UpdateCloudService(testutil.TestContextOnlyService1, &orchestrator.UpdateCloudServiceRequest{
		CloudService: &orchestrator.CloudService{},
	})
	assert.Equal(t, codes.InvalidArgument, status.Code(err))

	// 3rd case: Service not found since there are no services yet
	_, err = orchestratorService.UpdateCloudService(testutil.TestContextOnlyService1, &orchestrator.UpdateCloudServiceRequest{
		CloudService: &orchestrator.CloudService{
			Id:          testutil.TestCloudService1,
			Name:        DefaultTargetCloudServiceName,
			Description: DefaultTargetCloudServiceDescription,
		},
	})
	assert.Equal(t, codes.NotFound, status.Code(err))

	// 4th case: Service updated successfully
	err = orchestratorService.storage.Create(&orchestrator.CloudService{
		Id:          testutil.TestCloudService1,
		Name:        DefaultTargetCloudServiceName,
		Description: DefaultTargetCloudServiceDescription,
	})
	assert.NoError(t, err)
	if err != nil {
		return
	}
	cloudService, err = orchestratorService.UpdateCloudService(testutil.TestContextOnlyService1, &orchestrator.UpdateCloudServiceRequest{
		CloudService: &orchestrator.CloudService{
			Id:          testutil.TestCloudService1,
			Name:        "NewName",
			Description: "",
		},
	})
	assert.NoError(t, err)
	assert.NotNil(t, cloudService)
	assert.NoError(t, cloudService.Validate())
	assert.Equal(t, "NewName", cloudService.Name)
	// Description should be overwritten with empty string
	assert.Equal(t, "", cloudService.Description)
}

func TestService_RemoveCloudService(t *testing.T) {
	var (
		cloudServiceResponse      *orchestrator.CloudService
		err                       error
		listCloudServicesResponse *orchestrator.ListCloudServicesResponse
	)
	orchestratorService := NewService()

	// 1st case: Empty service ID error
	_, err = orchestratorService.RemoveCloudService(context.Background(), &orchestrator.RemoveCloudServiceRequest{CloudServiceId: ""})
	assert.Error(t, err)
	assert.Equal(t, status.Code(err), codes.InvalidArgument)

	// 2nd case: ErrRecordNotFound
	_, err = orchestratorService.RemoveCloudService(context.Background(), &orchestrator.RemoveCloudServiceRequest{CloudServiceId: DefaultTargetCloudServiceId})
	assert.Error(t, err)
	assert.Equal(t, status.Code(err), codes.NotFound)

	// 3rd case: Record removed successfully
	cloudServiceResponse, err = orchestratorService.CreateDefaultTargetCloudService()
	assert.NoError(t, err)
	assert.NotNil(t, cloudServiceResponse)

	// There is a record for cloud services in the DB (default one)
	listCloudServicesResponse, err = orchestratorService.ListCloudServices(context.Background(), &orchestrator.ListCloudServicesRequest{})
	assert.NoError(t, err)
	assert.NotNil(t, listCloudServicesResponse.Services)
	assert.NotEmpty(t, listCloudServicesResponse.Services)

	// Remove record
	_, err = orchestratorService.RemoveCloudService(context.Background(), &orchestrator.RemoveCloudServiceRequest{CloudServiceId: DefaultTargetCloudServiceId})
	assert.NoError(t, err)

	// There is a record for cloud services in the DB (default one)
	listCloudServicesResponse, err = orchestratorService.ListCloudServices(context.Background(), &orchestrator.ListCloudServicesRequest{})
	assert.NoError(t, err)
	assert.NotNil(t, listCloudServicesResponse.Services)
	assert.Empty(t, listCloudServicesResponse.Services)
}

func TestService_CreateDefaultTargetCloudService(t *testing.T) {
	var (
		cloudServiceResponse *orchestrator.CloudService
		err                  error
	)
	orchestratorService := NewService()

	// 1st case: No records for cloud services -> Default target service is created
	cloudServiceResponse, err = orchestratorService.CreateDefaultTargetCloudService()
	assert.NoError(t, err)
	assert.Equal(t, &orchestrator.CloudService{
		Id:          DefaultTargetCloudServiceId,
		Name:        DefaultTargetCloudServiceName,
		Description: DefaultTargetCloudServiceDescription,
	}, cloudServiceResponse)

	// Check if CloudService is valid
	assert.NoError(t, cloudServiceResponse.Validate())

	// 2nd case: There is already a record for service (the default target service) -> Nothing added and no error
	cloudServiceResponse, err = orchestratorService.CreateDefaultTargetCloudService()
	assert.NoError(t, err)
	assert.Nil(t, cloudServiceResponse)
}

func TestService_ListCloudServices(t *testing.T) {
	type fields struct {
		results               map[string]*assessment.AssessmentResult
		AssessmentResultHooks []func(result *assessment.AssessmentResult, err error)
		storage               persistence.Storage
		metricsFile           string
		loadMetricsFunc       func() ([]*assessment.Metric, error)
		catalogsFile          string
		loadCatalogsFunc      func() ([]*orchestrator.Catalog, error)
		events                chan *orchestrator.MetricChangeEvent
		authz                 service.AuthorizationStrategy
	}
	type args struct {
		ctx context.Context
		req *orchestrator.ListCloudServicesRequest
	}
	tests := []struct {
		name    string
		fields  fields
		args    args
		wantRes *orchestrator.ListCloudServicesResponse
		wantErr assert.ErrorAssertionFunc
	}{
		{
			name: "retrieve empty list",
			args: args{req: &orchestrator.ListCloudServicesRequest{}},
			fields: fields{
				storage: testutil.NewInMemoryStorage(t),
				authz:   &service.AuthorizationStrategyAllowAll{},
			},
			wantRes: &orchestrator.ListCloudServicesResponse{},
			wantErr: assert.NoError,
		},
		{
			name: "list with one item",
			args: args{req: &orchestrator.ListCloudServicesRequest{}},
			fields: fields{
				storage: testutil.NewInMemoryStorage(t, func(s persistence.Storage) {
					service := &orchestrator.CloudService{
						Id:          DefaultTargetCloudServiceId,
						Name:        DefaultTargetCloudServiceName,
						Description: DefaultTargetCloudServiceDescription,
					}

					_ = s.Create(service)
				}),
				authz: &service.AuthorizationStrategyAllowAll{},
			},
			wantRes: &orchestrator.ListCloudServicesResponse{
				Services: []*orchestrator.CloudService{
					{
						Id:          DefaultTargetCloudServiceId,
						Name:        DefaultTargetCloudServiceName,
						Description: DefaultTargetCloudServiceDescription,
					},
				},
			},
			wantErr: assert.NoError,
		},
		{
			name: "invalid request",
			fields: fields{
				storage: testutil.NewInMemoryStorage(t),
				authz:   &service.AuthorizationStrategyAllowAll{},
			},
			args: args{
				req: &orchestrator.ListCloudServicesRequest{
					OrderBy: "not a field",
				},
			},
			wantRes: nil,
			wantErr: func(tt assert.TestingT, err error, i ...interface{}) bool {
				return assert.ErrorContains(t, err, api.ErrInvalidColumnName.Error())
			},
		},
		{
			name: "retrieve only allowed cloud services",
			fields: fields{
				storage: testutil.NewInMemoryStorage(t, func(s persistence.Storage) {
					// Store two cloud services, of which only one we are allowed to retrieve in the test
<<<<<<< HEAD
					_ = s.Create(&orchestrator.CloudService{Id: testdata.MockCloudServiceID})
					_ = s.Create(&orchestrator.CloudService{Id: testdata.MockAnotherCloudServiceID})
=======
					_ = s.Create(&orchestrator.CloudService{
						Id:   testutil.TestCloudService1,
						Name: testutil.TestCloudServiceName1})
					_ = s.Create(&orchestrator.CloudService{
						Id:   testutil.TestCloudService2,
						Name: testutil.TestCloudServiceName2})
>>>>>>> 51571a32
				}),
				authz: &service.AuthorizationStrategyJWT{Key: testutil.TestCustomClaims},
			},
			args: args{
				ctx: testutil.TestContextOnlyService1,
				req: &orchestrator.ListCloudServicesRequest{},
			},
			wantRes: &orchestrator.ListCloudServicesResponse{
<<<<<<< HEAD
				Services: []*orchestrator.CloudService{
					{Id: testdata.MockCloudServiceID},
=======
				Services: []*orchestrator.CloudService{{
					Id:   testutil.TestCloudService1,
					Name: testutil.TestCloudServiceName1},
>>>>>>> 51571a32
				},
			},
			wantErr: assert.NoError,
		},
	}

	for _, tt := range tests {
		t.Run(tt.name, func(t *testing.T) {
			svc := &Service{
				results:               tt.fields.results,
				AssessmentResultHooks: tt.fields.AssessmentResultHooks,
				storage:               tt.fields.storage,
				metricsFile:           tt.fields.metricsFile,
				loadMetricsFunc:       tt.fields.loadMetricsFunc,
				catalogsFile:          tt.fields.catalogsFile,
				loadCatalogsFunc:      tt.fields.loadCatalogsFunc,
				events:                tt.fields.events,
				authz:                 tt.fields.authz,
			}

			gotRes, err := svc.ListCloudServices(tt.args.ctx, tt.args.req)
			assert.NoError(t, gotRes.Validate())

			// Validate the error via the ErrorAssertionFunc function
			tt.wantErr(t, err, tt.args)

			if !proto.Equal(gotRes, tt.wantRes) {
				t.Errorf("Service.ListCloudServices() = %v, want %v", gotRes, tt.wantRes)
			}
		})
	}
}<|MERGE_RESOLUTION|>--- conflicted
+++ resolved
@@ -135,24 +135,15 @@
 			},
 		},
 		{
-<<<<<<< HEAD
-			"cloud service not found",
-			NewService(),
-			context.Background(),
-			&orchestrator.GetCloudServiceRequest{CloudServiceId: testdata.MockCloudServiceID},
-			nil,
-			status.Error(codes.NotFound, "service not found"),
-=======
 			name: "cloud service not found",
 			svc:  NewService(),
 			ctx:  context.Background(),
-			req:  &orchestrator.GetCloudServiceRequest{CloudServiceId: "11111111-1111-1111-1111-111111111111"},
-			res:  nil,
+			req:  &orchestrator.GetCloudServiceRequest{CloudServiceId: testdata.MockCloudServiceID},
+      res:  nil,
 			wantErr: func(tt assert.TestingT, err error, i ...interface{}) bool {
 				return assert.ErrorContains(t, err, "service not found") &&
 					assert.Equal(t, codes.NotFound, status.Code(err))
 			},
->>>>>>> 51571a32
 		},
 		{
 			name: "valid",
@@ -411,17 +402,8 @@
 			fields: fields{
 				storage: testutil.NewInMemoryStorage(t, func(s persistence.Storage) {
 					// Store two cloud services, of which only one we are allowed to retrieve in the test
-<<<<<<< HEAD
 					_ = s.Create(&orchestrator.CloudService{Id: testdata.MockCloudServiceID})
 					_ = s.Create(&orchestrator.CloudService{Id: testdata.MockAnotherCloudServiceID})
-=======
-					_ = s.Create(&orchestrator.CloudService{
-						Id:   testutil.TestCloudService1,
-						Name: testutil.TestCloudServiceName1})
-					_ = s.Create(&orchestrator.CloudService{
-						Id:   testutil.TestCloudService2,
-						Name: testutil.TestCloudServiceName2})
->>>>>>> 51571a32
 				}),
 				authz: &service.AuthorizationStrategyJWT{Key: testutil.TestCustomClaims},
 			},
@@ -430,14 +412,8 @@
 				req: &orchestrator.ListCloudServicesRequest{},
 			},
 			wantRes: &orchestrator.ListCloudServicesResponse{
-<<<<<<< HEAD
 				Services: []*orchestrator.CloudService{
 					{Id: testdata.MockCloudServiceID},
-=======
-				Services: []*orchestrator.CloudService{{
-					Id:   testutil.TestCloudService1,
-					Name: testutil.TestCloudServiceName1},
->>>>>>> 51571a32
 				},
 			},
 			wantErr: assert.NoError,
