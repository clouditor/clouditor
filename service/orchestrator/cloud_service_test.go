--- conflicted
+++ resolved
@@ -135,14 +135,6 @@
 			},
 		},
 		{
-<<<<<<< HEAD
-			"cloud service not found",
-			NewService(),
-			context.Background(),
-			&orchestrator.GetCloudServiceRequest{CloudServiceId: testdata.MockCloudServiceID},
-			nil,
-			status.Error(codes.NotFound, "service not found"),
-=======
 			name: "cloud service not found",
 			svc:  NewService(),
 			ctx:  context.Background(),
@@ -152,7 +144,6 @@
 				return assert.ErrorContains(t, err, "service not found") &&
 					assert.Equal(t, codes.NotFound, status.Code(err))
 			},
->>>>>>> eb129673
 		},
 		{
 			name: "valid",
