// Copyright 2016-2022 Fraunhofer AISEC
//
// Licensed under the Apache License, Version 2.0 (the "License");
// you may not use this file except in compliance with the License.
// You may obtain a copy of the License at
//
//     http://www.apache.org/licenses/LICENSE-2.0
//
// Unless required by applicable law or agreed to in writing, software
// distributed under the License is distributed on an "AS IS" BASIS,
// WITHOUT WARRANTIES OR CONDITIONS OF ANY KIND, either express or implied.
// See the License for the specific language governing permissions and
// limitations under the License.
//
//           $$\                           $$\ $$\   $$\
//           $$ |                          $$ |\__|  $$ |
//  $$$$$$$\ $$ | $$$$$$\  $$\   $$\  $$$$$$$ |$$\ $$$$$$\    $$$$$$\   $$$$$$\
// $$  _____|$$ |$$  __$$\ $$ |  $$ |$$  __$$ |$$ |\_$$  _|  $$  __$$\ $$  __$$\
// $$ /      $$ |$$ /  $$ |$$ |  $$ |$$ /  $$ |$$ |  $$ |    $$ /  $$ |$$ | \__|
// $$ |      $$ |$$ |  $$ |$$ |  $$ |$$ |  $$ |$$ |  $$ |$$\ $$ |  $$ |$$ |
// \$$$$$$\  $$ |\$$$$$   |\$$$$$   |\$$$$$$  |$$ |  \$$$   |\$$$$$   |$$ |
//  \_______|\__| \______/  \______/  \_______|\__|   \____/  \______/ \__|
//
// This file is part of Clouditor Community Edition.

package orchestrator

import (
	"context"
	"embed"
	"errors"
	"fmt"
	"io"
	"sync"

	"clouditor.io/clouditor/api"
	"clouditor.io/clouditor/api/assessment"
	"clouditor.io/clouditor/api/orchestrator"

	"clouditor.io/clouditor/persistence"
	"clouditor.io/clouditor/persistence/inmemory"
	"clouditor.io/clouditor/service"
	"golang.org/x/exp/maps"

	"github.com/sirupsen/logrus"
	"google.golang.org/grpc/codes"
	"google.golang.org/grpc/status"
	"google.golang.org/protobuf/types/known/emptypb"
)

//go:embed *.json
var f embed.FS

var defaultMetricConfigurations map[string]*assessment.MetricConfiguration
var log *logrus.Entry

var DefaultMetricsFile = "metrics.json"

var DefaultCatalogsFile = "catalogs.json"

// Service is an implementation of the Clouditor Orchestrator service
type Service struct {
	orchestrator.UnimplementedOrchestratorServer

	// cloudServiceHooks is a list of hook functions that can be used to inform
	// about updated CloudServices
	cloudServiceHooks []orchestrator.CloudServiceHookFunc

	// hookMutex is used for (un)locking hook calls
	hookMutex sync.RWMutex

	// Currently only in-memory
	results map[string]*assessment.AssessmentResult

	// Hook
	AssessmentResultHooks []func(result *assessment.AssessmentResult, err error)
	// mu is used for (un)locking result hook calls
	mu sync.Mutex

	storage persistence.Storage

	metricsFile string

	// loadMetricsFunc is a function that is used to initially load metrics at the start of the orchestrator
	loadMetricsFunc func() ([]*assessment.Metric, error)

	catalogsFile string

	// loadCatalogsFunc is a function that is used to initially load catalogs at the start of the orchestrator
	loadCatalogsFunc func() ([]*orchestrator.Catalog, error)

	// evaluations is a map of requirements and their assessment results
	evaluations map[string][]*assessment.AssessmentResult

	// evalMetrics is a map of requirements and some evaluation metrics
	EvalMetrics map[string]*EvalMetric

	events chan *orchestrator.MetricChangeEvent
}

type EvalMetric struct {
	requirementID string

	fullfilled bool

	op float64

	// we need to know how many evidences have been collected to calculate the moving average without
	// storing the values itself
	n int64
}

func init() {
	log = logrus.WithField("component", "orchestrator")
}

// ServiceOption is a function-style option to configure the Orchestrator Service
type ServiceOption func(*Service)

// WithMetricsFile can be used to load a different metrics file
func WithMetricsFile(file string) ServiceOption {
	return func(s *Service) {
		s.metricsFile = file
	}
}

// WithExternalMetrics can be used to load metric definitions from an external source
func WithExternalMetrics(f func() ([]*assessment.Metric, error)) ServiceOption {
	return func(s *Service) {
		s.loadMetricsFunc = f
	}
}

// WithCatalogsFile can be used to load a different catalogs file
func WithCatalogsFile(file string) ServiceOption {
	return func(s *Service) {
		s.catalogsFile = file
	}
}

// WithExternalCatalogs can be used to load catalog definitions from an external source
func WithExternalCatalogs(f func() ([]*orchestrator.Catalog, error)) ServiceOption {
	return func(s *Service) {
		s.loadCatalogsFunc = f
	}
}

// WithStorage is an option to set the storage. If not set, NewService will use inmemory storage.
func WithStorage(storage persistence.Storage) ServiceOption {
	return func(s *Service) {
		s.storage = storage
	}
}

// NewService creates a new Orchestrator service
func NewService(opts ...ServiceOption) *Service {
	var err error
	s := Service{
<<<<<<< HEAD
		results:     make(map[string]*assessment.AssessmentResult),
		evaluations: make(map[string][]*assessment.AssessmentResult),
		metricsFile: DefaultMetricsFile,
		events:      make(chan *orchestrator.MetricChangeEvent, 1000),
=======
		results:      make(map[string]*assessment.AssessmentResult),
		metricsFile:  DefaultMetricsFile,
		catalogsFile: DefaultCatalogsFile,
		events:       make(chan *orchestrator.MetricChangeEvent, 1000),
>>>>>>> 18ed7be9
	}

	// Apply service options
	for _, o := range opts {
		o(&s)
	}

	// Default to an in-memory storage, if nothing was explicitly set
	if s.storage == nil {
		s.storage, err = inmemory.NewStorage()
		if err != nil {
			log.Errorf("Could not initialize the storage: %v", err)
		}
	}

	if err = s.loadMetrics(); err != nil {
		log.Errorf("Could not load embedded metrics. Will continue with empty metric list: %v", err)
	}

	if err = s.loadCatalogs(); err != nil {
		log.Errorf("Could not load embedded catalogs: %v", err)
	}

	return &s
}

// informHooks informs the registered hook functions
func (s *Service) informHooks(ctx context.Context, cld *orchestrator.CloudService, err error) {
	s.hookMutex.RLock()
	hooks := s.cloudServiceHooks
	defer s.hookMutex.RUnlock()

	// Inform our hook, if we have any
	if len(hooks) > 0 {
		for _, hook := range hooks {
			// We could do hook concurrent again (assuming different hooks don't interfere with each other)
			hook(ctx, cld, err)
		}
	}
}

func (s *Service) RegisterCloudServiceHook(hook orchestrator.CloudServiceHookFunc) {
	s.hookMutex.Lock()
	defer s.hookMutex.Unlock()
	s.cloudServiceHooks = append(s.cloudServiceHooks, hook)
}

// StoreAssessmentResult is a method implementation of the orchestrator interface: It receives an assessment result and stores it
func (s *Service) StoreAssessmentResult(_ context.Context, req *orchestrator.StoreAssessmentResultRequest) (resp *orchestrator.StoreAssessmentResultResponse, err error) {
	_, err = req.Result.Validate()

	if err != nil {
		newError := fmt.Errorf("invalid assessment result: %w", err)
		log.Error(newError)

		go s.informHook(nil, newError)

		resp = &orchestrator.StoreAssessmentResultResponse{
			Status:        false,
			StatusMessage: newError.Error(),
		}

		return resp, status.Errorf(codes.InvalidArgument, "%v", newError)
	}

	s.results[req.Result.Id] = req.Result

	go s.informHook(req.Result, nil)

	resp = &orchestrator.StoreAssessmentResultResponse{
		Status: true,
	}

	return resp, nil
}

func (s *Service) StoreAssessmentResults(stream orchestrator.Orchestrator_StoreAssessmentResultsServer) (err error) {
	var (
		result *orchestrator.StoreAssessmentResultRequest
		res    *orchestrator.StoreAssessmentResultResponse
	)

	for {
		result, err = stream.Recv()

		// If no more input of the stream is available, return
		if errors.Is(err, io.EOF) {
			return nil
		}
		if err != nil {
			newError := fmt.Errorf("cannot receive stream request: %w", err)
			log.Error(newError)
			return status.Errorf(codes.Unknown, "%v", newError)
		}

		// Call StoreAssessmentResult() for storing a single assessment
		storeAssessmentResultReq := &orchestrator.StoreAssessmentResultRequest{
			Result: result.Result,
		}
		res, err = s.StoreAssessmentResult(context.Background(), storeAssessmentResultReq)
		if err != nil {
			log.Errorf("Error storing assessment result: %v", err)
		}

		log.Debugf("Assessment result received (%v)", result.Result.Id)

		err = stream.Send(res)

		// Check for send errors
		if errors.Is(err, io.EOF) {
			return nil
		}
		if err != nil {
			newError := fmt.Errorf("cannot stream response to the client: %w", err)
			log.Error(newError)
			return status.Errorf(codes.Unknown, "%v", newError.Error())
		}
	}
}

// ListAssessmentResults is a method implementation of the orchestrator interface
func (svc *Service) ListAssessmentResults(_ context.Context, req *assessment.ListAssessmentResultsRequest) (res *assessment.ListAssessmentResultsResponse, err error) {
	res = new(assessment.ListAssessmentResultsResponse)

	var values = maps.Values(svc.results)
	var filtered []*assessment.AssessmentResult

	for _, v := range values {
		if req.FilteredCloudServiceId != "" && v.CloudServiceId != req.FilteredCloudServiceId {
			continue
		}

		filtered = append(filtered, v)
	}

	// Paginate the results according to the request
	res.Results, res.NextPageToken, err = service.PaginateSlice(req, filtered, func(a *assessment.AssessmentResult, b *assessment.AssessmentResult) bool {
		return a.Timestamp.AsTime().After(b.Timestamp.AsTime())
	}, service.DefaultPaginationOpts)
	if err != nil {
		return nil, status.Errorf(codes.Internal, "could not paginate results: %v", err)
	}

	return
}

func (s *Service) RegisterAssessmentResultHook(hook func(result *assessment.AssessmentResult, err error)) {
	s.hookMutex.Lock()
	defer s.hookMutex.Unlock()
	s.AssessmentResultHooks = append(s.AssessmentResultHooks, hook)
}

func (s *Service) informHook(result *assessment.AssessmentResult, err error) {
	s.mu.Lock()
	defer s.mu.Unlock()
	// Inform our hook, if we have any
	if s.AssessmentResultHooks != nil {
		for _, hook := range s.AssessmentResultHooks {
			// TODO(all): We could do hook concurrent again (assuming different hooks don't interfere with each other)
			hook(result, err)
		}
	}
}

// CreateCertificate implements method for creating a new certificate
func (svc *Service) CreateCertificate(_ context.Context, req *orchestrator.CreateCertificateRequest) (
	*orchestrator.Certificate, error) {
	// Validate request
	if req == nil {
		return nil,
			status.Errorf(codes.InvalidArgument, api.ErrRequestIsNil.Error())
	}
	if req.Certificate == nil {
		return nil,
			status.Errorf(codes.InvalidArgument, orchestrator.ErrCertificateIsNil.Error())
	}
	if req.Certificate.Id == "" {
		return nil,
			status.Errorf(codes.InvalidArgument, orchestrator.ErrCertIDIsMissing.Error())
	}

	// Persist the new certificate in our database
	err := svc.storage.Create(req.Certificate)
	if err != nil {
		return nil,
			status.Errorf(codes.Internal, "could not add certificate to the database: %v", err)
	}

	// Return certificate
	return req.Certificate, nil
}

// GetCertificate implements method for getting a certificate, e.g. to show its state in the UI
func (svc *Service) GetCertificate(_ context.Context, req *orchestrator.GetCertificateRequest) (response *orchestrator.Certificate, err error) {
	if req == nil {
		return nil, status.Errorf(codes.InvalidArgument, api.ErrRequestIsNil.Error())
	}
	if req.CertificateId == "" {
		return nil, status.Errorf(codes.NotFound, orchestrator.ErrCertIDIsMissing.Error())
	}

	response = new(orchestrator.Certificate)
	err = svc.storage.Get(response, "Id = ?", req.CertificateId)
	if errors.Is(err, persistence.ErrRecordNotFound) {
		return nil, status.Errorf(codes.NotFound, "certificate not found")
	} else if err != nil {
		return nil, status.Errorf(codes.Internal, "database error: %v", err)
	}
	return response, nil
}

// ListCertificates implements method for getting a certificate, e.g. to show its state in the UI
func (svc *Service) ListCertificates(_ context.Context, req *orchestrator.ListCertificatesRequest) (res *orchestrator.ListCertificatesResponse, err error) {
	// Validate the request
	if err = api.ValidateListRequest[*orchestrator.Certificate](req); err != nil {
		err = fmt.Errorf("invalid request: %w", err)
		log.Error(err)
		err = status.Errorf(codes.InvalidArgument, "%v", err)
		return
	}

	res = new(orchestrator.ListCertificatesResponse)

	res.Certificates, res.NextPageToken, err = service.PaginateStorage[*orchestrator.Certificate](req, svc.storage,
		service.DefaultPaginationOpts)
	if err != nil {
		return nil, status.Errorf(codes.Internal, "could not paginate results: %v", err)
	}
	return
}

// UpdateCertificate implements method for updating an existing certificate
func (svc *Service) UpdateCertificate(_ context.Context, req *orchestrator.UpdateCertificateRequest) (response *orchestrator.Certificate, err error) {
	if req.CertificateId == "" {
		return nil, status.Errorf(codes.InvalidArgument, "certificate id is empty")
	}

	if req.Certificate == nil {
		return nil, status.Errorf(codes.InvalidArgument, "certificate is empty")
	}

	count, err := svc.storage.Count(req.Certificate, req.CertificateId)
	if err != nil {
		return nil, status.Errorf(codes.Internal, "database error: %v", err)
	}

	if count == 0 {
		return nil, status.Error(codes.NotFound, "certificate not found")
	}

	response = req.Certificate
	response.Id = req.CertificateId

	err = svc.storage.Save(response, "Id = ?", response.Id)
	if err != nil {
		return nil, status.Errorf(codes.Internal, "database error: %v", err)
	}
	return
}

// RemoveCertificate implements method for removing a certificate
func (svc *Service) RemoveCertificate(_ context.Context, req *orchestrator.RemoveCertificateRequest) (response *emptypb.Empty, err error) {
	if req.CertificateId == "" {
		return nil, status.Errorf(codes.InvalidArgument, "certificate id is empty")
	}

	err = svc.storage.Delete(&orchestrator.Certificate{}, "Id = ?", req.CertificateId)
	if errors.Is(err, persistence.ErrRecordNotFound) {
		return nil, status.Errorf(codes.NotFound, "certificate not found")
	} else if err != nil {
		return nil, status.Errorf(codes.Internal, "database error: %v", err)
	}

	return &emptypb.Empty{}, nil
}<|MERGE_RESOLUTION|>--- conflicted
+++ resolved
@@ -156,17 +156,11 @@
 func NewService(opts ...ServiceOption) *Service {
 	var err error
 	s := Service{
-<<<<<<< HEAD
-		results:     make(map[string]*assessment.AssessmentResult),
-		evaluations: make(map[string][]*assessment.AssessmentResult),
-		metricsFile: DefaultMetricsFile,
-		events:      make(chan *orchestrator.MetricChangeEvent, 1000),
-=======
 		results:      make(map[string]*assessment.AssessmentResult),
+		evaluations:  make(map[string][]*assessment.AssessmentResult),
 		metricsFile:  DefaultMetricsFile,
 		catalogsFile: DefaultCatalogsFile,
 		events:       make(chan *orchestrator.MetricChangeEvent, 1000),
->>>>>>> 18ed7be9
 	}
 
 	// Apply service options
