--- conflicted
+++ resolved
@@ -67,13 +67,6 @@
 	// hookMutex is used for (un)locking hook calls
 	hookMutex sync.RWMutex
 
-<<<<<<< HEAD
-	// Currently only in-memory
-	results      map[string]*assessment.AssessmentResult
-	resultsMutex sync.Mutex
-
-=======
->>>>>>> 81b17c5b
 	// Hook
 	AssessmentResultHooks []func(result *assessment.AssessmentResult, err error)
 	// mu is used for (un)locking result hook calls
@@ -206,99 +199,6 @@
 	s.cloudServiceHooks = append(s.cloudServiceHooks, hook)
 }
 
-<<<<<<< HEAD
-// StoreAssessmentResult is a method implementation of the orchestrator interface: It receives an assessment result and stores it
-func (s *Service) StoreAssessmentResult(_ context.Context, req *orchestrator.StoreAssessmentResultRequest) (resp *orchestrator.StoreAssessmentResultResponse, err error) {
-	// Validate request
-	err = service.ValidateRequest(req)
-	if err != nil {
-		log.Error(err)
-		return nil, status.Errorf(codes.InvalidArgument, "%v", err)
-	}
-
-	s.resultsMutex.Lock()
-	s.results[req.Result.Id] = req.Result
-	s.resultsMutex.Unlock()
-
-	go s.informHook(req.Result, nil)
-
-	resp = &orchestrator.StoreAssessmentResultResponse{}
-
-	return resp, nil
-}
-
-func (s *Service) StoreAssessmentResults(stream orchestrator.Orchestrator_StoreAssessmentResultsServer) (err error) {
-	var (
-		result *orchestrator.StoreAssessmentResultRequest
-		res    *orchestrator.StoreAssessmentResultResponse
-	)
-
-	for {
-		result, err = stream.Recv()
-
-		// If no more input of the stream is available, return
-		if errors.Is(err, io.EOF) {
-			return nil
-		}
-		if err != nil {
-			newError := fmt.Errorf("cannot receive stream request: %w", err)
-			log.Error(newError)
-			return status.Errorf(codes.Unknown, "%v", newError)
-		}
-
-		// Call StoreAssessmentResult() for storing a single assessment
-		storeAssessmentResultReq := &orchestrator.StoreAssessmentResultRequest{
-			Result: result.Result,
-		}
-		_, err = s.StoreAssessmentResult(context.Background(), storeAssessmentResultReq)
-		if err != nil {
-			// Create response message. The StoreAssessmentResult method does not need that message, so we have to create it here for the stream response.
-			res = &orchestrator.StoreAssessmentResultResponse{
-				Status:        false,
-				StatusMessage: err.Error(),
-			}
-		} else {
-			res = &orchestrator.StoreAssessmentResultResponse{
-				Status: true,
-			}
-		}
-
-		log.Debugf("Assessment result received (%v)", result.Result.Id)
-
-		err = stream.Send(res)
-
-		// Check for send errors
-		if errors.Is(err, io.EOF) {
-			return nil
-		}
-		if err != nil {
-			newError := fmt.Errorf("cannot stream response to the client: %w", err)
-			log.Error(newError)
-			return status.Errorf(codes.Unknown, "%v", newError.Error())
-		}
-	}
-}
-
-func (s *Service) RegisterAssessmentResultHook(hook func(result *assessment.AssessmentResult, err error)) {
-	s.hookMutex.Lock()
-	defer s.hookMutex.Unlock()
-	s.AssessmentResultHooks = append(s.AssessmentResultHooks, hook)
-}
-
-func (s *Service) informHook(result *assessment.AssessmentResult, err error) {
-	s.mu.Lock()
-	defer s.mu.Unlock()
-	// Inform our hook, if we have any
-	if s.AssessmentResultHooks != nil {
-		for _, hook := range s.AssessmentResultHooks {
-			// TODO(all): We could do hook concurrent again (assuming different hooks don't interfere with each other)
-			hook(result, err)
-		}
-	}
-}
-
-=======
->>>>>>> 81b17c5b
 // CreateCertificate implements method for creating a new certificate
 func (svc *Service) CreateCertificate(_ context.Context, req *orchestrator.CreateCertificateRequest) (
 	*orchestrator.Certificate, error) {
