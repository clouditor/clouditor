--- conflicted
+++ resolved
@@ -48,12 +48,8 @@
 var f embed.FS
 
 var DefaultMetricsFile = "metrics.json"
-<<<<<<< HEAD
 
 var DefaultCatalogsFile = "demo_catalogs.json"
-=======
-var DefaultCatalogsFile = "catalogs.json"
->>>>>>> 6fadbfa7
 
 var (
 	defaultMetricConfigurations map[string]*assessment.MetricConfiguration
