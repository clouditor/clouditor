--- conflicted
+++ resolved
@@ -1,4 +1,4 @@
-// Copyright 2016-2022 Fraunhofer AISEC
+// Copyright 2021 Fraunhofer AISEC
 //
 // Licensed under the Apache License, Version 2.0 (the "License");
 // you may not use this file except in compliance with the License.
@@ -34,13 +34,8 @@
 	"io/ioutil"
 	"sync"
 
-<<<<<<< HEAD
-=======
 	"clouditor.io/clouditor/persistence/inmemory"
 
-	"google.golang.org/protobuf/types/known/emptypb"
-
->>>>>>> 58835a75
 	"clouditor.io/clouditor/api/assessment"
 	"clouditor.io/clouditor/api/orchestrator"
 	"clouditor.io/clouditor/persistence"
@@ -86,8 +81,8 @@
 // ServiceOption is a function-style option to configure the Orchestrator Service
 type ServiceOption func(*Service)
 
+// TODO(all): Function currently not used
 // WithMetricsFile can be used to load a different metrics file
-// TODO(all): Function currently not used
 func WithMetricsFile(file string) ServiceOption {
 	return func(s *Service) {
 		s.metricsFile = file
