--- conflicted
+++ resolved
@@ -203,65 +203,6 @@
 	s.cloudServiceHooks = append(s.cloudServiceHooks, hook)
 }
 
-<<<<<<< HEAD
-// CreateCertificate implements method for creating a new certificate
-func (svc *Service) CreateCertificate(_ context.Context, req *orchestrator.CreateCertificateRequest) (
-	*orchestrator.Certificate, error) {
-	// Validate request
-	err := service.ValidateRequest(req)
-	if err != nil {
-		return nil, err
-	}
-
-	// Persist the new certificate in our database
-	err = svc.storage.Create(req.Certificate)
-	if err != nil {
-		return nil,
-			status.Errorf(codes.Internal, "could not add certificate to the database: %v", err)
-	}
-
-	logging.LogRequest(log, logrus.DebugLevel, logging.Create, req)
-
-	// Return certificate
-	return req.Certificate, nil
-}
-
-// GetCertificate implements method for getting a certificate, e.g. to show its state in the UI
-func (svc *Service) GetCertificate(_ context.Context, req *orchestrator.GetCertificateRequest) (response *orchestrator.Certificate, err error) {
-	// Validate request
-	err = service.ValidateRequest(req)
-	if err != nil {
-		return nil, err
-	}
-
-	response = new(orchestrator.Certificate)
-	err = svc.storage.Get(response, "Id = ?", req.CertificateId)
-	if errors.Is(err, persistence.ErrRecordNotFound) {
-		return nil, status.Errorf(codes.NotFound, "certificate not found")
-	} else if err != nil {
-		return nil, status.Errorf(codes.Internal, "database error: %v", err)
-	}
-	return response, nil
-}
-
-// ListCertificates implements method for getting a certificate, e.g. to show its state in the UI
-func (svc *Service) ListCertificates(_ context.Context, req *orchestrator.ListCertificatesRequest) (res *orchestrator.ListCertificatesResponse, err error) {
-	// Validate request
-	err = service.ValidateRequest(req)
-	if err != nil {
-		return nil, err
-	}
-
-	res = new(orchestrator.ListCertificatesResponse)
-
-	res.Certificates, res.NextPageToken, err = service.PaginateStorage[*orchestrator.Certificate](req, svc.storage,
-		service.DefaultPaginationOpts)
-	if err != nil {
-		return nil, status.Errorf(codes.Internal, "could not paginate results: %v", err)
-	}
-	return
-}
-
 // ListPublicCertificates implements method for getting all certificates wihtout the state history, e.g. to show its state in the UI
 func (svc *Service) ListPublicCertificates(_ context.Context, req *orchestrator.ListPublicCertificatesRequest) (res *orchestrator.ListPublicCertificatesResponse, err error) {
 	// Validate request
@@ -286,57 +227,6 @@
 	return
 }
 
-// UpdateCertificate implements method for updating an existing certificate
-func (svc *Service) UpdateCertificate(_ context.Context, req *orchestrator.UpdateCertificateRequest) (response *orchestrator.Certificate, err error) {
-	// Validate request
-	err = service.ValidateRequest(req)
-	if err != nil {
-		return nil, err
-	}
-
-	count, err := svc.storage.Count(req.Certificate, req.Certificate.Id)
-	if err != nil {
-		return nil, status.Errorf(codes.Internal, "database error: %v", err)
-	}
-
-	if count == 0 {
-		return nil, status.Error(codes.NotFound, "certificate not found")
-	}
-
-	response = req.Certificate
-
-	err = svc.storage.Save(response, "Id = ?", response.Id)
-	if err != nil {
-		return nil, status.Errorf(codes.Internal, "database error: %v", err)
-	}
-
-	logging.LogRequest(log, logrus.DebugLevel, logging.Update, req)
-
-	return
-}
-
-// RemoveCertificate implements method for removing a certificate
-func (svc *Service) RemoveCertificate(_ context.Context, req *orchestrator.RemoveCertificateRequest) (response *emptypb.Empty, err error) {
-	// Validate request
-	err = service.ValidateRequest(req)
-	if err != nil {
-		return nil, err
-	}
-
-	err = svc.storage.Delete(&orchestrator.Certificate{}, "Id = ?", req.CertificateId)
-	if errors.Is(err, persistence.ErrRecordNotFound) {
-		return nil, status.Errorf(codes.NotFound, "certificate not found")
-	} else if err != nil {
-		return nil, status.Errorf(codes.Internal, "database error: %v", err)
-	}
-
-	logging.LogRequest(log, logrus.DebugLevel, logging.Remove, req)
-
-	return &emptypb.Empty{}, nil
-}
-
-=======
->>>>>>> b9595159
 // GetRuntimeInfo implements a method to retrieve runtime information
 func (*Service) GetRuntimeInfo(_ context.Context, _ *runtime.GetRuntimeInfoRequest) (res *runtime.Runtime, err error) {
 	return service.GetRuntimeInfo()
