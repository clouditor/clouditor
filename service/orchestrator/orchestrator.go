// Copyright 2016-2022 Fraunhofer AISEC
//
// Licensed under the Apache License, Version 2.0 (the "License");
// you may not use this file except in compliance with the License.
// You may obtain a copy of the License at
//
//     http://www.apache.org/licenses/LICENSE-2.0
//
// Unless required by applicable law or agreed to in writing, software
// distributed under the License is distributed on an "AS IS" BASIS,
// WITHOUT WARRANTIES OR CONDITIONS OF ANY KIND, either express or implied.
// See the License for the specific language governing permissions and
// limitations under the License.
//
//           $$\                           $$\ $$\   $$\
//           $$ |                          $$ |\__|  $$ |
//  $$$$$$$\ $$ | $$$$$$\  $$\   $$\  $$$$$$$ |$$\ $$$$$$\    $$$$$$\   $$$$$$\
// $$  _____|$$ |$$  __$$\ $$ |  $$ |$$  __$$ |$$ |\_$$  _|  $$  __$$\ $$  __$$\
// $$ /      $$ |$$ /  $$ |$$ |  $$ |$$ /  $$ |$$ |  $$ |    $$ /  $$ |$$ | \__|
// $$ |      $$ |$$ |  $$ |$$ |  $$ |$$ |  $$ |$$ |  $$ |$$\ $$ |  $$ |$$ |
// \$$$$$$\  $$ |\$$$$$   |\$$$$$   |\$$$$$$  |$$ |  \$$$   |\$$$$$   |$$ |
//  \_______|\__| \______/  \______/  \_______|\__|   \____/  \______/ \__|
//
// This file is part of Clouditor Community Edition.

package orchestrator

import (
	"context"
	"embed"
	"errors"
	"sync"

	"clouditor.io/clouditor/api/assessment"
	"clouditor.io/clouditor/api/orchestrator"
	"clouditor.io/clouditor/api/runtime"
	"clouditor.io/clouditor/internal/logging"
	"clouditor.io/clouditor/persistence"
	"clouditor.io/clouditor/persistence/inmemory"
	"clouditor.io/clouditor/service"

	"github.com/sirupsen/logrus"
	"google.golang.org/grpc/codes"
	"google.golang.org/grpc/status"
	"google.golang.org/protobuf/types/known/emptypb"
)

//go:embed *.json
var f embed.FS

var DefaultMetricsFile = "metrics.json"
<<<<<<< HEAD
var DefaultCatalogsFolder = "catalogs"
=======

var DefaultCatalogsFile = "demo_catalogs.json"
>>>>>>> 83f1888e

var (
	defaultMetricConfigurations map[string]*assessment.MetricConfiguration
	log                         *logrus.Entry
)

// Service is an implementation of the Clouditor Orchestrator service
type Service struct {
	orchestrator.UnimplementedOrchestratorServer

	// cloudServiceHooks is a list of hook functions that can be used to inform
	// about updated CloudServices
	cloudServiceHooks []orchestrator.CloudServiceHookFunc

	// toeHooks is a list of hook functions that can be used to inform about updated Target of Evaluations
	toeHooks []orchestrator.TargetOfEvaluationHookFunc

	// hookMutex is used for (un)locking hook calls
	hookMutex sync.RWMutex

	// Hook
	AssessmentResultHooks []func(result *assessment.AssessmentResult, err error)
	// mu is used for (un)locking result hook calls
	mu sync.Mutex

	storage persistence.Storage

	metricsFile string

	// loadMetricsFunc is a function that is used to initially load metrics at the start of the orchestrator
	loadMetricsFunc func() ([]*assessment.Metric, error)

	catalogsFolder string

	// loadCatalogsFunc is a function that is used to initially load catalogs at the start of the orchestrator
	loadCatalogsFunc func() ([]*orchestrator.Catalog, error)

	events chan *orchestrator.MetricChangeEvent

	// authz defines our authorization strategy, e.g., which user can access which cloud service and associated
	// resources, such as evidences and assessment results.
	authz service.AuthorizationStrategy
}

func init() {
	log = logrus.WithField("component", "orchestrator")
}

// ServiceOption is a function-style option to configure the Orchestrator Service
type ServiceOption func(*Service)

// WithMetricsFile can be used to load a different metrics file
func WithMetricsFile(file string) ServiceOption {
	return func(s *Service) {
		s.metricsFile = file
	}
}

// WithExternalMetrics can be used to load metric definitions from an external source
func WithExternalMetrics(f func() ([]*assessment.Metric, error)) ServiceOption {
	return func(s *Service) {
		s.loadMetricsFunc = f
	}
}

// WithCatalogsFolder can be used to load catalog files from a different catalogs folder
func WithCatalogsFolder(folder string) ServiceOption {
	return func(s *Service) {
		s.catalogsFolder = folder
	}
}

// WithExternalCatalogs can be used to load catalog definitions from an external source
func WithExternalCatalogs(f func() ([]*orchestrator.Catalog, error)) ServiceOption {
	return func(s *Service) {
		s.loadCatalogsFunc = f
	}
}

// WithStorage is an option to set the storage. If not set, NewService will use inmemory storage.
func WithStorage(storage persistence.Storage) ServiceOption {
	return func(s *Service) {
		s.storage = storage
	}
}

// WithAuthorizationStrategyJWT is an option that configures an JWT-based authorization strategy using a specific claim key.
func WithAuthorizationStrategyJWT(key string, allowAllKey string) ServiceOption {
	return func(s *Service) {
		s.authz = &service.AuthorizationStrategyJWT{CloudServicesKey: key, AllowAllKey: allowAllKey}
	}
}

func WithAuthorizationStrategy(authz service.AuthorizationStrategy) ServiceOption {
	return func(s *Service) {
		s.authz = authz
	}
}

// NewService creates a new Orchestrator service
func NewService(opts ...ServiceOption) *Service {
	var err error
	s := Service{
		metricsFile:    DefaultMetricsFile,
		catalogsFolder: DefaultCatalogsFolder,
		events:         make(chan *orchestrator.MetricChangeEvent, 1000),
	}

	// Apply service options
	for _, o := range opts {
		o(&s)
	}

	// Default to an in-memory storage, if nothing was explicitly set
	if s.storage == nil {
		s.storage, err = inmemory.NewStorage()
		if err != nil {
			log.Errorf("Could not initialize the storage: %v", err)
		}
	}

	// Default to an allow-all authorization strategy
	if s.authz == nil {
		s.authz = &service.AuthorizationStrategyAllowAll{}
	}

	if err = s.loadMetrics(); err != nil {
		log.Errorf("Could not load embedded metrics. Will continue with empty metric list: %v", err)
	}

	if err = s.loadCatalogs(); err != nil {
		log.Errorf("Could not load embedded catalogs: %v", err)
	}

	return &s
}

// informHooks informs the registered hook functions
func (s *Service) informHooks(ctx context.Context, cld *orchestrator.CloudService, err error) {
	s.hookMutex.RLock()
	hooks := s.cloudServiceHooks
	defer s.hookMutex.RUnlock()

	// Inform our hook, if we have any
	if len(hooks) > 0 {
		for _, hook := range hooks {
			// We could do hook concurrent again (assuming different hooks don't interfere with each other)
			hook(ctx, cld, err)
		}
	}
}

func (s *Service) RegisterCloudServiceHook(hook orchestrator.CloudServiceHookFunc) {
	s.hookMutex.Lock()
	defer s.hookMutex.Unlock()
	s.cloudServiceHooks = append(s.cloudServiceHooks, hook)
}

// CreateCertificate implements method for creating a new certificate
func (svc *Service) CreateCertificate(_ context.Context, req *orchestrator.CreateCertificateRequest) (
	*orchestrator.Certificate, error) {
	// Validate request
	err := service.ValidateRequest(req)
	if err != nil {
		return nil, err
	}

	// Persist the new certificate in our database
	err = svc.storage.Create(req.Certificate)
	if err != nil {
		return nil,
			status.Errorf(codes.Internal, "could not add certificate to the database: %v", err)
	}

	logging.LogRequest(log, logrus.DebugLevel, logging.Create, req)

	// Return certificate
	return req.Certificate, nil
}

// GetCertificate implements method for getting a certificate, e.g. to show its state in the UI
func (svc *Service) GetCertificate(_ context.Context, req *orchestrator.GetCertificateRequest) (response *orchestrator.Certificate, err error) {
	// Validate request
	err = service.ValidateRequest(req)
	if err != nil {
		return nil, err
	}

	response = new(orchestrator.Certificate)
	err = svc.storage.Get(response, "Id = ?", req.CertificateId)
	if errors.Is(err, persistence.ErrRecordNotFound) {
		return nil, status.Errorf(codes.NotFound, "certificate not found")
	} else if err != nil {
		return nil, status.Errorf(codes.Internal, "database error: %v", err)
	}
	return response, nil
}

// ListCertificates implements method for getting a certificate, e.g. to show its state in the UI
func (svc *Service) ListCertificates(_ context.Context, req *orchestrator.ListCertificatesRequest) (res *orchestrator.ListCertificatesResponse, err error) {
	// Validate request
	err = service.ValidateRequest(req)
	if err != nil {
		return nil, err
	}

	res = new(orchestrator.ListCertificatesResponse)

	res.Certificates, res.NextPageToken, err = service.PaginateStorage[*orchestrator.Certificate](req, svc.storage,
		service.DefaultPaginationOpts)
	if err != nil {
		return nil, status.Errorf(codes.Internal, "could not paginate results: %v", err)
	}
	return
}

// UpdateCertificate implements method for updating an existing certificate
func (svc *Service) UpdateCertificate(_ context.Context, req *orchestrator.UpdateCertificateRequest) (response *orchestrator.Certificate, err error) {
	// Validate request
	err = service.ValidateRequest(req)
	if err != nil {
		return nil, err
	}

	count, err := svc.storage.Count(req.Certificate, req.Certificate.Id)
	if err != nil {
		return nil, status.Errorf(codes.Internal, "database error: %v", err)
	}

	if count == 0 {
		return nil, status.Error(codes.NotFound, "certificate not found")
	}

	response = req.Certificate

	err = svc.storage.Save(response, "Id = ?", response.Id)
	if err != nil {
		return nil, status.Errorf(codes.Internal, "database error: %v", err)
	}

	logging.LogRequest(log, logrus.DebugLevel, logging.Update, req)

	return
}

// RemoveCertificate implements method for removing a certificate
func (svc *Service) RemoveCertificate(_ context.Context, req *orchestrator.RemoveCertificateRequest) (response *emptypb.Empty, err error) {
	// Validate request
	err = service.ValidateRequest(req)
	if err != nil {
		return nil, err
	}

	err = svc.storage.Delete(&orchestrator.Certificate{}, "Id = ?", req.CertificateId)
	if errors.Is(err, persistence.ErrRecordNotFound) {
		return nil, status.Errorf(codes.NotFound, "certificate not found")
	} else if err != nil {
		return nil, status.Errorf(codes.Internal, "database error: %v", err)
	}

	logging.LogRequest(log, logrus.DebugLevel, logging.Remove, req)

	return &emptypb.Empty{}, nil
}

// GetRuntimeInfo implements a method to retrieve runtime information
func (svc *Service) GetRuntimeInfo(_ context.Context, _ *runtime.GetRuntimeInfoRequest) (res *runtime.Runtime, err error) {
	return service.GetRuntimeInfo()
}<|MERGE_RESOLUTION|>--- conflicted
+++ resolved
@@ -49,12 +49,7 @@
 var f embed.FS
 
 var DefaultMetricsFile = "metrics.json"
-<<<<<<< HEAD
 var DefaultCatalogsFolder = "catalogs"
-=======
-
-var DefaultCatalogsFile = "demo_catalogs.json"
->>>>>>> 83f1888e
 
 var (
 	defaultMetricConfigurations map[string]*assessment.MetricConfiguration
