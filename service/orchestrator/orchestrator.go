// Copyright 2021 Fraunhofer AISEC
//
// Licensed under the Apache License, Version 2.0 (the "License");
// you may not use this file except in compliance with the License.
// You may obtain a copy of the License at
//
//     http://www.apache.org/licenses/LICENSE-2.0
//
// Unless required by applicable law or agreed to in writing, software
// distributed under the License is distributed on an "AS IS" BASIS,
// WITHOUT WARRANTIES OR CONDITIONS OF ANY KIND, either express or implied.
// See the License for the specific language governing permissions and
// limitations under the License.
//
//           $$\                           $$\ $$\   $$\
//           $$ |                          $$ |\__|  $$ |
//  $$$$$$$\ $$ | $$$$$$\  $$\   $$\  $$$$$$$ |$$\ $$$$$$\    $$$$$$\   $$$$$$\
// $$  _____|$$ |$$  __$$\ $$ |  $$ |$$  __$$ |$$ |\_$$  _|  $$  __$$\ $$  __$$\
// $$ /      $$ |$$ /  $$ |$$ |  $$ |$$ /  $$ |$$ |  $$ |    $$ /  $$ |$$ | \__|
// $$ |      $$ |$$ |  $$ |$$ |  $$ |$$ |  $$ |$$ |  $$ |$$\ $$ |  $$ |$$ |
// \$$$$$$\  $$ |\$$$$$   |\$$$$$   |\$$$$$$  |$$ |  \$$$   |\$$$$$   |$$ |
//  \_______|\__| \______/  \______/  \_______|\__|   \____/  \______/ \__|
//
// This file is part of Clouditor Community Edition.

package orchestrator

import (
	"context"
	"embed"
	"encoding/json"
	"fmt"
	"google.golang.org/protobuf/types/known/emptypb"
	"io"
	"io/ioutil"

	"clouditor.io/clouditor/api/assessment"
	"clouditor.io/clouditor/api/orchestrator"
	"clouditor.io/clouditor/persistence"
	"github.com/sirupsen/logrus"
	"google.golang.org/grpc/codes"
	"google.golang.org/grpc/status"
	"gorm.io/gorm"
)

//go:embed metrics.json
var f embed.FS

var metrics []*assessment.Metric
var metricIndex map[string]*assessment.Metric
var defaultMetricConfigurations map[string]*assessment.MetricConfiguration
var log *logrus.Entry

var DefaultMetricsFile = "metrics.json"

// Service is an implementation of the Clouditor Orchestrator service
type Service struct {
	orchestrator.UnimplementedOrchestratorServer

	// metricConfigurations holds a double-map of metric configurations associated first by service ID and then metric ID
	metricConfigurations map[string]map[string]*assessment.MetricConfiguration

	// Currently only in-memory
	results map[string]*assessment.AssessmentResult

	// Hook
	AssessmentResultHooks []func(result *assessment.AssessmentResult, err error)

	db *gorm.DB
}

func init() {
	log = logrus.WithField("component", "orchestrator")
}

func NewService() *Service {
	s := Service{
		results:              make(map[string]*assessment.AssessmentResult),
		metricConfigurations: make(map[string]map[string]*assessment.MetricConfiguration),
	}

	if err := LoadMetrics(DefaultMetricsFile); err != nil {
		log.Errorf("Could not load embedded metrics. Will continue with empty metric list: %v", err)
	}

	metricIndex = make(map[string]*assessment.Metric)
	defaultMetricConfigurations = make(map[string]*assessment.MetricConfiguration)

	for _, m := range metrics {
		// Look for the data.json to include default metric configurations
		fileName := fmt.Sprintf("policies/bundles/%s/data.json", m.Id)

		b, err := ioutil.ReadFile(fileName)
		if err != nil {
			log.Errorf("Could not retrieve default configuration for metric %s: %v. Ignoring metric", m.Id, err)
			continue
		}

		var config assessment.MetricConfiguration

		err = json.Unmarshal(b, &config)
		if err != nil {
			log.Errorf("Error in reading default configuration for metric %s: %v. Ignoring metric", m.Id, err)
			continue
		}

		config.IsDefault = true

		metricIndex[m.Id] = m
		defaultMetricConfigurations[m.Id] = &config
	}

	s.db = persistence.GetDatabase()

	return &s
}

// LoadMetrics loads metrics definitions from a JSON file.
func LoadMetrics(metricsFile string) (err error) {
	var (
		b []byte
	)

	b, err = f.ReadFile(metricsFile)
	if err != nil {
		return fmt.Errorf("error while loading %s: %w", metricsFile, err)
	}

	err = json.Unmarshal(b, &metrics)
	if err != nil {
		return fmt.Errorf("error in JSON marshal: %w", err)
	}

	return nil
}

func (*Service) ListMetrics(_ context.Context, _ *orchestrator.ListMetricsRequest) (response *orchestrator.ListMetricsResponse, err error) {
	response = &orchestrator.ListMetricsResponse{
		Metrics: metrics,
	}

	return response, nil
}

func (*Service) GetMetric(_ context.Context, request *orchestrator.GetMetricsRequest) (response *assessment.Metric, err error) {
	var ok bool
	var metric *assessment.Metric

	if metric, ok = metricIndex[request.MetricId]; !ok {
		return nil, status.Errorf(codes.NotFound, "could not find metric with id %s", request.MetricId)
	}

	response = metric

	return response, nil
}

func (s *Service) GetMetricConfiguration(_ context.Context, req *orchestrator.GetMetricConfigurationRequest) (response *assessment.MetricConfiguration, err error) {
	// Check, if we have a specific configuration for the metric
	if config, ok := s.metricConfigurations[req.ServiceId][req.MetricId]; ok {
		return config, nil
	}

	// Otherwise, fall back to our default configuration
	if config, ok := defaultMetricConfigurations[req.MetricId]; ok {
		return config, nil
	}

	return nil, status.Errorf(codes.NotFound, "could not find metric configuration for metric %s in service %s", req.MetricId, req.ServiceId)
}

// ListMetricConfigurations retrieves a list of MetricConfiguration objects for a particular target
// cloud service specified in req.
//
// The list MUST include a configuration for each known metric. If the user did not specify a custom
// configuration for a particular metric within the service, the default metric configuration is
// inserted into the list.
func (s *Service) ListMetricConfigurations(ctx context.Context, req *orchestrator.ListMetricConfigurationRequest) (response *orchestrator.ListMetricConfigurationResponse, err error) {
	response = &orchestrator.ListMetricConfigurationResponse{
		Configurations: make(map[string]*assessment.MetricConfiguration),
	}

	// TODO(oxisto): This is not very efficient, we should do this once at startup so that we can just return the map
	for metricId := range metricIndex {
		config, err := s.GetMetricConfiguration(ctx, &orchestrator.GetMetricConfigurationRequest{ServiceId: req.ServiceId, MetricId: metricId})

		if err != nil {
			return nil, err
		}

		response.Configurations[metricId] = config
	}

	return
}

// StoreAssessmentResult is a method implementation of the orchestrator interface: It receives an assessment result and stores it
func (s *Service) StoreAssessmentResult(_ context.Context, req *orchestrator.StoreAssessmentResultRequest) (resp *orchestrator.StoreAssessmentResultResponse, err error) {

	resp = &orchestrator.StoreAssessmentResultResponse{}

	_, err = req.Result.Validate()

	if err != nil {
		log.Errorf("Invalid assessment result: %v", err)
		newError := fmt.Errorf("invalid assessment result: %w", err)

		s.informHook(nil, newError)

		return resp, status.Errorf(codes.InvalidArgument, "invalid req: %v", err)
	}

	s.results[req.Result.Id] = req.Result

	s.informHook(req.Result, nil)

	return
}

func (s *Service) StoreAssessmentResults(stream orchestrator.Orchestrator_StoreAssessmentResultsServer) (err error) {
	var result *assessment.AssessmentResult

	for {
		result, err = stream.Recv()

		if err != nil {
			// If no more input of the stream is available, return SendAndClose `error`
			if err == io.EOF {
				log.Infof("Stopped receiving streamed assessment results")
				return stream.SendAndClose(&emptypb.Empty{})
			}

			return err
		}

		// Call StoreAssessmentResult() for storing a single assessment
		storeAssessmentResultReq := &orchestrator.StoreAssessmentResultRequest{
			Result: result,
		}
<<<<<<< HEAD
	}

}

func (s Service) handleResult(result *assessment.AssessmentResult) (err error) {
	_, err = result.Validate()
	if err != nil {
		newError := fmt.Errorf("invalid assessment result: %w", err)
		log.Errorf(newError.Error())
=======
>>>>>>> db4b279b

		_, err = s.StoreAssessmentResult(context.Background(), storeAssessmentResultReq)
		if err != nil {
			return err
		}
	}

}

func (s *Service) RegisterAssessmentResultHook(hook func(result *assessment.AssessmentResult, err error)) {
	s.AssessmentResultHooks = append(s.AssessmentResultHooks, hook)
}

func (s Service) informHook(result *assessment.AssessmentResult, err error) {
	// Inform our hook, if we have any
	if s.AssessmentResultHooks != nil {
		for _, hook := range s.AssessmentResultHooks {
			go hook(result, err)
		}
	}
}<|MERGE_RESOLUTION|>--- conflicted
+++ resolved
@@ -237,18 +237,6 @@
 		storeAssessmentResultReq := &orchestrator.StoreAssessmentResultRequest{
 			Result: result,
 		}
-<<<<<<< HEAD
-	}
-
-}
-
-func (s Service) handleResult(result *assessment.AssessmentResult) (err error) {
-	_, err = result.Validate()
-	if err != nil {
-		newError := fmt.Errorf("invalid assessment result: %w", err)
-		log.Errorf(newError.Error())
-=======
->>>>>>> db4b279b
 
 		_, err = s.StoreAssessmentResult(context.Background(), storeAssessmentResultReq)
 		if err != nil {
