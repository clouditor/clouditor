// Copyright 2016-2022 Fraunhofer AISEC
//
// Licensed under the Apache License, Version 2.0 (the "License");
// you may not use this file except in compliance with the License.
// You may obtain a copy of the License at
//
//     http://www.apache.org/licenses/LICENSE-2.0
//
// Unless required by applicable law or agreed to in writing, software
// distributed under the License is distributed on an "AS IS" BASIS,
// WITHOUT WARRANTIES OR CONDITIONS OF ANY KIND, either express or implied.
// See the License for the specific language governing permissions and
// limitations under the License.
//
//           $$\                           $$\ $$\   $$\
//           $$ |                          $$ |\__|  $$ |
//  $$$$$$$\ $$ | $$$$$$\  $$\   $$\  $$$$$$$ |$$\ $$$$$$\    $$$$$$\   $$$$$$\
// $$  _____|$$ |$$  __$$\ $$ |  $$ |$$  __$$ |$$ |\_$$  _|  $$  __$$\ $$  __$$\
// $$ /      $$ |$$ /  $$ |$$ |  $$ |$$ /  $$ |$$ |  $$ |    $$ /  $$ |$$ | \__|
// $$ |      $$ |$$ |  $$ |$$ |  $$ |$$ |  $$ |$$ |  $$ |$$\ $$ |  $$ |$$ |
// \$$$$$$\  $$ |\$$$$$   |\$$$$$   |\$$$$$$  |$$ |  \$$$   |\$$$$$   |$$ |
//  \_______|\__| \______/  \______/  \_______|\__|   \____/  \______/ \__|
//
// This file is part of Clouditor Community Edition.

package orchestrator

import (
	"context"
	"embed"
	"encoding/json"
	"errors"
	"fmt"
	"io"
	"sync"

	"clouditor.io/clouditor/api"
	"clouditor.io/clouditor/api/assessment"
	"clouditor.io/clouditor/api/orchestrator"
	"clouditor.io/clouditor/persistence"
	"clouditor.io/clouditor/persistence/inmemory"
	"clouditor.io/clouditor/service"
	"golang.org/x/exp/maps"

	"github.com/sirupsen/logrus"
	"google.golang.org/grpc/codes"
	"google.golang.org/grpc/status"
	"google.golang.org/protobuf/types/known/emptypb"
)

//go:embed *.json
var f embed.FS

var defaultMetricConfigurations map[string]*assessment.MetricConfiguration
var log *logrus.Entry

var DefaultMetricsFile = "metrics.json"

var DefaultCatalogsFile = "catalogs.json"

// Service is an implementation of the Clouditor Orchestrator service
type Service struct {
	orchestrator.UnimplementedOrchestratorServer

	// cloudServiceHooks is a list of hook functions that can be used to inform
	// about updated CloudServices
	cloudServiceHooks []orchestrator.CloudServiceHookFunc

	// hookMutex is used for (un)locking hook calls
	hookMutex sync.RWMutex

	// Currently only in-memory
	results map[string]*assessment.AssessmentResult

	// Hook
	AssessmentResultHooks []func(result *assessment.AssessmentResult, err error)
	// mu is used for (un)locking result hook calls
	mu sync.Mutex

	storage persistence.Storage

	metricsFile string

	// loadMetricsFunc is a function that is used to initially load metrics at the start of the orchestrator
	loadMetricsFunc func() ([]*assessment.Metric, error)

	catalogsFile string

	events chan *orchestrator.MetricChangeEvent
}

func init() {
	log = logrus.WithField("component", "orchestrator")
}

// ServiceOption is a function-style option to configure the Orchestrator Service
type ServiceOption func(*Service)

// WithMetricsFile can be used to load a different metrics file
func WithMetricsFile(file string) ServiceOption {
	return func(s *Service) {
		s.metricsFile = file
	}
}

// WithExternalMetrics can be used to load metric definitions from an external source
func WithExternalMetrics(f func() ([]*assessment.Metric, error)) ServiceOption {
	return func(s *Service) {
		s.loadMetricsFunc = f
	}
}

// WithStorage is an option to set the storage. If not set, NewService will use inmemory storage.
func WithStorage(storage persistence.Storage) ServiceOption {
	return func(s *Service) {
		s.storage = storage
	}
}

// NewService creates a new Orchestrator service
func NewService(opts ...ServiceOption) *Service {
	var err error
	s := Service{
<<<<<<< HEAD
		results:              make(map[string]*assessment.AssessmentResult),
		metricConfigurations: make(map[string]map[string]*assessment.MetricConfiguration),
		metricsFile:          DefaultMetricsFile,
		catalogsFile:         DefaultCatalogsFile,
		events:               make(chan *orchestrator.MetricChangeEvent, 1000),
=======
		results:     make(map[string]*assessment.AssessmentResult),
		metricsFile: DefaultMetricsFile,
		events:      make(chan *orchestrator.MetricChangeEvent, 1000),
>>>>>>> a199fed4
	}

	// Apply service options
	for _, o := range opts {
		o(&s)
	}

	// Default to an in-memory storage, if nothing was explicitly set
	if s.storage == nil {
		s.storage, err = inmemory.NewStorage()
		if err != nil {
			log.Errorf("Could not initialize the storage: %v", err)
		}
	}

	if err = s.loadMetrics(); err != nil {
		log.Errorf("Could not load embedded metrics. Will continue with empty metric list: %v", err)
	}

	if err = s.loadCatalogs(); err != nil {
		log.Errorf("Could not load embedded catalogs: %v", err)
	}

	return &s
}

// informHooks informs the registered hook functions
func (s *Service) informHooks(ctx context.Context, cld *orchestrator.CloudService, err error) {
	s.hookMutex.RLock()
	hooks := s.cloudServiceHooks
	defer s.hookMutex.RUnlock()

	// Inform our hook, if we have any
	if len(hooks) > 0 {
		for _, hook := range hooks {
			// We could do hook concurrent again (assuming different hooks don't interfere with each other)
			hook(ctx, cld, err)
		}
	}
}

func (s *Service) RegisterCloudServiceHook(hook orchestrator.CloudServiceHookFunc) {
	s.hookMutex.Lock()
	defer s.hookMutex.Unlock()
	s.cloudServiceHooks = append(s.cloudServiceHooks, hook)
}

// StoreAssessmentResult is a method implementation of the orchestrator interface: It receives an assessment result and stores it
func (s *Service) StoreAssessmentResult(_ context.Context, req *orchestrator.StoreAssessmentResultRequest) (resp *orchestrator.StoreAssessmentResultResponse, err error) {
	_, err = req.Result.Validate()

	if err != nil {
		newError := fmt.Errorf("invalid assessment result: %w", err)
		log.Error(newError)

		go s.informHook(nil, newError)

		resp = &orchestrator.StoreAssessmentResultResponse{
			Status:        false,
			StatusMessage: newError.Error(),
		}

		return resp, status.Errorf(codes.InvalidArgument, "%v", newError)
	}

	s.results[req.Result.Id] = req.Result

	go s.informHook(req.Result, nil)

	resp = &orchestrator.StoreAssessmentResultResponse{
		Status: true,
	}

	return resp, nil
}

func (s *Service) StoreAssessmentResults(stream orchestrator.Orchestrator_StoreAssessmentResultsServer) (err error) {
	var (
		result *orchestrator.StoreAssessmentResultRequest
		res    *orchestrator.StoreAssessmentResultResponse
	)

	for {
		result, err = stream.Recv()

		// If no more input of the stream is available, return
		if errors.Is(err, io.EOF) {
			return nil
		}
		if err != nil {
			newError := fmt.Errorf("cannot receive stream request: %w", err)
			log.Error(newError)
			return status.Errorf(codes.Unknown, "%v", newError)
		}

		// Call StoreAssessmentResult() for storing a single assessment
		storeAssessmentResultReq := &orchestrator.StoreAssessmentResultRequest{
			Result: result.Result,
		}
		res, err = s.StoreAssessmentResult(context.Background(), storeAssessmentResultReq)
		if err != nil {
			log.Errorf("Error storing assessment result: %v", err)
		}

		log.Debugf("Assessment result received (%v)", result.Result.Id)

		err = stream.Send(res)

		// Check for send errors
		if errors.Is(err, io.EOF) {
			return nil
		}
		if err != nil {
			newError := fmt.Errorf("cannot stream response to the client: %w", err)
			log.Error(newError)
			return status.Errorf(codes.Unknown, "%v", newError.Error())
		}
	}
}

// ListAssessmentResults is a method implementation of the orchestrator interface
func (svc *Service) ListAssessmentResults(_ context.Context, req *assessment.ListAssessmentResultsRequest) (res *assessment.ListAssessmentResultsResponse, err error) {
	res = new(assessment.ListAssessmentResultsResponse)

	var values = maps.Values(svc.results)
	var filtered []*assessment.AssessmentResult

	for _, v := range values {
		if req.FilteredServiceId != "" && v.ServiceId != req.FilteredServiceId {
			continue
		}

		filtered = append(filtered, v)
	}

	// Paginate the results according to the request
	res.Results, res.NextPageToken, err = service.PaginateSlice(req, filtered, func(a *assessment.AssessmentResult, b *assessment.AssessmentResult) bool {
		return a.Timestamp.AsTime().After(b.Timestamp.AsTime())
	}, service.DefaultPaginationOpts)
	if err != nil {
		return nil, status.Errorf(codes.Internal, "could not paginate results: %v", err)
	}

	return
}

func (s *Service) RegisterAssessmentResultHook(hook func(result *assessment.AssessmentResult, err error)) {
	s.hookMutex.Lock()
	defer s.hookMutex.Unlock()
	s.AssessmentResultHooks = append(s.AssessmentResultHooks, hook)
}

func (s *Service) informHook(result *assessment.AssessmentResult, err error) {
	s.mu.Lock()
	defer s.mu.Unlock()
	// Inform our hook, if we have any
	if s.AssessmentResultHooks != nil {
		for _, hook := range s.AssessmentResultHooks {
			// TODO(all): We could do hook concurrent again (assuming different hooks don't interfere with each other)
			hook(result, err)
		}
	}
}

// CreateCertificate implements method for creating a new certificate
func (svc *Service) CreateCertificate(_ context.Context, req *orchestrator.CreateCertificateRequest) (
	*orchestrator.Certificate, error) {
	// Validate request
	if req == nil {
		return nil,
			status.Errorf(codes.InvalidArgument, api.ErrRequestIsNil.Error())
	}
	if req.Certificate == nil {
		return nil,
			status.Errorf(codes.InvalidArgument, orchestrator.ErrCertificateIsNil.Error())
	}
	if req.Certificate.Id == "" {
		return nil,
			status.Errorf(codes.InvalidArgument, orchestrator.ErrCertIDIsMissing.Error())
	}

	// Persist the new certificate in our database
	err := svc.storage.Create(req.Certificate)
	if err != nil {
		return nil,
			status.Errorf(codes.Internal, "could not add certificate to the database: %v", err)
	}

	// Return certificate
	return req.Certificate, nil
}

// GetCertificate implements method for getting a certificate, e.g. to show its state in the UI
func (svc *Service) GetCertificate(_ context.Context, req *orchestrator.GetCertificateRequest) (response *orchestrator.Certificate, err error) {
	if req == nil {
		return nil, status.Errorf(codes.InvalidArgument, api.ErrRequestIsNil.Error())
	}
	if req.CertificateId == "" {
		return nil, status.Errorf(codes.NotFound, orchestrator.ErrCertIDIsMissing.Error())
	}

	response = new(orchestrator.Certificate)
	err = svc.storage.Get(response, "Id = ?", req.CertificateId)
	if errors.Is(err, persistence.ErrRecordNotFound) {
		return nil, status.Errorf(codes.NotFound, "certificate not found")
	} else if err != nil {
		return nil, status.Errorf(codes.Internal, "database error: %v", err)
	}
	return response, nil
}

// ListCertificates implements method for getting a certificate, e.g. to show its state in the UI
func (svc *Service) ListCertificates(_ context.Context, req *orchestrator.ListCertificatesRequest) (res *orchestrator.ListCertificatesResponse, err error) {
	// Validate the request
	if err = api.ValidateListRequest[*orchestrator.Certificate](req); err != nil {
		err = fmt.Errorf("invalid request: %w", err)
		log.Error(err)
		err = status.Errorf(codes.InvalidArgument, "%v", err)
		return
	}

	res = new(orchestrator.ListCertificatesResponse)

	res.Certificates, res.NextPageToken, err = service.PaginateStorage[*orchestrator.Certificate](req, svc.storage,
		service.DefaultPaginationOpts)
	if err != nil {
		return nil, status.Errorf(codes.Internal, "could not paginate results: %v", err)
	}
	return
}

// UpdateCertificate implements method for updating an existing certificate
func (svc *Service) UpdateCertificate(_ context.Context, req *orchestrator.UpdateCertificateRequest) (response *orchestrator.Certificate, err error) {
	if req.CertificateId == "" {
		return nil, status.Errorf(codes.InvalidArgument, "certificate id is empty")
	}

	if req.Certificate == nil {
		return nil, status.Errorf(codes.InvalidArgument, "certificate is empty")
	}

	count, err := svc.storage.Count(req.Certificate, "Certificate_id = ?", req.CertificateId)
	if err != nil {
		return nil, status.Errorf(codes.Internal, "database error: %v", err)
	}

	if count == 0 {
		return nil, status.Error(codes.NotFound, "certificate not found")
	}

	response = req.Certificate
	response.Id = req.CertificateId

	err = svc.storage.Save(response, "Id = ?", response.Id)
	if err != nil {
		return nil, status.Errorf(codes.Internal, "database error: %v", err)
	}
	return
}

// RemoveCertificate implements method for removing a certificate
func (svc *Service) RemoveCertificate(_ context.Context, req *orchestrator.RemoveCertificateRequest) (response *emptypb.Empty, err error) {
	if req.CertificateId == "" {
		return nil, status.Errorf(codes.InvalidArgument, "certificate id is empty")
	}

	err = svc.storage.Delete(&orchestrator.Certificate{}, "Id = ?", req.CertificateId)
	if errors.Is(err, persistence.ErrRecordNotFound) {
		return nil, status.Errorf(codes.NotFound, "certificate not found")
	} else if err != nil {
		return nil, status.Errorf(codes.Internal, "database error: %v", err)
	}

	return &emptypb.Empty{}, nil
}

// LoadControls loads controls definitions from a JSON file.
func (svc *Service) loadCatalogs() (err error) {
	var (
		b        []byte
		catalogs []*orchestrator.Catalog
	)

	log.Infof("Loading catalogs from %s", svc.catalogsFile)

	b, err = f.ReadFile(svc.catalogsFile)
	if err != nil {
		return fmt.Errorf("error while loading %s: %w", svc.catalogsFile, err)
	}

	err = json.Unmarshal(b, &catalogs)
	if err != nil {
		return fmt.Errorf("error in JSON marshal: %w", err)
	}

	// We need to make sure that sub-controls have the category_name and category_catalog_id of their parents set, otherwise we are failing a constraint.
	for _, catalog := range catalogs {
		for _, category := range catalog.Categories {
			for _, control := range category.Controls {
				for _, sub := range control.Controls {
					sub.CategoryName = category.Name
					sub.CategoryCatalogId = catalog.Id
				}
			}
		}
	}

	err = svc.storage.Save(catalogs)
	if err != nil {
		log.Errorf("Error while saving catalog %v", err)
	}

	return nil
}<|MERGE_RESOLUTION|>--- conflicted
+++ resolved
@@ -121,17 +121,10 @@
 func NewService(opts ...ServiceOption) *Service {
 	var err error
 	s := Service{
-<<<<<<< HEAD
-		results:              make(map[string]*assessment.AssessmentResult),
-		metricConfigurations: make(map[string]map[string]*assessment.MetricConfiguration),
-		metricsFile:          DefaultMetricsFile,
-		catalogsFile:         DefaultCatalogsFile,
-		events:               make(chan *orchestrator.MetricChangeEvent, 1000),
-=======
-		results:     make(map[string]*assessment.AssessmentResult),
-		metricsFile: DefaultMetricsFile,
-		events:      make(chan *orchestrator.MetricChangeEvent, 1000),
->>>>>>> a199fed4
+		results:      make(map[string]*assessment.AssessmentResult),
+		metricsFile:  DefaultMetricsFile,
+		catalogsFile: DefaultCatalogsFile,
+		events:       make(chan *orchestrator.MetricChangeEvent, 1000),
 	}
 
 	// Apply service options
