--- conflicted
+++ resolved
@@ -26,7 +26,6 @@
 package orchestrator
 
 import (
-	"clouditor.io/clouditor/persistence/inmemory"
 	"context"
 	"embed"
 	"encoding/json"
@@ -35,16 +34,15 @@
 	"io/ioutil"
 	"sync"
 
-	"clouditor.io/clouditor/persistence/inmemory"
-
-	"google.golang.org/protobuf/types/known/emptypb"
-
 	"clouditor.io/clouditor/api/assessment"
 	"clouditor.io/clouditor/api/orchestrator"
 	"clouditor.io/clouditor/persistence"
+	"clouditor.io/clouditor/persistence/inmemory"
+
 	"github.com/sirupsen/logrus"
 	"google.golang.org/grpc/codes"
 	"google.golang.org/grpc/status"
+	"google.golang.org/protobuf/types/known/emptypb"
 )
 
 //go:embed metrics.json
@@ -111,15 +109,7 @@
 	for _, o := range opts {
 		o(&s)
 	}
-	if s.storage == nil {
-		s.storage, err = inmemory.NewStorage()
-	}
-	if err != nil {
-		log.Errorf("Could not initialize the storage: %v", err)
-	}
-
-<<<<<<< HEAD
-=======
+
 	// Default to an in-memory storage, if nothing was explicitly set
 	if s.storage == nil {
 		s.storage, err = inmemory.NewStorage()
@@ -128,7 +118,6 @@
 		}
 	}
 
->>>>>>> 05081780
 	if err = LoadMetrics(s.metricsFile); err != nil {
 		log.Errorf("Could not load embedded metrics. Will continue with empty metric list: %v", err)
 	}
