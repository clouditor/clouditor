package orchestrator

import (
	"context"
	"fmt"
	"os"
	"testing"

	"clouditor.io/clouditor/api"
	"clouditor.io/clouditor/api/assessment"
	"clouditor.io/clouditor/api/orchestrator"
	"clouditor.io/clouditor/internal/testdata"
	"clouditor.io/clouditor/internal/testutil"
	"clouditor.io/clouditor/internal/testutil/orchestratortest"
	"clouditor.io/clouditor/internal/util"
	"clouditor.io/clouditor/persistence"
	"clouditor.io/clouditor/persistence/gorm"

	"github.com/stretchr/testify/assert"
	"google.golang.org/grpc/codes"
	"google.golang.org/grpc/status"
	"google.golang.org/protobuf/proto"
	"google.golang.org/protobuf/types/known/structpb"
)

func TestService_CreateCatalog(t *testing.T) {
	// Mock catalogs
	mockCatalog := orchestratortest.NewCatalog()
	mockCatalogWithoutID := orchestratortest.NewCatalog()
	mockCatalogWithoutID.Id = ""

	type args struct {
		in0 context.Context
		req *orchestrator.CreateCatalogRequest
	}
	tests := []struct {
		name         string
		args         args
		wantResponse *orchestrator.Catalog
		wantErr      assert.ErrorAssertionFunc
	}{
		{
			name: "missing request",
			args: args{
				context.Background(),
				nil,
			},
			wantResponse: nil,
			wantErr: func(tt assert.TestingT, err error, i ...interface{}) bool {
				assert.ErrorContains(t, err, "empty request")
				return assert.Equal(t, status.Code(err), codes.InvalidArgument)
			},
		},
		{
			name: "missing catalog",
			args: args{
				context.Background(),
				&orchestrator.CreateCatalogRequest{},
			},
			wantResponse: nil,
			wantErr: func(tt assert.TestingT, err error, i ...interface{}) bool {
				assert.ErrorContains(t, err, "Catalog: value is required")
				return assert.Equal(t, status.Code(err), codes.InvalidArgument)
			},
		},
		{
			name: "missing catalog id",
			args: args{
				context.Background(),
				&orchestrator.CreateCatalogRequest{
					Catalog: mockCatalogWithoutID,
				},
			},
			wantResponse: nil,
			wantErr: func(tt assert.TestingT, err error, i ...interface{}) bool {
				assert.ErrorContains(t, err, "Catalog.Id: value length must be at least 1 runes")
				return assert.Equal(t, status.Code(err), codes.InvalidArgument)
			},
		},
		{
			name: "valid catalog",
			args: args{
				context.Background(),
				&orchestrator.CreateCatalogRequest{
					Catalog: mockCatalog,
				},
			},
			wantResponse: mockCatalog,
			wantErr:      assert.NoError,
		},
	}
	for _, tt := range tests {
		t.Run(tt.name, func(t *testing.T) {
			s := NewService()
			gotResponse, err := s.CreateCatalog(tt.args.in0, tt.args.req)
			tt.wantErr(t, err)

			// If no error is wanted, check response
			if !proto.Equal(gotResponse, tt.wantResponse) {
				t.Errorf("Service.CreateCatalog() = %v, want %v", gotResponse, tt.wantResponse)

				// Check catalog structure with validation method
				assert.NoError(t, gotResponse.Validate())
			}
		})
	}
}

func TestService_GetCatalog(t *testing.T) {
	type fields struct {
		storage persistence.Storage
	}
	type args struct {
		req *orchestrator.GetCatalogRequest
	}
	tests := []struct {
		name         string
		fields       fields
		args         args
		wantResponse assert.ValueAssertionFunc
		wantErr      assert.ErrorAssertionFunc
	}{
		{
			name: "invalid request",
			fields: fields{storage: testutil.NewInMemoryStorage(t, func(s persistence.Storage) {
				// Create Catalog
				assert.NoError(t, s.Create(orchestratortest.NewCatalog()))
			})},
			wantResponse: assert.Nil,
			wantErr: func(t assert.TestingT, err error, i ...interface{}) bool {
				assert.Equal(t, codes.InvalidArgument, status.Code(err))
				return assert.ErrorContains(t, err, "empty request")
			},
		},
		{
			name:         "catalog ID empty",
			fields:       fields{storage: testutil.NewInMemoryStorage(t)},
			args:         args{req: &orchestrator.GetCatalogRequest{CatalogId: ""}},
			wantResponse: assert.Nil,
			wantErr: func(t assert.TestingT, err error, i ...interface{}) bool {
				assert.Equal(t, codes.InvalidArgument, status.Code(err))
				return assert.ErrorContains(t, err, "CatalogId: value length must be at least 1 runes")
			},
		},
		{
			name: "catalog not found",
			fields: fields{storage: testutil.NewInMemoryStorage(t, func(s persistence.Storage) {
				// Create Catalog
				assert.NoError(t, s.Create(orchestratortest.NewCatalog()))
			})},
			args:         args{req: &orchestrator.GetCatalogRequest{CatalogId: "a"}},
			wantResponse: assert.Nil,
			wantErr: func(t assert.TestingT, err error, i ...interface{}) bool {
				assert.Equal(t, codes.NotFound, status.Code(err))
				return assert.ErrorContains(t, err, "catalog not found")
			},
		},
		{
			name: "valid",
			fields: fields{storage: testutil.NewInMemoryStorage(t, func(s persistence.Storage) {
				// Create Catalog
				assert.NoError(t, s.Create(orchestratortest.NewCatalog()))
			})},
<<<<<<< HEAD
			args: args{req: &orchestrator.GetCatalogRequest{CatalogId: testdata.MockCatalogID}},
=======
			args: args{req: &orchestrator.GetCatalogRequest{CatalogId: orchestratortest.MockCatalogID}},
>>>>>>> 51571a32
			wantResponse: func(t assert.TestingT, i interface{}, i2 ...interface{}) bool {
				res, ok := i.(*orchestrator.Catalog)
				want := orchestratortest.NewCatalog()
				assert.True(t, ok)
				fmt.Println(res)
				assert.Equal(t, 1, len(res.Categories))
				return assert.Equal(t, want.Id, res.Id)
			},
			wantErr: assert.NoError,
		},
	}
	for _, tt := range tests {
		t.Run(tt.name, func(t *testing.T) {
			orchestratorService := Service{
				storage: tt.fields.storage,
			}
			res, err := orchestratorService.GetCatalog(context.Background(), tt.args.req)

			// Validate the error via the ErrorAssertionFunc function
			tt.wantErr(t, err)

			// Validate the response via the ValueAssertionFunc function
			tt.wantResponse(t, res)
		})
	}
}

func TestService_ListCatalogs(t *testing.T) {
	var (
		listCatalogsResponse *orchestrator.ListCatalogsResponse
		err                  error
	)

	orchestratorService := NewService()
	// 1st case: Default catalogs stored
	listCatalogsResponse, err = orchestratorService.ListCatalogs(context.Background(), &orchestrator.ListCatalogsRequest{})
	assert.NoError(t, err)
	assert.NotNil(t, listCatalogsResponse.Catalogs)
	assert.Equal(t, len(listCatalogsResponse.Catalogs), 1)

	// 2nd case: Invalid request
	_, err = orchestratorService.ListCatalogs(context.Background(),
		&orchestrator.ListCatalogsRequest{OrderBy: "not a field"})
	assert.Equal(t, codes.InvalidArgument, status.Code(err))
	assert.Contains(t, err.Error(), api.ErrInvalidColumnName.Error())
}

func TestService_UpdateCatalog(t *testing.T) {
	var (
		catalog *orchestrator.Catalog
		err     error
	)
	orchestratorService := NewService()

	// 1st case: Certificate is nil
	_, err = orchestratorService.UpdateCatalog(context.Background(), &orchestrator.UpdateCatalogRequest{})
	assert.Equal(t, codes.InvalidArgument, status.Code(err))

	// 2nd case: Certificate ID is nil
	_, err = orchestratorService.UpdateCatalog(context.Background(), &orchestrator.UpdateCatalogRequest{
		Catalog: catalog,
	})
	assert.Equal(t, codes.InvalidArgument, status.Code(err))

	// 3rd case: Certificate not found since there are no certificates yet
	_, err = orchestratorService.UpdateCatalog(context.Background(), &orchestrator.UpdateCatalogRequest{
		Catalog: &orchestrator.Catalog{
<<<<<<< HEAD
			Id:   testdata.MockCatalogID,
			Name: testdata.MockCatalogName,
=======
			Id:   orchestratortest.MockCatalogID,
			Name: "My cat",
>>>>>>> 51571a32
		},
	})
	assert.Equal(t, codes.NotFound, status.Code(err))
	assert.ErrorContains(t, err, "catalog not found")

	// 4th case: Certificate updated successfully
	mockCatalog := orchestratortest.NewCatalog()
	err = orchestratorService.storage.Create(mockCatalog)
	assert.NoError(t, err)
	if err != nil {
		return
	}

	// update the certificate's description and send the update request
	mockCatalog.Description = "new description"
	catalog, err = orchestratorService.UpdateCatalog(context.Background(), &orchestrator.UpdateCatalogRequest{
		Catalog: mockCatalog,
	})
	assert.NoError(t, err)
	assert.NotNil(t, catalog)
	assert.Equal(t, "new description", catalog.Description)
}

func TestService_RemoveCatalog(t *testing.T) {
	var (
		err                  error
		listCatalogsResponse *orchestrator.ListCatalogsResponse
	)
	orchestratorService := NewService()

	// 1st case: Empty catalog ID error
	_, err = orchestratorService.RemoveCatalog(context.Background(), &orchestrator.RemoveCatalogRequest{CatalogId: ""})
	assert.Error(t, err)
	assert.Equal(t, status.Code(err), codes.InvalidArgument)

	// 2nd case: ErrRecordNotFound
	_, err = orchestratorService.RemoveCatalog(context.Background(), &orchestrator.RemoveCatalogRequest{CatalogId: "0000"})
	assert.Error(t, err)
	assert.Equal(t, status.Code(err), codes.NotFound)

	// 3rd case: Record removed successfully
	mockCatalog := orchestratortest.NewCatalog()
	err = orchestratorService.storage.Create(mockCatalog)
	assert.NoError(t, err)

	// There are two catalogs in the db now (one default plus NewCatalog)
	listCatalogsResponse, err = orchestratorService.ListCatalogs(context.Background(), &orchestrator.ListCatalogsRequest{})
	assert.NoError(t, err)
	assert.NotNil(t, listCatalogsResponse.Catalogs)
	assert.Equal(t, 2, len(listCatalogsResponse.Catalogs))

	// Remove record
	_, err = orchestratorService.RemoveCatalog(context.Background(), &orchestrator.RemoveCatalogRequest{CatalogId: mockCatalog.Id})
	assert.NoError(t, err)

	// There are two records left in the DB
	listCatalogsResponse, err = orchestratorService.ListCatalogs(context.Background(), &orchestrator.ListCatalogsRequest{})
	assert.NoError(t, err)
	assert.NotNil(t, listCatalogsResponse.Catalogs)
	assert.Equal(t, 1, len(listCatalogsResponse.Catalogs))
}

func TestService_GetCategory(t *testing.T) {
	type fields struct {
		cloudServiceHooks     []orchestrator.CloudServiceHookFunc
		results               map[string]*assessment.AssessmentResult
		AssessmentResultHooks []func(result *assessment.AssessmentResult, err error)
		storage               persistence.Storage
		metricsFile           string
		loadMetricsFunc       func() ([]*assessment.Metric, error)
		catalogsFile          string
		loadCatalogsFunc      func() ([]*orchestrator.Catalog, error)
		events                chan *orchestrator.MetricChangeEvent
	}
	type args struct {
		ctx context.Context
		req *orchestrator.GetCategoryRequest
	}
	tests := []struct {
		name    string
		fields  fields
		args    args
		wantRes *orchestrator.Category
		wantErr bool
	}{
		{
			name: "valid",
			fields: fields{
				storage: testutil.NewInMemoryStorage(t, func(s persistence.Storage) {
					// Create Catalog
					assert.NoError(t, s.Create(orchestratortest.NewCatalog()))
				})},
			args: args{
<<<<<<< HEAD
				req: &orchestrator.GetCategoryRequest{CatalogId: testdata.MockCatalogID, CategoryName: testdata.MockCategoryName},
			},
			wantRes: &orchestrator.Category{
				Name:        testdata.MockCategoryName,
				Description: testdata.MockCategoryDescription,
				CatalogId:   testdata.MockCatalogID,
				Controls: []*orchestrator.Control{{
					Id:                testdata.MockControlID,
					Name:              testdata.MockControlName,
					Description:       testdata.MockControlDescription,
					CategoryName:      testdata.MockCategoryName,
					CategoryCatalogId: testdata.MockCatalogID,
=======
				req: &orchestrator.GetCategoryRequest{CatalogId: orchestratortest.MockCatalogID, CategoryName: orchestratortest.MockCategoryName},
			},
			wantRes: &orchestrator.Category{
				Name:        orchestratortest.MockCategoryName,
				Description: "test",
				CatalogId:   orchestratortest.MockCatalogID,
				Controls: []*orchestrator.Control{{
					Id:                orchestratortest.MockControlID,
					Name:              "Mock Control",
					Description:       "This is a mock control",
					CategoryName:      orchestratortest.MockCategoryName,
					CategoryCatalogId: orchestratortest.MockCatalogID,
>>>>>>> 51571a32
					// at this level, we will not have the metrics
					Metrics: []*assessment.Metric{},
					// at this level, we will not have the sub-controls
					Controls: []*orchestrator.Control{},
				}, {
					Id:                testdata.MockAnotherControlID,
					Name:              testdata.MockAnotherControlName,
					CategoryName:      testdata.MockCategoryName,
					CategoryCatalogId: testdata.MockCatalogID,
				}},
			},
			wantErr: false,
		},
	}

	for _, tt := range tests {
		t.Run(tt.name, func(t *testing.T) {
			srv := &Service{
				cloudServiceHooks:     tt.fields.cloudServiceHooks,
				results:               tt.fields.results,
				AssessmentResultHooks: tt.fields.AssessmentResultHooks,
				storage:               tt.fields.storage,
				metricsFile:           tt.fields.metricsFile,
				loadMetricsFunc:       tt.fields.loadMetricsFunc,
				catalogsFile:          tt.fields.catalogsFile,
				loadCatalogsFunc:      tt.fields.loadCatalogsFunc,
				events:                tt.fields.events,
			}
			gotRes, err := srv.GetCategory(tt.args.ctx, tt.args.req)
			if (err != nil) != tt.wantErr {
				t.Errorf("Service.GetCategory() error = %v, wantErr %v", err, tt.wantErr)
				return
			}
			if !proto.Equal(gotRes, tt.wantRes) {
				t.Errorf("Service.GetCategory() = %v, want %v", gotRes, tt.wantRes)
			}
		})
	}
}

func TestService_GetControl(t *testing.T) {
	type fields struct {
		cloudServiceHooks     []orchestrator.CloudServiceHookFunc
		results               map[string]*assessment.AssessmentResult
		AssessmentResultHooks []func(result *assessment.AssessmentResult, err error)
		storage               persistence.Storage
		metricsFile           string
		loadMetricsFunc       func() ([]*assessment.Metric, error)
		catalogsFile          string
		loadCatalogsFunc      func() ([]*orchestrator.Catalog, error)
	}
	type args struct {
		ctx context.Context
		req *orchestrator.GetControlRequest
	}
	tests := []struct {
		name    string
		fields  fields
		args    args
		wantRes *orchestrator.Control
		wantErr bool
	}{
		{
			name: "valid",
			fields: fields{
				storage: testutil.NewInMemoryStorage(t, func(s persistence.Storage) {
					// Create Catalog
					assert.NoError(t, s.Create(orchestratortest.NewCatalog()))
				})},
<<<<<<< HEAD
			args: args{req: &orchestrator.GetControlRequest{CatalogId: testdata.MockCatalogID, CategoryName: testdata.MockCategoryName, ControlId: testdata.MockControlID}},
			wantRes: &orchestrator.Control{
				Id:                testdata.MockControlID,
				CategoryName:      testdata.MockCategoryName,
				CategoryCatalogId: testdata.MockCatalogID,
				Name:              testdata.MockControlName,
				Description:       testdata.MockControlDescription,
=======
			args: args{req: &orchestrator.GetControlRequest{CatalogId: orchestratortest.MockCatalogID, CategoryName: "My name", ControlId: orchestratortest.MockControlID}},
			wantRes: &orchestrator.Control{
				Id:                orchestratortest.MockControlID,
				CategoryName:      orchestratortest.MockCategoryName,
				CategoryCatalogId: orchestratortest.MockCatalogID,
				Name:              "Mock Control",
				Description:       "This is a mock control",
>>>>>>> 51571a32
				Metrics: []*assessment.Metric{{
					Id:          testdata.MockMetricID,
					Name:        testdata.MockMetricName,
					Description: testdata.MockMetricDescription,
					Scale:       assessment.Metric_ORDINAL,
					Range: &assessment.Range{
						Range: &assessment.Range_AllowedValues{AllowedValues: &assessment.AllowedValues{
							Values: []*structpb.Value{
								structpb.NewBoolValue(false),
								structpb.NewBoolValue(true),
							}}}},
				}},
				Controls: []*orchestrator.Control{{
<<<<<<< HEAD
					Id:                             testdata.MockSubControlID,
					Name:                           testdata.MockSubControlName,
					Description:                    testdata.MockSubControlDescription,
					Metrics:                        []*assessment.Metric{},
					CategoryName:                   testdata.MockCategoryName,
					CategoryCatalogId:              testdata.MockCatalogID,
					ParentControlId:                util.Ref(testdata.MockControlID),
					ParentControlCategoryCatalogId: util.Ref(testdata.MockCatalogID),
					ParentControlCategoryName:      util.Ref(testdata.MockCategoryName),
=======
					Id:                             orchestratortest.MockSubControlID,
					Name:                           "Mock Sub-Control",
					Description:                    "This is a mock sub-control",
					Metrics:                        []*assessment.Metric{},
					CategoryName:                   orchestratortest.MockCategoryName,
					CategoryCatalogId:              orchestratortest.MockCatalogID,
					ParentControlId:                &orchestratortest.MockControlID,
					ParentControlCategoryCatalogId: &orchestratortest.MockCatalogID,
					ParentControlCategoryName:      &orchestratortest.MockCategoryName,
>>>>>>> 51571a32
				}},
			},
			wantErr: false,
		},
	}

	for _, tt := range tests {
		t.Run(tt.name, func(t *testing.T) {
			srv := &Service{
				cloudServiceHooks:     tt.fields.cloudServiceHooks,
				results:               tt.fields.results,
				AssessmentResultHooks: tt.fields.AssessmentResultHooks,
				storage:               tt.fields.storage,
				metricsFile:           tt.fields.metricsFile,
				loadMetricsFunc:       tt.fields.loadMetricsFunc,
				catalogsFile:          tt.fields.catalogsFile,
				loadCatalogsFunc:      tt.fields.loadCatalogsFunc,
			}
			gotRes, err := srv.GetControl(tt.args.ctx, tt.args.req)
			if (err != nil) != tt.wantErr {
				t.Errorf("Service.GetControl() error = %v, wantErr %v", err, tt.wantErr)
				return
			}

			if !proto.Equal(gotRes, tt.wantRes) {
				t.Errorf("Service.GetControl() = %v, want %v", gotRes, tt.wantRes)
			}
		})
	}
}

func TestService_ListControls(t *testing.T) {
	var (
		listControlsResponse *orchestrator.ListControlsResponse
		err                  error
	)

	orchestratorService := NewService()
	// 1st case: No Controls stored
	listControlsResponse, err = orchestratorService.ListControls(context.Background(), &orchestrator.ListControlsRequest{})
	assert.NoError(t, err)
	assert.NotNil(t, listControlsResponse.Controls)
	assert.NotEmpty(t, listControlsResponse.Controls)

	// 2nd case: Two controls stored; note that we do not have to create an extra catalog/control since NewService above already loads the default catalogs/controls
	listControlsResponse, err = orchestratorService.ListControls(context.Background(), &orchestrator.ListControlsRequest{})
	assert.NoError(t, err)
	assert.NotNil(t, listControlsResponse.Controls)
	assert.NotEmpty(t, listControlsResponse.Controls)
	// there are two default controls
	assert.Equal(t, len(listControlsResponse.Controls), 2)

	// 3rd case: List controls for a specific catalog; first, create a new catalog with two controls, but only request controls for one of the existing catalogs
	orchestratortest.NewCatalog()
	listControlsResponse, err = orchestratorService.ListControls(context.Background(), &orchestrator.ListControlsRequest{
		CatalogId: "EUCS",
	})
	assert.NoError(t, err)
	assert.NotNil(t, listControlsResponse.Controls)
	assert.NotEmpty(t, listControlsResponse.Controls)
	// there are the two default controls
	assert.Equal(t, len(listControlsResponse.Controls), 2)

	// 4th case: Invalid request
	_, err = orchestratorService.ListControls(context.Background(),
		&orchestrator.ListControlsRequest{OrderBy: "not a field"})
	assert.Equal(t, codes.InvalidArgument, status.Code(err))
	assert.Contains(t, err.Error(), api.ErrInvalidColumnName.Error())
}

func TestService_loadCatalogs(t *testing.T) {
	type fields struct {
		results               map[string]*assessment.AssessmentResult
		AssessmentResultHooks []func(result *assessment.AssessmentResult, err error)
		storage               persistence.Storage
		metricsFile           string
		loadMetricsFunc       func() ([]*assessment.Metric, error)
		catalogsFile          string
		loadCatalogsFunc      func() ([]*orchestrator.Catalog, error)
		events                chan *orchestrator.MetricChangeEvent
	}
	tests := []struct {
		name       string
		fields     fields
		wantResult assert.ValueAssertionFunc
		wantErr    assert.ErrorAssertionFunc
	}{
		{
			name: "json not found",
			fields: fields{
				metricsFile: "notfound.json",
			},
			wantResult: assert.NotEmpty,
			wantErr: func(tt assert.TestingT, err error, i ...interface{}) bool {
				return assert.ErrorIs(t, err, os.ErrNotExist)
			},
		},
		{
			name: "storage error",
			fields: fields{
				catalogsFile: "catalogs.json",
				storage:      &testutil.StorageWithError{SaveErr: ErrSomeError},
			},
			wantResult: assert.NotEmpty,
			wantErr: func(tt assert.TestingT, err error, i ...interface{}) bool {
				return assert.ErrorIs(t, err, ErrSomeError)
			},
		},
		{
			name: "custom loading function with error",
			fields: fields{
				loadCatalogsFunc: func() ([]*orchestrator.Catalog, error) {
					return nil, ErrSomeError
				},
			},
			wantResult: assert.NotEmpty,
			wantErr: func(tt assert.TestingT, err error, i ...interface{}) bool {
				return assert.ErrorIs(t, err, ErrSomeError)
			},
		},
		{
			name: "Happy path",
			fields: fields{
				catalogsFile: "catalogs.json",
				storage:      testutil.NewInMemoryStorage(t),
			},
			wantResult: func(t assert.TestingT, i interface{}, i2 ...interface{}) bool {
				svc, ok := i.(*Service)
				assert.True(t, ok)

				catalog := new(orchestrator.Catalog)
				err := svc.storage.Get(catalog, gorm.WithPreload("Categories.Controls", "parent_control_id IS NULL"), "Id = ?", "DemoCatalog")
				assert.NoError(t, err)

				err = catalog.Validate()
				return assert.NoError(t, err)
			},
			wantErr: assert.NoError,
		},
	}

	for _, tt := range tests {
		t.Run(tt.name, func(t *testing.T) {
			svc := &Service{
				results:               tt.fields.results,
				AssessmentResultHooks: tt.fields.AssessmentResultHooks,
				storage:               tt.fields.storage,
				metricsFile:           tt.fields.metricsFile,
				loadMetricsFunc:       tt.fields.loadMetricsFunc,
				catalogsFile:          tt.fields.catalogsFile,
				loadCatalogsFunc:      tt.fields.loadCatalogsFunc,
				events:                tt.fields.events,
			}

			err := svc.loadCatalogs()

			// Validate the error via the ErrorAssertionFunc function
			tt.wantErr(t, err)

			// Validate the result via the ValueAssertionFunc function
			tt.wantResult(t, svc)
		})
	}
}<|MERGE_RESOLUTION|>--- conflicted
+++ resolved
@@ -161,11 +161,7 @@
 				// Create Catalog
 				assert.NoError(t, s.Create(orchestratortest.NewCatalog()))
 			})},
-<<<<<<< HEAD
 			args: args{req: &orchestrator.GetCatalogRequest{CatalogId: testdata.MockCatalogID}},
-=======
-			args: args{req: &orchestrator.GetCatalogRequest{CatalogId: orchestratortest.MockCatalogID}},
->>>>>>> 51571a32
 			wantResponse: func(t assert.TestingT, i interface{}, i2 ...interface{}) bool {
 				res, ok := i.(*orchestrator.Catalog)
 				want := orchestratortest.NewCatalog()
@@ -233,13 +229,8 @@
 	// 3rd case: Certificate not found since there are no certificates yet
 	_, err = orchestratorService.UpdateCatalog(context.Background(), &orchestrator.UpdateCatalogRequest{
 		Catalog: &orchestrator.Catalog{
-<<<<<<< HEAD
 			Id:   testdata.MockCatalogID,
 			Name: testdata.MockCatalogName,
-=======
-			Id:   orchestratortest.MockCatalogID,
-			Name: "My cat",
->>>>>>> 51571a32
 		},
 	})
 	assert.Equal(t, codes.NotFound, status.Code(err))
@@ -333,7 +324,6 @@
 					assert.NoError(t, s.Create(orchestratortest.NewCatalog()))
 				})},
 			args: args{
-<<<<<<< HEAD
 				req: &orchestrator.GetCategoryRequest{CatalogId: testdata.MockCatalogID, CategoryName: testdata.MockCategoryName},
 			},
 			wantRes: &orchestrator.Category{
@@ -346,20 +336,6 @@
 					Description:       testdata.MockControlDescription,
 					CategoryName:      testdata.MockCategoryName,
 					CategoryCatalogId: testdata.MockCatalogID,
-=======
-				req: &orchestrator.GetCategoryRequest{CatalogId: orchestratortest.MockCatalogID, CategoryName: orchestratortest.MockCategoryName},
-			},
-			wantRes: &orchestrator.Category{
-				Name:        orchestratortest.MockCategoryName,
-				Description: "test",
-				CatalogId:   orchestratortest.MockCatalogID,
-				Controls: []*orchestrator.Control{{
-					Id:                orchestratortest.MockControlID,
-					Name:              "Mock Control",
-					Description:       "This is a mock control",
-					CategoryName:      orchestratortest.MockCategoryName,
-					CategoryCatalogId: orchestratortest.MockCatalogID,
->>>>>>> 51571a32
 					// at this level, we will not have the metrics
 					Metrics: []*assessment.Metric{},
 					// at this level, we will not have the sub-controls
@@ -429,7 +405,6 @@
 					// Create Catalog
 					assert.NoError(t, s.Create(orchestratortest.NewCatalog()))
 				})},
-<<<<<<< HEAD
 			args: args{req: &orchestrator.GetControlRequest{CatalogId: testdata.MockCatalogID, CategoryName: testdata.MockCategoryName, ControlId: testdata.MockControlID}},
 			wantRes: &orchestrator.Control{
 				Id:                testdata.MockControlID,
@@ -437,15 +412,6 @@
 				CategoryCatalogId: testdata.MockCatalogID,
 				Name:              testdata.MockControlName,
 				Description:       testdata.MockControlDescription,
-=======
-			args: args{req: &orchestrator.GetControlRequest{CatalogId: orchestratortest.MockCatalogID, CategoryName: "My name", ControlId: orchestratortest.MockControlID}},
-			wantRes: &orchestrator.Control{
-				Id:                orchestratortest.MockControlID,
-				CategoryName:      orchestratortest.MockCategoryName,
-				CategoryCatalogId: orchestratortest.MockCatalogID,
-				Name:              "Mock Control",
-				Description:       "This is a mock control",
->>>>>>> 51571a32
 				Metrics: []*assessment.Metric{{
 					Id:          testdata.MockMetricID,
 					Name:        testdata.MockMetricName,
@@ -459,7 +425,6 @@
 							}}}},
 				}},
 				Controls: []*orchestrator.Control{{
-<<<<<<< HEAD
 					Id:                             testdata.MockSubControlID,
 					Name:                           testdata.MockSubControlName,
 					Description:                    testdata.MockSubControlDescription,
@@ -469,17 +434,6 @@
 					ParentControlId:                util.Ref(testdata.MockControlID),
 					ParentControlCategoryCatalogId: util.Ref(testdata.MockCatalogID),
 					ParentControlCategoryName:      util.Ref(testdata.MockCategoryName),
-=======
-					Id:                             orchestratortest.MockSubControlID,
-					Name:                           "Mock Sub-Control",
-					Description:                    "This is a mock sub-control",
-					Metrics:                        []*assessment.Metric{},
-					CategoryName:                   orchestratortest.MockCategoryName,
-					CategoryCatalogId:              orchestratortest.MockCatalogID,
-					ParentControlId:                &orchestratortest.MockControlID,
-					ParentControlCategoryCatalogId: &orchestratortest.MockCatalogID,
-					ParentControlCategoryName:      &orchestratortest.MockCategoryName,
->>>>>>> 51571a32
 				}},
 			},
 			wantErr: false,
