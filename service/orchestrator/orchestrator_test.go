--- conflicted
+++ resolved
@@ -139,7 +139,8 @@
 				},
 			},
 			wantErr:  false,
-			wantResp: &orchestrator.StoreAssessmentResultResponse{},},
+			wantResp: &orchestrator.StoreAssessmentResultResponse{},
+		},
 	}
 
 	for _, tt := range tests {
@@ -152,22 +153,14 @@
 				case <- ready1:
 					break
 				case <-time.After(10 * time.Second):
-<<<<<<< HEAD
 					assert.Fail(t, "Timeout while waiting for first storeAssessmentResult to be ready")
-=======
-					assert.Fail(t, "Timeout while waiting for evidence assessment result to be ready")
->>>>>>> b75e159e
 				}
 
 			select {
 			case <- ready2:
 				break
 			case <-time.After(10 * time.Second):
-<<<<<<< HEAD
 				assert.Fail(t, "Timeout while waiting for second storeAssessmentResult to be ready")
-=======
-				assert.Fail(t, "Timeout while waiting for evidence assessment result to be ready")
->>>>>>> b75e159e
 			}
 
 
