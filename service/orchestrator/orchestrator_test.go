// Copyright 2021-2022 Fraunhofer AISEC
//
// Licensed under the Apache License, Version 2.0 (the "License");
// you may not use this file except in compliance with the License.
// You may obtain a copy of the License at
//
//     http://www.apache.org/licenses/LICENSE-2.0
//
// Unless required by applicable law or agreed to in writing, software
// distributed under the License is distributed on an "AS IS" BASIS,
// WITHOUT WARRANTIES OR CONDITIONS OF ANY KIND, either express or implied.
// See the License for the specific language governing permissions and
// limitations under the License.
//
//           $$\                           $$\ $$\   $$\
//           $$ |                          $$ |\__|  $$ |
//  $$$$$$$\ $$ | $$$$$$\  $$\   $$\  $$$$$$$ |$$\ $$$$$$\    $$$$$$\   $$$$$$\
// $$  _____|$$ |$$  __$$\ $$ |  $$ |$$  __$$ |$$ |\_$$  _|  $$  __$$\ $$  __$$\
// $$ /      $$ |$$ /  $$ |$$ |  $$ |$$ /  $$ |$$ |  $$ |    $$ /  $$ |$$ | \__|
// $$ |      $$ |$$ |  $$ |$$ |  $$ |$$ |  $$ |$$ |  $$ |$$\ $$ |  $$ |$$ |
// \$$$$$$\  $$ |\$$$$$   |\$$$$$   |\$$$$$$  |$$ |  \$$$   |\$$$$$   |$$ |
//  \_______|\__| \______/  \______/  \_______|\__|   \____/  \______/ \__|
//
// This file is part of Clouditor Community Edition.

package orchestrator

import (
	"context"
	"encoding/json"
	"os"
	"reflect"
	"runtime"
	"sync"
	"testing"

<<<<<<< HEAD
	"clouditor.io/clouditor/api"
	"clouditor.io/clouditor/api/assessment"
=======
>>>>>>> b9595159
	"clouditor.io/clouditor/api/orchestrator"
	apiruntime "clouditor.io/clouditor/api/runtime"
	"clouditor.io/clouditor/internal/testutil/clitest"
	"clouditor.io/clouditor/persistence/inmemory"
	"clouditor.io/clouditor/service"
	"github.com/stretchr/testify/assert"
	"google.golang.org/protobuf/proto"
	"google.golang.org/protobuf/types/known/structpb"
)

func TestMain(m *testing.M) {
	clitest.AutoChdir()

	os.Exit(m.Run())
}

func toStruct(f float32) (s *structpb.Value) {
	var (
		b   []byte
		err error
	)

	s = new(structpb.Value)

	b, err = json.Marshal(f)
	if err != nil {
		return nil
	}
	if err = json.Unmarshal(b, &s); err != nil {
		return nil
	}

	return
}

func TestNewService(t *testing.T) {
	var myStorage, err = inmemory.NewStorage()
	assert.NoError(t, err)

	type args struct {
		opts []ServiceOption
	}
	tests := []struct {
		name string
		args args
		want assert.ValueAssertionFunc
	}{
		{
			name: "New service with database",
			args: args{
				opts: []ServiceOption{WithStorage(myStorage)},
			},
			want: func(tt assert.TestingT, i1 interface{}, i2 ...interface{}) bool {
				s, ok := i1.(*Service)
				if !assert.True(tt, ok) {
					return false
				}

				return assert.Equal(tt, myStorage, s.storage)
			},
		},
		{
			name: "New service with catalogs file",
			args: args{
				opts: []ServiceOption{WithCatalogsFolder("catalogsFolder.json")},
			},
			want: func(tt assert.TestingT, i1 interface{}, i2 ...interface{}) bool {
				s, ok := i1.(*Service)
				if !assert.True(tt, ok) {
					return false
				}

				return assert.Equal(tt, "catalogsFolder.json", s.catalogsFolder)
			},
		},
		{
			name: "New service with metrics file",
			args: args{
				opts: []ServiceOption{WithMetricsFile("metricsfile.json")},
			},
			want: func(tt assert.TestingT, i1 interface{}, i2 ...interface{}) bool {
				s, ok := i1.(*Service)
				if !assert.True(tt, ok) {
					return false
				}

				return assert.Equal(tt, "metricsfile.json", s.metricsFile)
			},
		},
		{
			name: "New service with authorization strategy",
			args: args{
				opts: []ServiceOption{WithAuthorizationStrategy(&service.AuthorizationStrategyAllowAll{})},
			},
			want: func(tt assert.TestingT, i1 interface{}, i2 ...interface{}) bool {
				s, ok := i1.(*Service)
				if !assert.True(tt, ok) {
					return false
				}

				return assert.Equal(tt, &service.AuthorizationStrategyAllowAll{}, s.authz)
			},
		},
	}

	for _, tt := range tests {
		t.Run(tt.name, func(t *testing.T) {
			got := NewService(tt.args.opts...)

			if tt.want != nil {
				tt.want(t, got, tt.args.opts)
			}
		})
	}
}

<<<<<<< HEAD
func Test_CreateCertificate(t *testing.T) {
	// Mock certificates
	mockCertificate := orchestratortest.NewCertificate()
	mockCertificateWithoutID := orchestratortest.NewCertificate()
	mockCertificateWithoutID.Id = ""

	type args struct {
		in0 context.Context
		req *orchestrator.CreateCertificateRequest
	}
	var tests = []struct {
		name         string
		args         args
		wantResponse *orchestrator.Certificate
		wantErr      assert.ErrorAssertionFunc
	}{
		{
			"missing request",
			args{
				context.Background(),
				nil,
			},
			nil,
			func(tt assert.TestingT, err error, i ...interface{}) bool {
				assert.Equal(t, codes.InvalidArgument, status.Code(err))
				return assert.ErrorContains(t, err, api.ErrEmptyRequest.Error())
			},
		},
		{
			"missing certificate",
			args{
				context.Background(),
				&orchestrator.CreateCertificateRequest{},
			},
			nil,
			func(tt assert.TestingT, err error, i ...interface{}) bool {
				assert.Equal(t, codes.InvalidArgument, status.Code(err))
				return assert.ErrorContains(t, err, "Certificate: value is required")
			},
		},
		{
			"missing certificate id",
			args{
				context.Background(),
				&orchestrator.CreateCertificateRequest{
					Certificate: mockCertificateWithoutID,
				},
			},
			nil,
			func(tt assert.TestingT, err error, i ...interface{}) bool {
				assert.Equal(t, codes.InvalidArgument, status.Code(err))
				return assert.ErrorContains(t, err, "Id: value length must be at least 1 runes")
			},
		},
		{
			"valid certificate",
			args{
				context.Background(),
				&orchestrator.CreateCertificateRequest{
					Certificate: mockCertificate,
				},
			},
			mockCertificate,
			assert.NoError,
		},
	}
	for _, tt := range tests {
		t.Run(tt.name, func(t *testing.T) {
			s := NewService()
			gotResponse, err := s.CreateCertificate(tt.args.in0, tt.args.req)
			assert.NoError(t, gotResponse.Validate())

			tt.wantErr(t, err)

			// If no error is wanted, check response
			if !reflect.DeepEqual(gotResponse, tt.wantResponse) {
				t.Errorf("Service.CreateCertificate() = %v, want %v", gotResponse, tt.wantResponse)
			}
		})
	}
}

func Test_UpdateCertificate(t *testing.T) {
	var (
		certificate *orchestrator.Certificate
		err         error
	)
	orchestratorService := NewService()

	// 1st case: Certificate is nil
	_, err = orchestratorService.UpdateCertificate(context.Background(), &orchestrator.UpdateCertificateRequest{})
	assert.Equal(t, codes.InvalidArgument, status.Code(err))

	// 2nd case: Certificate ID is nil
	_, err = orchestratorService.UpdateCertificate(context.Background(), &orchestrator.UpdateCertificateRequest{
		Certificate: certificate,
	})
	assert.Equal(t, codes.InvalidArgument, status.Code(err))

	// 3rd case: Certificate not found since there are no certificates yet
	_, err = orchestratorService.UpdateCertificate(context.Background(), &orchestrator.UpdateCertificateRequest{
		Certificate: &orchestrator.Certificate{
			Id:             testdata.MockCertificateID,
			Name:           "EUCS",
			CloudServiceId: testdata.MockCloudServiceID1,
		},
	})
	assert.Equal(t, codes.NotFound, status.Code(err))

	// 4th case: Certificate updated successfully
	mockCertificate := orchestratortest.NewCertificate()
	err = orchestratorService.storage.Create(mockCertificate)
	assert.NoError(t, err)
	if err != nil {
		return
	}

	// update the certificate's description and send the update request
	mockCertificate.Description = "new description"
	certificate, err = orchestratorService.UpdateCertificate(context.Background(), &orchestrator.UpdateCertificateRequest{
		Certificate: mockCertificate,
	})
	assert.NoError(t, certificate.Validate())
	assert.NoError(t, err)
	assert.NotNil(t, certificate)
	assert.Equal(t, "new description", certificate.Description)
}

func Test_RemoveCertificate(t *testing.T) {
	var (
		err                      error
		listCertificatesResponse *orchestrator.ListCertificatesResponse
	)
	orchestratorService := NewService()

	// 1st case: Empty certificate ID error
	_, err = orchestratorService.RemoveCertificate(context.Background(), &orchestrator.RemoveCertificateRequest{CertificateId: ""})
	assert.Error(t, err)
	assert.Equal(t, status.Code(err), codes.InvalidArgument)

	// 2nd case: ErrRecordNotFound
	_, err = orchestratorService.RemoveCertificate(context.Background(), &orchestrator.RemoveCertificateRequest{CertificateId: "0000"})
	assert.Error(t, err)
	assert.Equal(t, status.Code(err), codes.NotFound)

	// 3rd case: Record removed successfully
	mockCertificate := orchestratortest.NewCertificate()
	assert.NoError(t, mockCertificate.Validate())
	err = orchestratorService.storage.Create(mockCertificate)
	assert.NoError(t, err)

	// There is a record for certificates in the DB (default one)
	listCertificatesResponse, err = orchestratorService.ListCertificates(context.Background(), &orchestrator.ListCertificatesRequest{})
	assert.NoError(t, err)
	assert.NotNil(t, listCertificatesResponse.Certificates)
	assert.NotEmpty(t, listCertificatesResponse.Certificates)

	// Remove record
	_, err = orchestratorService.RemoveCertificate(context.Background(), &orchestrator.RemoveCertificateRequest{CertificateId: mockCertificate.Id})
	assert.NoError(t, err)

	// There is a record for cloud services in the DB (default one)
	listCertificatesResponse, err = orchestratorService.ListCertificates(context.Background(), &orchestrator.ListCertificatesRequest{})
	assert.NoError(t, err)
	assert.NotNil(t, listCertificatesResponse.Certificates)
	assert.Empty(t, listCertificatesResponse.Certificates)
}

func Test_GetCertificate(t *testing.T) {
	type fields struct {
		storage persistence.Storage
	}
	tests := []struct {
		name    string
		fields  fields
		req     *orchestrator.GetCertificateRequest
		res     *orchestrator.Certificate
		wantErr assert.ErrorAssertionFunc
	}{
		{
			name: "Empty request",
			req:  nil,
			res:  nil,
			wantErr: func(tt assert.TestingT, err error, i ...interface{}) bool {
				assert.Equal(t, codes.InvalidArgument, status.Code(err))
				return assert.ErrorContains(t, err, api.ErrEmptyRequest.Error())
			},
		},
		{
			name: "Certificate Id missing in request",
			req:  &orchestrator.GetCertificateRequest{CertificateId: ""},
			res:  nil,
			wantErr: func(tt assert.TestingT, err error, i ...interface{}) bool {
				assert.Equal(t, codes.InvalidArgument, status.Code(err))
				return assert.ErrorContains(t, err, "invalid request: invalid GetCertificateRequest.CertificateId: value length must be at least 1 runes")
			},
		},
		{
			name: "Certificate not found",
			fields: fields{
				storage: testutil.NewInMemoryStorage(t, func(s persistence.Storage) {
					// Create Certificate
					assert.NoError(t, s.Create(orchestratortest.NewCertificate()))
				}),
			},
			req: &orchestrator.GetCertificateRequest{CertificateId: "WrongCertificateID"},
			res: nil,
			wantErr: func(t assert.TestingT, err error, i ...interface{}) bool {
				assert.Equal(t, codes.NotFound, status.Code(err))
				return assert.ErrorContains(t, err, "certificate not found")
			},
		},
		{
			name: "valid",
			fields: fields{
				storage: testutil.NewInMemoryStorage(t, func(s persistence.Storage) {
					// Create Certificate
					assert.NoError(t, s.Create(orchestratortest.NewCertificate()))
				}),
			},
			req:     &orchestrator.GetCertificateRequest{CertificateId: testdata.MockCertificateID},
			res:     orchestratortest.NewCertificate(),
			wantErr: assert.NoError,
		},
	}
	orchestratorService := NewService()

	// Create Certificate
	if err := orchestratorService.storage.Create(orchestratortest.NewCertificate()); err != nil {
		panic(err)
	}

	for _, tt := range tests {
		t.Run(tt.name, func(t *testing.T) {
			res, err := orchestratorService.GetCertificate(context.Background(), tt.req)
			assert.NoError(t, res.Validate())

			tt.wantErr(t, err)

			if tt.res != nil {
				assert.NotEmpty(t, res.Id)
				// Check if timestamp is available and delete for comparison.
				assert.NotEmpty(t, res.States[0].GetTimestamp())
				res.States[0].Timestamp = ""
				tt.res.States[0].Timestamp = ""
				assert.True(t, proto.Equal(tt.res, res), "Want: %v\nGot : %v", tt.res, res)
			}
		})
	}
}

func Test_ListCertificates(t *testing.T) {
	var (
		listCertificatesResponse *orchestrator.ListCertificatesResponse
		err                      error
	)

	orchestratorService := NewService()
	// 1st case: No services stored
	listCertificatesResponse, err = orchestratorService.ListCertificates(context.Background(), &orchestrator.ListCertificatesRequest{})
	assert.NoError(t, err)
	assert.NotNil(t, listCertificatesResponse.Certificates)
	assert.Empty(t, listCertificatesResponse.Certificates)

	// 2nd case: One service stored
	err = orchestratorService.storage.Create(orchestratortest.NewCertificate())
	assert.NoError(t, err)

	listCertificatesResponse, err = orchestratorService.ListCertificates(context.Background(), &orchestrator.ListCertificatesRequest{})
	// We check only the first certificate and assume that all certificates are valid
	assert.NoError(t, listCertificatesResponse.Certificates[0].Validate())
	assert.NoError(t, err)
	assert.NotNil(t, listCertificatesResponse.Certificates)
	assert.NotEmpty(t, listCertificatesResponse.Certificates)
	assert.Equal(t, len(listCertificatesResponse.Certificates), 1)
}

=======
>>>>>>> b9595159
func TestCloudServiceHooks(t *testing.T) {
	var (
		hookCallCounter = 0
		wg              sync.WaitGroup
		hookCounts      = 2
	)

	wg.Add(hookCounts)

	firstHookFunction := func(_ context.Context, cloudService *orchestrator.CloudService, err error) {
		hookCallCounter++
		log.Println("Hello from inside the firstHookFunction")
		wg.Done()
	}

	secondHookFunction := func(_ context.Context, cloudService *orchestrator.CloudService, err error) {
		hookCallCounter++
		log.Println("Hello from inside the secondHookFunction")
		wg.Done()
	}

	type args struct {
		in0               context.Context
		serviceUpdate     *orchestrator.UpdateCloudServiceRequest
		cloudServiceHooks []orchestrator.CloudServiceHookFunc
	}
	tests := []struct {
		name     string
		args     args
		wantResp *orchestrator.CloudService
		wantErr  bool
	}{
		{
			name: "Update Cloud Service",
			args: args{
				in0: context.TODO(),
				serviceUpdate: &orchestrator.UpdateCloudServiceRequest{
					CloudService: &orchestrator.CloudService{
						Id:          "00000000-0000-0000-0000-000000000000",
						Name:        "test service",
						Description: "test service",
					},
				},
				cloudServiceHooks: []orchestrator.CloudServiceHookFunc{firstHookFunction, secondHookFunction},
			},
			wantErr: false,
			wantResp: &orchestrator.CloudService{
				Id:          "00000000-0000-0000-0000-000000000000",
				Name:        "test service",
				Description: "test service",
			},
		},
	}

	for _, tt := range tests {
		t.Run(tt.name, func(t *testing.T) {
			hookCallCounter = 0
			s := NewService()

			_, err := s.CreateDefaultTargetCloudService()
			if err != nil {
				t.Errorf("CreateCloudService() error = %v", err)
			}

			for i, hookFunction := range tt.args.cloudServiceHooks {
				s.RegisterCloudServiceHook(hookFunction)

				// Check if hook is registered
				funcName1 := runtime.FuncForPC(reflect.ValueOf(s.cloudServiceHooks[i]).Pointer()).Name()
				funcName2 := runtime.FuncForPC(reflect.ValueOf(hookFunction).Pointer()).Name()
				assert.Equal(t, funcName1, funcName2)
			}

			// To test the hooks we have to call a function that calls the hook function
			gotResp, err := s.UpdateCloudService(tt.args.in0, tt.args.serviceUpdate)

			// wait for all hooks (2 services * 2 hooks)
			wg.Wait()

			if (err != nil) != tt.wantErr {
				t.Errorf("UpdateCloudService() error = %v, wantErr %v", err, tt.wantErr)
				return
			}
			if !proto.Equal(gotResp, tt.wantResp) {
				t.Errorf("UpdateCloudService() gotResp = %v, want %v", gotResp, tt.wantResp)
			}

			assert.Equal(t, tt.wantResp, gotResp)
			assert.Equal(t, hookCounts, hookCallCounter)
		})
	}
}

func TestService_GetRuntimeInfo(t *testing.T) {
	type fields struct {
	}
	type args struct {
		in0 context.Context
		in1 *apiruntime.GetRuntimeInfoRequest
	}
	tests := []struct {
		name    string
		fields  fields
		args    args
		want    assert.ValueAssertionFunc
		wantErr bool
	}{
		{
			name: "return runtime",
			want: assert.NotNil,
		},
	}
	for _, tt := range tests {
		t.Run(tt.name, func(t *testing.T) {
			svc := &Service{}
			gotRes, err := svc.GetRuntimeInfo(tt.args.in0, tt.args.in1)
			if (err != nil) != tt.wantErr {
				t.Errorf("Service.GetRuntimeInfo() error = %v, wantErr %v", err, tt.wantErr)
				return
			}

			tt.want(t, gotRes)
		})
	}
}

func TestService_ListPublicCertificates(t *testing.T) {
	type fields struct {
		UnimplementedOrchestratorServer orchestrator.UnimplementedOrchestratorServer
		cloudServiceHooks               []orchestrator.CloudServiceHookFunc
		toeHooks                        []orchestrator.TargetOfEvaluationHookFunc
		AssessmentResultHooks           []func(result *assessment.AssessmentResult, err error)
		storage                         persistence.Storage
		metricsFile                     string
		loadMetricsFunc                 func() ([]*assessment.Metric, error)
		catalogsFolder                  string
		loadCatalogsFunc                func() ([]*orchestrator.Catalog, error)
		events                          chan *orchestrator.MetricChangeEvent
		authz                           service.AuthorizationStrategy
	}
	type args struct {
		in0 context.Context
		req *orchestrator.ListPublicCertificatesRequest
	}
	tests := []struct {
		name    string
		fields  fields
		args    args
		wantRes *orchestrator.ListPublicCertificatesResponse
		wantErr assert.ErrorAssertionFunc
	}{
		{
			name:   "Validation error",
			fields: fields{},
			args: args{
				req: nil,
			},
			wantRes: nil,
			wantErr: func(tt assert.TestingT, err error, i ...interface{}) bool {
				assert.Equal(t, codes.InvalidArgument, status.Code(err))
				return assert.ErrorContains(t, err, api.ErrEmptyRequest.Error())
			},
		},
		{
			name: "Pagination error",
			fields: fields{
				storage: &testutil.StorageWithError{ListErr: ErrSomeError},
			},
			args: args{
				req: &orchestrator.ListPublicCertificatesRequest{},
			},
			wantRes: nil,
			wantErr: func(tt assert.TestingT, err error, i ...interface{}) bool {
				assert.Equal(t, codes.Internal, status.Code(err))
				return assert.ErrorContains(t, err, "database error")
			},
		},
		{
			name: "Happy path",
			fields: fields{
				storage: testutil.NewInMemoryStorage(t, func(s persistence.Storage) {
					// Create Certificate
					assert.NoError(t, s.Create(orchestratortest.NewCertificate()))
				}),
			},
			args: args{
				req: &orchestrator.ListPublicCertificatesRequest{},
			},
			wantRes: &orchestrator.ListPublicCertificatesResponse{
				Certificates: []*orchestrator.Certificate{
					{
						Id:             testdata.MockCertificateID,
						Name:           testdata.MockCertificateName,
						CloudServiceId: testdata.MockCloudServiceID1,
						IssueDate:      "2021-11-06",
						ExpirationDate: "2024-11-06",
						Standard:       testdata.MockCertificateName,
						AssuranceLevel: testdata.AssuranceLevelHigh,
						Cab:            testdata.MockCertificateCab,
						Description:    testdata.MockCertificateDescription,
					},
				},
			},
			wantErr: assert.NoError,
		},
	}
	for _, tt := range tests {
		t.Run(tt.name, func(t *testing.T) {
			svc := &Service{
				UnimplementedOrchestratorServer: tt.fields.UnimplementedOrchestratorServer,
				cloudServiceHooks:               tt.fields.cloudServiceHooks,
				toeHooks:                        tt.fields.toeHooks,
				AssessmentResultHooks:           tt.fields.AssessmentResultHooks,
				storage:                         tt.fields.storage,
				metricsFile:                     tt.fields.metricsFile,
				loadMetricsFunc:                 tt.fields.loadMetricsFunc,
				catalogsFolder:                  tt.fields.catalogsFolder,
				loadCatalogsFunc:                tt.fields.loadCatalogsFunc,
				events:                          tt.fields.events,
				authz:                           tt.fields.authz,
			}
			gotRes, err := svc.ListPublicCertificates(tt.args.in0, tt.args.req)
			assert.NoError(t, gotRes.Validate())

			tt.wantErr(t, err)

			if tt.wantRes != nil {
				if !reflect.DeepEqual(gotRes, tt.wantRes) {
					t.Errorf("Service.ListPublicCertificates() = %v, want %v", gotRes, tt.wantRes)
				}
			}
		})
	}
}<|MERGE_RESOLUTION|>--- conflicted
+++ resolved
@@ -34,11 +34,6 @@
 	"sync"
 	"testing"
 
-<<<<<<< HEAD
-	"clouditor.io/clouditor/api"
-	"clouditor.io/clouditor/api/assessment"
-=======
->>>>>>> b9595159
 	"clouditor.io/clouditor/api/orchestrator"
 	apiruntime "clouditor.io/clouditor/api/runtime"
 	"clouditor.io/clouditor/internal/testutil/clitest"
@@ -155,286 +150,6 @@
 	}
 }
 
-<<<<<<< HEAD
-func Test_CreateCertificate(t *testing.T) {
-	// Mock certificates
-	mockCertificate := orchestratortest.NewCertificate()
-	mockCertificateWithoutID := orchestratortest.NewCertificate()
-	mockCertificateWithoutID.Id = ""
-
-	type args struct {
-		in0 context.Context
-		req *orchestrator.CreateCertificateRequest
-	}
-	var tests = []struct {
-		name         string
-		args         args
-		wantResponse *orchestrator.Certificate
-		wantErr      assert.ErrorAssertionFunc
-	}{
-		{
-			"missing request",
-			args{
-				context.Background(),
-				nil,
-			},
-			nil,
-			func(tt assert.TestingT, err error, i ...interface{}) bool {
-				assert.Equal(t, codes.InvalidArgument, status.Code(err))
-				return assert.ErrorContains(t, err, api.ErrEmptyRequest.Error())
-			},
-		},
-		{
-			"missing certificate",
-			args{
-				context.Background(),
-				&orchestrator.CreateCertificateRequest{},
-			},
-			nil,
-			func(tt assert.TestingT, err error, i ...interface{}) bool {
-				assert.Equal(t, codes.InvalidArgument, status.Code(err))
-				return assert.ErrorContains(t, err, "Certificate: value is required")
-			},
-		},
-		{
-			"missing certificate id",
-			args{
-				context.Background(),
-				&orchestrator.CreateCertificateRequest{
-					Certificate: mockCertificateWithoutID,
-				},
-			},
-			nil,
-			func(tt assert.TestingT, err error, i ...interface{}) bool {
-				assert.Equal(t, codes.InvalidArgument, status.Code(err))
-				return assert.ErrorContains(t, err, "Id: value length must be at least 1 runes")
-			},
-		},
-		{
-			"valid certificate",
-			args{
-				context.Background(),
-				&orchestrator.CreateCertificateRequest{
-					Certificate: mockCertificate,
-				},
-			},
-			mockCertificate,
-			assert.NoError,
-		},
-	}
-	for _, tt := range tests {
-		t.Run(tt.name, func(t *testing.T) {
-			s := NewService()
-			gotResponse, err := s.CreateCertificate(tt.args.in0, tt.args.req)
-			assert.NoError(t, gotResponse.Validate())
-
-			tt.wantErr(t, err)
-
-			// If no error is wanted, check response
-			if !reflect.DeepEqual(gotResponse, tt.wantResponse) {
-				t.Errorf("Service.CreateCertificate() = %v, want %v", gotResponse, tt.wantResponse)
-			}
-		})
-	}
-}
-
-func Test_UpdateCertificate(t *testing.T) {
-	var (
-		certificate *orchestrator.Certificate
-		err         error
-	)
-	orchestratorService := NewService()
-
-	// 1st case: Certificate is nil
-	_, err = orchestratorService.UpdateCertificate(context.Background(), &orchestrator.UpdateCertificateRequest{})
-	assert.Equal(t, codes.InvalidArgument, status.Code(err))
-
-	// 2nd case: Certificate ID is nil
-	_, err = orchestratorService.UpdateCertificate(context.Background(), &orchestrator.UpdateCertificateRequest{
-		Certificate: certificate,
-	})
-	assert.Equal(t, codes.InvalidArgument, status.Code(err))
-
-	// 3rd case: Certificate not found since there are no certificates yet
-	_, err = orchestratorService.UpdateCertificate(context.Background(), &orchestrator.UpdateCertificateRequest{
-		Certificate: &orchestrator.Certificate{
-			Id:             testdata.MockCertificateID,
-			Name:           "EUCS",
-			CloudServiceId: testdata.MockCloudServiceID1,
-		},
-	})
-	assert.Equal(t, codes.NotFound, status.Code(err))
-
-	// 4th case: Certificate updated successfully
-	mockCertificate := orchestratortest.NewCertificate()
-	err = orchestratorService.storage.Create(mockCertificate)
-	assert.NoError(t, err)
-	if err != nil {
-		return
-	}
-
-	// update the certificate's description and send the update request
-	mockCertificate.Description = "new description"
-	certificate, err = orchestratorService.UpdateCertificate(context.Background(), &orchestrator.UpdateCertificateRequest{
-		Certificate: mockCertificate,
-	})
-	assert.NoError(t, certificate.Validate())
-	assert.NoError(t, err)
-	assert.NotNil(t, certificate)
-	assert.Equal(t, "new description", certificate.Description)
-}
-
-func Test_RemoveCertificate(t *testing.T) {
-	var (
-		err                      error
-		listCertificatesResponse *orchestrator.ListCertificatesResponse
-	)
-	orchestratorService := NewService()
-
-	// 1st case: Empty certificate ID error
-	_, err = orchestratorService.RemoveCertificate(context.Background(), &orchestrator.RemoveCertificateRequest{CertificateId: ""})
-	assert.Error(t, err)
-	assert.Equal(t, status.Code(err), codes.InvalidArgument)
-
-	// 2nd case: ErrRecordNotFound
-	_, err = orchestratorService.RemoveCertificate(context.Background(), &orchestrator.RemoveCertificateRequest{CertificateId: "0000"})
-	assert.Error(t, err)
-	assert.Equal(t, status.Code(err), codes.NotFound)
-
-	// 3rd case: Record removed successfully
-	mockCertificate := orchestratortest.NewCertificate()
-	assert.NoError(t, mockCertificate.Validate())
-	err = orchestratorService.storage.Create(mockCertificate)
-	assert.NoError(t, err)
-
-	// There is a record for certificates in the DB (default one)
-	listCertificatesResponse, err = orchestratorService.ListCertificates(context.Background(), &orchestrator.ListCertificatesRequest{})
-	assert.NoError(t, err)
-	assert.NotNil(t, listCertificatesResponse.Certificates)
-	assert.NotEmpty(t, listCertificatesResponse.Certificates)
-
-	// Remove record
-	_, err = orchestratorService.RemoveCertificate(context.Background(), &orchestrator.RemoveCertificateRequest{CertificateId: mockCertificate.Id})
-	assert.NoError(t, err)
-
-	// There is a record for cloud services in the DB (default one)
-	listCertificatesResponse, err = orchestratorService.ListCertificates(context.Background(), &orchestrator.ListCertificatesRequest{})
-	assert.NoError(t, err)
-	assert.NotNil(t, listCertificatesResponse.Certificates)
-	assert.Empty(t, listCertificatesResponse.Certificates)
-}
-
-func Test_GetCertificate(t *testing.T) {
-	type fields struct {
-		storage persistence.Storage
-	}
-	tests := []struct {
-		name    string
-		fields  fields
-		req     *orchestrator.GetCertificateRequest
-		res     *orchestrator.Certificate
-		wantErr assert.ErrorAssertionFunc
-	}{
-		{
-			name: "Empty request",
-			req:  nil,
-			res:  nil,
-			wantErr: func(tt assert.TestingT, err error, i ...interface{}) bool {
-				assert.Equal(t, codes.InvalidArgument, status.Code(err))
-				return assert.ErrorContains(t, err, api.ErrEmptyRequest.Error())
-			},
-		},
-		{
-			name: "Certificate Id missing in request",
-			req:  &orchestrator.GetCertificateRequest{CertificateId: ""},
-			res:  nil,
-			wantErr: func(tt assert.TestingT, err error, i ...interface{}) bool {
-				assert.Equal(t, codes.InvalidArgument, status.Code(err))
-				return assert.ErrorContains(t, err, "invalid request: invalid GetCertificateRequest.CertificateId: value length must be at least 1 runes")
-			},
-		},
-		{
-			name: "Certificate not found",
-			fields: fields{
-				storage: testutil.NewInMemoryStorage(t, func(s persistence.Storage) {
-					// Create Certificate
-					assert.NoError(t, s.Create(orchestratortest.NewCertificate()))
-				}),
-			},
-			req: &orchestrator.GetCertificateRequest{CertificateId: "WrongCertificateID"},
-			res: nil,
-			wantErr: func(t assert.TestingT, err error, i ...interface{}) bool {
-				assert.Equal(t, codes.NotFound, status.Code(err))
-				return assert.ErrorContains(t, err, "certificate not found")
-			},
-		},
-		{
-			name: "valid",
-			fields: fields{
-				storage: testutil.NewInMemoryStorage(t, func(s persistence.Storage) {
-					// Create Certificate
-					assert.NoError(t, s.Create(orchestratortest.NewCertificate()))
-				}),
-			},
-			req:     &orchestrator.GetCertificateRequest{CertificateId: testdata.MockCertificateID},
-			res:     orchestratortest.NewCertificate(),
-			wantErr: assert.NoError,
-		},
-	}
-	orchestratorService := NewService()
-
-	// Create Certificate
-	if err := orchestratorService.storage.Create(orchestratortest.NewCertificate()); err != nil {
-		panic(err)
-	}
-
-	for _, tt := range tests {
-		t.Run(tt.name, func(t *testing.T) {
-			res, err := orchestratorService.GetCertificate(context.Background(), tt.req)
-			assert.NoError(t, res.Validate())
-
-			tt.wantErr(t, err)
-
-			if tt.res != nil {
-				assert.NotEmpty(t, res.Id)
-				// Check if timestamp is available and delete for comparison.
-				assert.NotEmpty(t, res.States[0].GetTimestamp())
-				res.States[0].Timestamp = ""
-				tt.res.States[0].Timestamp = ""
-				assert.True(t, proto.Equal(tt.res, res), "Want: %v\nGot : %v", tt.res, res)
-			}
-		})
-	}
-}
-
-func Test_ListCertificates(t *testing.T) {
-	var (
-		listCertificatesResponse *orchestrator.ListCertificatesResponse
-		err                      error
-	)
-
-	orchestratorService := NewService()
-	// 1st case: No services stored
-	listCertificatesResponse, err = orchestratorService.ListCertificates(context.Background(), &orchestrator.ListCertificatesRequest{})
-	assert.NoError(t, err)
-	assert.NotNil(t, listCertificatesResponse.Certificates)
-	assert.Empty(t, listCertificatesResponse.Certificates)
-
-	// 2nd case: One service stored
-	err = orchestratorService.storage.Create(orchestratortest.NewCertificate())
-	assert.NoError(t, err)
-
-	listCertificatesResponse, err = orchestratorService.ListCertificates(context.Background(), &orchestrator.ListCertificatesRequest{})
-	// We check only the first certificate and assume that all certificates are valid
-	assert.NoError(t, listCertificatesResponse.Certificates[0].Validate())
-	assert.NoError(t, err)
-	assert.NotNil(t, listCertificatesResponse.Certificates)
-	assert.NotEmpty(t, listCertificatesResponse.Certificates)
-	assert.Equal(t, len(listCertificatesResponse.Certificates), 1)
-}
-
-=======
->>>>>>> b9595159
 func TestCloudServiceHooks(t *testing.T) {
 	var (
 		hookCallCounter = 0
