// Copyright 2021-2022 Fraunhofer AISEC
//
// Licensed under the Apache License, Version 2.0 (the "License");
// you may not use this file except in compliance with the License.
// You may obtain a copy of the License at
//
//     http://www.apache.org/licenses/LICENSE-2.0
//
// Unless required by applicable law or agreed to in writing, software
// distributed under the License is distributed on an "AS IS" BASIS,
// WITHOUT WARRANTIES OR CONDITIONS OF ANY KIND, either express or implied.
// See the License for the specific language governing permissions and
// limitations under the License.
//
//           $$\                           $$\ $$\   $$\
//           $$ |                          $$ |\__|  $$ |
//  $$$$$$$\ $$ | $$$$$$\  $$\   $$\  $$$$$$$ |$$\ $$$$$$\    $$$$$$\   $$$$$$\
// $$  _____|$$ |$$  __$$\ $$ |  $$ |$$  __$$ |$$ |\_$$  _|  $$  __$$\ $$  __$$\
// $$ /      $$ |$$ /  $$ |$$ |  $$ |$$ /  $$ |$$ |  $$ |    $$ /  $$ |$$ | \__|
// $$ |      $$ |$$ |  $$ |$$ |  $$ |$$ |  $$ |$$ |  $$ |$$\ $$ |  $$ |$$ |
// \$$$$$$\  $$ |\$$$$$   |\$$$$$   |\$$$$$$  |$$ |  \$$$   |\$$$$$   |$$ |
//  \_______|\__| \______/  \______/  \_______|\__|   \____/  \______/ \__|
//
// This file is part of Clouditor Community Edition.

package orchestrator

import (
	"context"
<<<<<<< HEAD
	"errors"
	"fmt"
	"github.com/google/uuid"
	"google.golang.org/grpc"
	"google.golang.org/grpc/metadata"
	"google.golang.org/protobuf/types/known/emptypb"
	"google.golang.org/protobuf/types/known/structpb"
	"google.golang.org/protobuf/types/known/timestamppb"
=======
	"encoding/json"
>>>>>>> 58835a75
	"io"
	"os"
	"reflect"
	"runtime"
	"sync"
	"testing"

	"google.golang.org/grpc/metadata"
	"google.golang.org/protobuf/types/known/emptypb"
	"google.golang.org/protobuf/types/known/structpb"
	"google.golang.org/protobuf/types/known/timestamppb"

	"clouditor.io/clouditor/api/assessment"
	"clouditor.io/clouditor/api/orchestrator"
	"clouditor.io/clouditor/persistence/inmemory"
	"github.com/stretchr/testify/assert"
)

<<<<<<< HEAD
var service *Service
var defaultTarget *orchestrator.CloudService

const assessmentResultID1 = "11111111-1111-1111-1111-111111111111"
=======
const (
	assessmentResultID1 = "11111111-1111-1111-1111-111111111111"
	assessmentResultID2 = "11111111-1111-1111-1111-111111111112"
)
>>>>>>> 58835a75

func TestMain(m *testing.M) {
	err := os.Chdir("../../")
	if err != nil {
		panic(err)
	}

	os.Exit(m.Run())
}

func TestAssessmentResultHook(t *testing.T) {
	var (
		hookCallCounter = 0
		wg              sync.WaitGroup
	)
	wg.Add(2)

	firstHookFunction := func(assessmentResult *assessment.AssessmentResult, err error) {
		hookCallCounter++
		log.Println("Hello from inside the firstHookFunction")

		wg.Done()
	}

	secondHookFunction := func(assessmentResult *assessment.AssessmentResult, err error) {
		hookCallCounter++
		log.Println("Hello from inside the secondHookFunction")

		wg.Done()
	}

	service := NewService()
	service.RegisterAssessmentResultHook(firstHookFunction)
	service.RegisterAssessmentResultHook(secondHookFunction)

	// Check if first hook is registered
	funcName1 := runtime.FuncForPC(reflect.ValueOf(service.AssessmentResultHooks[0]).Pointer()).Name()
	funcName2 := runtime.FuncForPC(reflect.ValueOf(firstHookFunction).Pointer()).Name()
	assert.Equal(t, funcName1, funcName2)

	// Check if second hook is registered
	funcName1 = runtime.FuncForPC(reflect.ValueOf(service.AssessmentResultHooks[1]).Pointer()).Name()
	funcName2 = runtime.FuncForPC(reflect.ValueOf(secondHookFunction).Pointer()).Name()
	assert.Equal(t, funcName1, funcName2)

	// Check GRPC call
	type args struct {
		in0        context.Context
		assessment *orchestrator.StoreAssessmentResultRequest
	}
	tests := []struct {
		name     string
		args     args
		wantResp *orchestrator.StoreAssessmentResultResponse
		wantErr  bool
	}{
		{
			name: "Store first assessment result to the map",
			args: args{
				in0: context.TODO(),
				assessment: &orchestrator.StoreAssessmentResultRequest{
					Result: &assessment.AssessmentResult{
						Id:         assessmentResultID1,
						MetricId:   "assessmentResultMetricID",
						EvidenceId: "11111111-1111-1111-1111-111111111111",
						Timestamp:  timestamppb.Now(),
						MetricConfiguration: &assessment.MetricConfiguration{
							TargetValue: toStruct(1.0),
							Operator:    "operator",
							IsDefault:   true,
						},
						NonComplianceComments: "non_compliance_comment",
						Compliant:             true,
						ResourceId:            "resourceID",
					},
				},
			},
			wantErr: false,
			wantResp: &orchestrator.StoreAssessmentResultResponse{
				Status: true,
			},
		},
	}

	for _, tt := range tests {
		t.Run(tt.name, func(t *testing.T) {
			hookCallCounter = 0
			s := service
			gotResp, err := s.StoreAssessmentResult(tt.args.in0, tt.args.assessment)

			// wait for all hooks (2 hooks)
			wg.Wait()

			if (err != nil) != tt.wantErr {
				t.Errorf("StoreAssessmentResult() error = %v, wantErr %v", err, tt.wantErr)
				return
			}
			if !reflect.DeepEqual(gotResp, tt.wantResp) {
				t.Errorf("StoreAssessmentResult() gotResp = %v, want %v", gotResp, tt.wantResp)
			}
			assert.NotEmpty(t, s.results)
			assert.Equal(t, 2, hookCallCounter)
		})
	}
}

// TODO(lebogg): Convert to table tests
func TestListMetricConfigurations(t *testing.T) {
	var (
		response *orchestrator.ListMetricConfigurationResponse
		err      error
	)
	s := NewService()
	response, err = s.ListMetricConfigurations(context.TODO(), &orchestrator.ListMetricConfigurationRequest{})

	assert.NoError(t, err)
	assert.NotEmpty(t, response.Configurations)
}

func TestStoreAssessmentResult(t *testing.T) {
	type args struct {
		in0        context.Context
		assessment *orchestrator.StoreAssessmentResultRequest
	}
	tests := []struct {
		name     string
		args     args
		wantResp *orchestrator.StoreAssessmentResultResponse
		wantErr  bool
	}{
		{
			name: "Store assessment to the map",
			args: args{
				in0: context.TODO(),
				assessment: &orchestrator.StoreAssessmentResultRequest{
					Result: &assessment.AssessmentResult{
						Id:         assessmentResultID1,
						MetricId:   "assessmentResultMetricID",
						EvidenceId: "11111111-1111-1111-1111-111111111111",
						Timestamp:  timestamppb.Now(),
						MetricConfiguration: &assessment.MetricConfiguration{
							TargetValue: toStruct(1.0),
							Operator:    "operator",
							IsDefault:   true,
						},
						NonComplianceComments: "non_compliance_comment",
						Compliant:             true,
						ResourceId:            "resourceID",
					},
				},
			},
			wantErr: false,
			wantResp: &orchestrator.StoreAssessmentResultResponse{
				Status: true,
			},
		},
		{
			name: "Store assessment without metricId to the map",
			args: args{
				in0: context.TODO(),
				assessment: &orchestrator.StoreAssessmentResultRequest{
					Result: &assessment.AssessmentResult{
						Id:         assessmentResultID1,
						EvidenceId: "11111111-1111-1111-1111-111111111111",
						Timestamp:  timestamppb.Now(),
						MetricConfiguration: &assessment.MetricConfiguration{
							TargetValue: toStruct(1.0),
							Operator:    "operator",
							IsDefault:   true,
						},
						NonComplianceComments: "non_compliance_comment",
						Compliant:             true,
						ResourceId:            "resourceID",
					},
				},
			},
			wantErr: true,
			wantResp: &orchestrator.StoreAssessmentResultResponse{
				Status:        false,
				StatusMessage: "invalid assessment result: metric id is missing",
			},
		},
	}

	for _, tt := range tests {
		t.Run(tt.name, func(t *testing.T) {
			s := NewService()
			gotResp, err := s.StoreAssessmentResult(tt.args.in0, tt.args.assessment)
			if (err != nil) != tt.wantErr {
				t.Errorf("StoreAssessmentResult() error = %v, wantErr %v", err, tt.wantErr)
				return
			}
			if !reflect.DeepEqual(gotResp, tt.wantResp) {
				t.Errorf("StoreAssessmentResult() gotResp = %v, want %v", gotResp, tt.wantResp)
			}

			if err == nil {
				assert.NotNil(t, s.results[assessmentResultID1])
			} else {
				assert.Empty(t, s.results)
			}
		})
	}
}

func TestStoreAssessmentResults(t *testing.T) {

	const (
		count1 = 1
		count2 = 2
	)

	type fields struct {
		countElementsInMock    int
		countElementsInResults int
	}

	type args struct {
		stream *mockStreamer
	}

	tests := []struct {
		name           string
		fields         fields
		args           args
		wantErr        bool
		wantErrMessage []orchestrator.StoreAssessmentResultResponse
	}{
		{
			name: "Store 2 assessment results to the map",
			fields: fields{
				countElementsInMock:    count2,
				countElementsInResults: 2,
			},
			args:    args{stream: createMockStream(createStoreAssessmentResultRequestsMock(count2))},
			wantErr: false,
			wantErrMessage: []orchestrator.StoreAssessmentResultResponse{
				{
					Status: true,
				},
				{
					Status: true,
				},
			},
		},
		{
			name: "Missing MetricID",
			fields: fields{
				countElementsInMock:    count1,
				countElementsInResults: 0,
			},
			args:    args{stream: createMockStream(createStoreAssessmentResultRequestMockWithMissingMetricID(count1))},
			wantErr: false,
			wantErrMessage: []orchestrator.StoreAssessmentResultResponse{
				{
					Status:        false,
					StatusMessage: "invalid assessment result: " + assessment.ErrMetricIdMissing.Error(),
				},
			},
		},
	}

	for _, tt := range tests {
		t.Run(tt.name, func(t *testing.T) {
			s := NewService()
			if err := s.StoreAssessmentResults(tt.args.stream); (err != nil) != tt.wantErr {
				t.Errorf("StoreAssessmentResults() error = %v, wantErr %v", err, tt.wantErr)
				assert.Equal(t, tt.fields.countElementsInResults, len(s.results))
			} else {
				// Close stream for testing
				close(tt.args.stream.SentFromServer)
				assert.Nil(t, err)
				assert.Equal(t, tt.fields.countElementsInResults, len(s.results))

				// Check all stream responses from server to client
				i := 0
				for elem := range tt.args.stream.SentFromServer {
					assert.Contains(t, elem.StatusMessage, tt.wantErrMessage[i].StatusMessage)
					assert.Equal(t, elem.Status, tt.wantErrMessage[i].Status)
					i++
				}
			}
		})
	}
}

// createStoreAssessmentResultRequestMockWithMissingMetricID create one StoreAssessmentResultRequest without ToolID
func createStoreAssessmentResultRequestMockWithMissingMetricID(count int) []*orchestrator.StoreAssessmentResultRequest {
	req := createStoreAssessmentResultRequestsMock(count)

	req[0].Result.MetricId = ""

	return req
}

// createStoreAssessmentResultrequestMocks creates store assessment result requests with random assessment result IDs
func createStoreAssessmentResultRequestsMock(count int) []*orchestrator.StoreAssessmentResultRequest {
	var mockRequests []*orchestrator.StoreAssessmentResultRequest

	for i := 0; i < count; i++ {
		storeAssessmentResultRequest := &orchestrator.StoreAssessmentResultRequest{
			Result: &assessment.AssessmentResult{
				Id:         uuid.NewString(),
				MetricId:   fmt.Sprintf("assessmentResultMetricID-%d", i),
				EvidenceId: "11111111-1111-1111-1111-111111111111",
				Timestamp:  timestamppb.Now(),
				MetricConfiguration: &assessment.MetricConfiguration{
					TargetValue: toStruct(1.0),
					Operator:    fmt.Sprintf("operator%d", i),
					IsDefault:   true,
				},
				NonComplianceComments: "non_compliance_comment",
				Compliant:             true,
				ResourceId:            "resourceID",
			},
		}

		mockRequests = append(mockRequests, storeAssessmentResultRequest)
	}

	return mockRequests
}

type mockStreamer struct {
	grpc.ServerStream
	RecvToServer   chan *orchestrator.StoreAssessmentResultRequest
	SentFromServer chan *orchestrator.StoreAssessmentResultResponse
}

func createMockStream(requests []*orchestrator.StoreAssessmentResultRequest) *mockStreamer {
	m := &mockStreamer{
		RecvToServer: make(chan *orchestrator.StoreAssessmentResultRequest, len(requests)),
	}
	for _, req := range requests {
		m.RecvToServer <- req
	}

	m.SentFromServer = make(chan *orchestrator.StoreAssessmentResultResponse, len(requests))
	return m
}

func (m mockStreamer) Send(response *orchestrator.StoreAssessmentResultResponse) error {
	m.SentFromServer <- response
	return nil
}

<<<<<<< HEAD
func (m mockStreamer) Recv() (*orchestrator.StoreAssessmentResultRequest, error) {
	if len(m.RecvToServer) == 0 {
=======
func (m *mockStreamer) Recv() (*assessment.AssessmentResult, error) {

	if m.counter == 0 {
		m.counter++
		return &assessment.AssessmentResult{
			Id:         assessmentResultID1,
			MetricId:   "assessmentResultMetricID",
			EvidenceId: "11111111-1111-1111-1111-111111111111",
			Timestamp:  timestamppb.Now(),
			MetricConfiguration: &assessment.MetricConfiguration{
				TargetValue: toStruct(1.0),
				Operator:    "operator",
				IsDefault:   true,
			},
			NonComplianceComments: "non_compliance_comment",
			Compliant:             true,
			ResourceId:            "resourceID",
		}, nil
	} else if m.counter == 1 {
		m.counter++
		return &assessment.AssessmentResult{
			Id:         assessmentResultID2,
			MetricId:   "assessmentResultMetricID2",
			EvidenceId: "11111111-1111-1111-1111-111111111112",
			Timestamp:  timestamppb.Now(),
			MetricConfiguration: &assessment.MetricConfiguration{
				TargetValue: toStruct(1.0),
				Operator:    "operator2",
				IsDefault:   false,
			},
			NonComplianceComments: "non_compliance_comment",
			Compliant:             true,
			ResourceId:            "resourceID",
		}, nil
	} else {
>>>>>>> 58835a75
		return nil, io.EOF
	}
	req, more := <-m.RecvToServer
	if !more {
		return nil, errors.New("empty")
	}

	return req, nil
}

func (mockStreamer) SendAndClose(_ *emptypb.Empty) error {
	return nil
}

func (mockStreamer) SetHeader(_ metadata.MD) error {
	panic("implement me")
}

func (mockStreamer) SendHeader(_ metadata.MD) error {
	panic("implement me")
}

func (mockStreamer) SetTrailer(_ metadata.MD) {
	panic("implement me")
}

func (mockStreamer) Context() context.Context {
	panic("implement me")
}

func (mockStreamer) SendMsg(_ interface{}) error {
	panic("implement me")
}

func (mockStreamer) RecvMsg(_ interface{}) error {
	panic("implement me")
}

func toStruct(f float32) (s *structpb.Value) {
	var (
		b   []byte
		err error
	)

	s = new(structpb.Value)

	b, err = json.Marshal(f)
	if err != nil {
		return nil
	}
	if err = json.Unmarshal(b, &s); err != nil {
		return nil
	}

	return
}

func TestNewService(t *testing.T) {
	var myStorage, err = inmemory.NewStorage()
	assert.NoError(t, err)

	type args struct {
		opts []ServiceOption
	}
	tests := []struct {
		name string
		args args
		want assert.ValueAssertionFunc
	}{
		{
			name: "New service with database",
			args: args{
				opts: []ServiceOption{WithStorage(myStorage)},
			},
			want: func(tt assert.TestingT, i1 interface{}, i2 ...interface{}) bool {
				service, ok := i1.(*Service)
				if !assert.True(tt, ok) {
					return false
				}

				return assert.Equal(tt, myStorage, service.storage)
			},
		},
	}

	for _, tt := range tests {
		t.Run(tt.name, func(t *testing.T) {
			got := NewService(tt.args.opts...)

			if tt.want != nil {
				tt.want(t, got, tt.args.opts)
			}
		})
	}
}<|MERGE_RESOLUTION|>--- conflicted
+++ resolved
@@ -1,4 +1,4 @@
-// Copyright 2021-2022 Fraunhofer AISEC
+// Copyright 2021 Fraunhofer AISEC
 //
 // Licensed under the Apache License, Version 2.0 (the "License");
 // you may not use this file except in compliance with the License.
@@ -27,19 +27,12 @@
 
 import (
 	"context"
-<<<<<<< HEAD
 	"errors"
 	"fmt"
 	"github.com/google/uuid"
 	"google.golang.org/grpc"
-	"google.golang.org/grpc/metadata"
-	"google.golang.org/protobuf/types/known/emptypb"
-	"google.golang.org/protobuf/types/known/structpb"
-	"google.golang.org/protobuf/types/known/timestamppb"
-=======
-	"encoding/json"
->>>>>>> 58835a75
 	"io"
+	"k8s.io/apimachinery/pkg/util/json"
 	"os"
 	"reflect"
 	"runtime"
@@ -52,22 +45,16 @@
 	"google.golang.org/protobuf/types/known/timestamppb"
 
 	"clouditor.io/clouditor/api/assessment"
+
 	"clouditor.io/clouditor/api/orchestrator"
 	"clouditor.io/clouditor/persistence/inmemory"
 	"github.com/stretchr/testify/assert"
 )
 
-<<<<<<< HEAD
-var service *Service
-var defaultTarget *orchestrator.CloudService
-
-const assessmentResultID1 = "11111111-1111-1111-1111-111111111111"
-=======
 const (
 	assessmentResultID1 = "11111111-1111-1111-1111-111111111111"
-	assessmentResultID2 = "11111111-1111-1111-1111-111111111112"
+	//assessmentResultID2 = "11111111-1111-1111-1111-111111111112"
 )
->>>>>>> 58835a75
 
 func TestMain(m *testing.M) {
 	err := os.Chdir("../../")
@@ -414,46 +401,8 @@
 	return nil
 }
 
-<<<<<<< HEAD
 func (m mockStreamer) Recv() (*orchestrator.StoreAssessmentResultRequest, error) {
 	if len(m.RecvToServer) == 0 {
-=======
-func (m *mockStreamer) Recv() (*assessment.AssessmentResult, error) {
-
-	if m.counter == 0 {
-		m.counter++
-		return &assessment.AssessmentResult{
-			Id:         assessmentResultID1,
-			MetricId:   "assessmentResultMetricID",
-			EvidenceId: "11111111-1111-1111-1111-111111111111",
-			Timestamp:  timestamppb.Now(),
-			MetricConfiguration: &assessment.MetricConfiguration{
-				TargetValue: toStruct(1.0),
-				Operator:    "operator",
-				IsDefault:   true,
-			},
-			NonComplianceComments: "non_compliance_comment",
-			Compliant:             true,
-			ResourceId:            "resourceID",
-		}, nil
-	} else if m.counter == 1 {
-		m.counter++
-		return &assessment.AssessmentResult{
-			Id:         assessmentResultID2,
-			MetricId:   "assessmentResultMetricID2",
-			EvidenceId: "11111111-1111-1111-1111-111111111112",
-			Timestamp:  timestamppb.Now(),
-			MetricConfiguration: &assessment.MetricConfiguration{
-				TargetValue: toStruct(1.0),
-				Operator:    "operator2",
-				IsDefault:   false,
-			},
-			NonComplianceComments: "non_compliance_comment",
-			Compliant:             true,
-			ResourceId:            "resourceID",
-		}, nil
-	} else {
->>>>>>> 58835a75
 		return nil, io.EOF
 	}
 	req, more := <-m.RecvToServer
