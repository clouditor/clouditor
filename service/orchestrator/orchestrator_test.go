--- conflicted
+++ resolved
@@ -113,11 +113,7 @@
 					return false
 				}
 
-<<<<<<< HEAD
 				return assert.Equal(tt, "catalogsFolder.json", service.catalogsFolder)
-=======
-				return assert.Equal(tt, "catalogsfile.json", s.catalogsFile)
->>>>>>> 83f1888e
 			},
 		},
 		{
