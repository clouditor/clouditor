--- conflicted
+++ resolved
@@ -864,26 +864,16 @@
 		fields  fields
 		args    args
 		want    assert.ValueAssertionFunc
-<<<<<<< HEAD
-		wantErr bool
-=======
 		wantErr assert.ErrorAssertionFunc
->>>>>>> e33a2ca4
 	}{
 		{
 			name:   "metric does not exist",
 			fields: fields{storage: testutil.NewInMemoryStorage(t)},
 			args: args{
 				req: &orchestrator.UpdateMetricConfigurationRequest{
-<<<<<<< HEAD
 					CloudServiceId: DefaultTargetCloudServiceId,
 					MetricId:       "MyMetric",
 					Configuration:  &assessment.MetricConfiguration{},
-=======
-					ServiceId:     DefaultTargetCloudServiceId,
-					MetricId:      "MyMetric",
-					Configuration: &assessment.MetricConfiguration{},
->>>>>>> e33a2ca4
 				},
 			},
 			wantErr: func(tt assert.TestingT, err error, i ...interface{}) bool {
@@ -899,15 +889,9 @@
 			},
 			args: args{
 				req: &orchestrator.UpdateMetricConfigurationRequest{
-<<<<<<< HEAD
 					CloudServiceId: "MyService",
 					MetricId:       "MyMetric",
 					Configuration:  &assessment.MetricConfiguration{},
-=======
-					ServiceId:     "MyService",
-					MetricId:      "MyMetric",
-					Configuration: &assessment.MetricConfiguration{},
->>>>>>> e33a2ca4
 				},
 			},
 			wantErr: func(tt assert.TestingT, err error, i ...interface{}) bool {
@@ -933,11 +917,7 @@
 					},
 				},
 			},
-<<<<<<< HEAD
-			wantErr: false,
-=======
 			wantErr: nil,
->>>>>>> e33a2ca4
 			want: func(tt assert.TestingT, i1 interface{}, i2 ...interface{}) bool {
 				svc := i2[0].(*Service)
 
@@ -976,11 +956,7 @@
 					},
 				},
 			},
-<<<<<<< HEAD
-			wantErr: false,
-=======
 			wantErr: nil,
->>>>>>> e33a2ca4
 			want: func(tt assert.TestingT, i1 interface{}, i2 ...interface{}) bool {
 				svc := i2[0].(*Service)
 
