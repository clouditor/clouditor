--- conflicted
+++ resolved
@@ -6,12 +6,9 @@
 	"math"
 	"net"
 	"net/http"
-<<<<<<< HEAD
-=======
 	"reflect"
 	"runtime"
 	"strings"
->>>>>>> f6f1f6ab
 	"sync"
 	"sync/atomic"
 	"testing"
@@ -25,26 +22,19 @@
 	service_orchestrator "clouditor.io/clouditor/service/orchestrator"
 	"clouditor.io/clouditor/voc"
 	"github.com/google/uuid"
+	"github.com/prometheus/common/log"
 	"github.com/sirupsen/logrus"
 	"github.com/stretchr/testify/assert"
 	"google.golang.org/grpc"
 	"google.golang.org/protobuf/types/known/timestamppb"
 )
 
-<<<<<<< HEAD
-var NumFunctionsMetrics = 1
-var NumVMMetrics = 12
-var NumLoggingServiceMetrics = 6
-var NumBlockStorageMetrics = 3
-var NumAccountMetrics = 3
-=======
 var NumFunctionsMetrics = 2
 var NumVMMetrics = 13
 var NumLoggingServiceMetrics = 7
 var NumBlockStorageMetrics = 4
 var NumObjectStorageMetrics = 4
 var NumIdentityMetrics = 3
->>>>>>> f6f1f6ab
 
 func createVMWithMalwareProtection(numCloudServices int, numAccounts int, numVMs, numFunction int, b *testing.B) {
 	var (
@@ -80,17 +70,6 @@
 
 	var count int64 = 0
 
-<<<<<<< HEAD
-	wg.Add((NumFunctionsMetrics*NumFunctionsMetrics +
-		numVMs*NumVMMetrics +
-		(numVMs+1)*NumBlockStorageMetrics +
-		1*NumLoggingServiceMetrics +
-		NumAccountMetrics*numAccounts) * numCloudServices)
-
-	svc := NewService(WithOrchestratorAddress(addr), WithEvidenceStoreAddress(addr))
-	orchestratorService.RegisterAssessmentResultHook(func(result *assessment.AssessmentResult, err error) {
-		wg.Done()
-=======
 	work := (NumFunctionsMetrics*NumFunctionsMetrics +
 		numVMs*NumVMMetrics +
 		numVMs*NumBlockStorageMetrics +
@@ -110,7 +89,6 @@
 			}
 		}()
 
->>>>>>> f6f1f6ab
 		current := atomic.AddInt64(&count, 1)
 
 		log.Debugf("Current count: %v - stats: %+v", current, svc.stats)
@@ -119,8 +97,6 @@
 		if !result.Compliant {
 			b.Fatalf("Assesment result (metric %s) for resource %s is not compliant", result.MetricId, result.ResourceId)
 		}
-<<<<<<< HEAD
-=======
 
 		if err == nil {
 			wg.Done()
@@ -128,7 +104,6 @@
 			log.Errorf("Error in assessment hook: %s", err)
 		}
 
->>>>>>> f6f1f6ab
 	})
 
 	// Create m parallel executions for each "cloud service"
@@ -249,29 +224,18 @@
 			assess(svc, lss, b)
 
 			for j := 0; j < numAccounts; j++ {
-<<<<<<< HEAD
-				user := &voc.Account{
-					Resource: &voc.Resource{
-						ID:   voc.ResourceID(fmt.Sprintf("%d-user", j)),
-						Type: []string{"Account", "Resource"},
-=======
 				user := &voc.Identity{
 					Identifiable: &voc.Identifiable{
 						Resource: &voc.Resource{
 							ID:   voc.ResourceID(fmt.Sprintf("%d-user", j)),
 							Type: []string{"Identity", "Resource"},
 						},
->>>>>>> f6f1f6ab
 					},
 					Authenticity: []voc.HasAuthenticity{
 						&voc.OTPBasedAuthentication{Activated: true},
 						&voc.PasswordBasedAuthentication{Activated: true},
 					},
-<<<<<<< HEAD
-					IsAdmin:               true,
-=======
 					Privileged:            true,
->>>>>>> f6f1f6ab
 					DisablePasswordPolicy: false,
 					Activated:             true,
 					LastActivity:          time.Now().Add(-time.Hour * 24 * 7),
@@ -307,17 +271,6 @@
 		for l := 0.; l <= 2; l++ {
 			parallel := int(math.Pow(2, l))
 			b.Run(fmt.Sprintf("%d/%d", k, parallel), func(b *testing.B) {
-<<<<<<< HEAD
-				for n := 0; n < b.N; n++ {
-					createVMWithMalwareProtection(parallel, k, k/10, k/10, b)
-				}
-			})
-		}
-	}
-}
-
-func createEvidences(n int, m int, b *testing.B) int {
-=======
 				//for n := 0; n < b.N; n++ {
 				createVMWithMalwareProtection(parallel, k, k/10, k/10, b)
 				//}
@@ -327,7 +280,6 @@
 }
 
 func createVMEvidences(n int, m int, b *testing.B) {
->>>>>>> f6f1f6ab
 	var (
 		wg   sync.WaitGroup
 		err  error
@@ -357,11 +309,7 @@
 	}()
 	defer srv.Stop()
 
-<<<<<<< HEAD
-	wg.Add(n / 2 * m * (3 + 9))
-=======
 	wg.Add(n * m * 9)
->>>>>>> f6f1f6ab
 
 	var count int64 = 0
 
@@ -370,13 +318,10 @@
 	svc := NewService(WithOrchestratorAddress(addr), WithEvidenceStoreAddress(addr))
 
 	orchestratorService.RegisterAssessmentResultHook(func(result *assessment.AssessmentResult, err error) {
-<<<<<<< HEAD
-=======
 		current := atomic.AddInt64(&count, 1)
 
 		log.Debugf("Current count: %v - stats: %+v", current, svc.stats)
 
->>>>>>> f6f1f6ab
 		wg.Done()
 	})
 
@@ -449,136 +394,6 @@
 		current := atomic.AddInt64(&count, 1)
 
 		log.Debugf("Current count: %v - stats: %+v", current, svc.stats)
-<<<<<<< HEAD
-=======
-
-		wg.Done()
->>>>>>> f6f1f6ab
-	})
-
-	// Create m parallel executions of our evidence creation
-	for j := 0; j < m; j++ {
-		go func() {
-<<<<<<< HEAD
-			// Create evidences for n/2 (2 resources per n)
-			for i := 0; i < n/2; i++ {
-=======
-			// Create evidences for n (1 resource per )
-			for i := 0; i < n; i++ {
->>>>>>> f6f1f6ab
-				if i%100 == 0 {
-					log.Infof("Currently @ %v - stats: %+v", i, svc.stats)
-				}
-
-<<<<<<< HEAD
-				vm := voc.VirtualMachine{
-					Compute: &voc.Compute{
-						Resource: &voc.Resource{
-							ID:   voc.ResourceID(fmt.Sprintf("%d-%d-vm", j, i)),
-							Type: []string{"VirtualMachine", "Compute", "Resource"},
-						},
-					},
-					BlockStorage: []voc.ResourceID{voc.ResourceID(fmt.Sprintf("%d-%d-storage", j, i))},
-				}
-
-				_, err := svc.AssessEvidence(context.Background(), &assessment.AssessEvidenceRequest{
-					Evidence: &evidence.Evidence{
-						Id:                 uuid.NewString(),
-						Timestamp:          timestamppb.Now(),
-						ToolId:             "mytool",
-						Resource:           testutil.ToStruct(vm, b),
-						RelatedResourceIds: vm.Related(),
-					},
-				})
-				if err != nil {
-					b.Errorf("Error while calling AssessEvidence: %v", err)
-				}
-
-				s := voc.BlockStorage{
-					Storage: &voc.Storage{
-						Resource: &voc.Resource{
-							ID:   voc.ResourceID(fmt.Sprintf("%d-%d-storage", j, i)),
-							Type: []string{"BlockStorage", "Storage"},
-						},
-						AtRestEncryption: &voc.AtRestEncryption{
-							Enabled:   true,
-							Algorithm: "AES256",
-						},
-					},
-				}
-
-				_, err = svc.AssessEvidence(context.Background(), &assessment.AssessEvidenceRequest{
-					Evidence: &evidence.Evidence{
-						Id:                 uuid.NewString(),
-						Timestamp:          timestamppb.Now(),
-						ToolId:             "mytool",
-						Resource:           testutil.ToStruct(s, b),
-						RelatedResourceIds: s.Related(),
-					},
-				})
-				if err != nil {
-					b.Errorf("Error while calling AssessEvidence: %v", err)
-=======
-				i := voc.Identity{
-					Identifiable: &voc.Identifiable{
-						Resource: &voc.Resource{
-							ID:   voc.ResourceID(fmt.Sprintf("%d-%d-identity", j, i)),
-							Type: []string{"Identity", "Identifiable", "Resource"},
-						},
-					},
-					Privileged: true,
-				}
-
-				assess(svc, i, b)
-			}
-		}()
-	}
-
-	wg.Wait()
-}
-
-func createServiceEvidences(n int, m int, b *testing.B) {
-	var (
-		wg   sync.WaitGroup
-		err  error
-		sock net.Listener
-	)
-
-	logrus.SetLevel(logrus.PanicLevel)
-
-	srv := grpc.NewServer()
-
-	orchestratorService := service_orchestrator.NewService()
-	orchestrator.RegisterOrchestratorServer(srv, orchestratorService)
-
-	evidenceService := service_evidence.NewService()
-	evidence.RegisterEvidenceStoreServer(srv, evidenceService)
-
-	sock, err = net.Listen("tcp", "127.0.0.1:0")
-	if err != nil {
-		b.Errorf("could not listen: %v", err)
-	}
-
-	go func() {
-		err := srv.Serve(sock)
-		if err != nil && err != http.ErrServerClosed {
-			log.Fatalf("Error while creating gRPC server: %v", err)
-		}
-	}()
-	defer srv.Stop()
-
-	wg.Add(n * m * NumIdentityMetrics)
-
-	var count int64 = 0
-
-	addr := fmt.Sprintf("localhost:%d", sock.Addr().(*net.TCPAddr).Port)
-
-	svc := NewService(WithOrchestratorAddress(addr), WithEvidenceStoreAddress(addr))
-
-	orchestratorService.RegisterAssessmentResultHook(func(result *assessment.AssessmentResult, err error) {
-		current := atomic.AddInt64(&count, 1)
-
-		log.Debugf("Current count: %v - stats: %+v", current, svc.stats)
 
 		wg.Done()
 	})
@@ -592,18 +407,14 @@
 					log.Infof("Currently @ %v - stats: %+v", i, svc.stats)
 				}
 
-				i := voc.NetworkService{
-					Networking: &voc.Networking{
-						Resource: &voc.Resource{
-							ID:   voc.ResourceID(fmt.Sprintf("%d-%d-network-service", j, i)),
-							Type: []string{"NetworkService", "Networking", "Resource"},
-						},
-					},
-					Authenticity: &voc.TokenBasedAuthentication{},
-					TransportEncryption: &voc.TransportEncryption{
-						Enabled: true,
-					},
->>>>>>> f6f1f6ab
+				i := voc.Identity{
+					Identifiable: &voc.Identifiable{
+						Resource: &voc.Resource{
+							ID:   voc.ResourceID(fmt.Sprintf("%d-%d-identity", j, i)),
+							Type: []string{"Identity", "Identifiable", "Resource"},
+						},
+					},
+					Privileged: true,
 				}
 
 				assess(svc, i, b)
@@ -614,7 +425,7 @@
 	wg.Wait()
 }
 
-func createStorageEvidences(n int, m int, b *testing.B) {
+func createServiceEvidences(n int, m int, b *testing.B) {
 	var (
 		wg   sync.WaitGroup
 		err  error
@@ -644,7 +455,7 @@
 	}()
 	defer srv.Stop()
 
-	wg.Add(n * m * 4)
+	wg.Add(n * m * NumIdentityMetrics)
 
 	var count int64 = 0
 
@@ -669,6 +480,82 @@
 					log.Infof("Currently @ %v - stats: %+v", i, svc.stats)
 				}
 
+				i := voc.NetworkService{
+					Networking: &voc.Networking{
+						Resource: &voc.Resource{
+							ID:   voc.ResourceID(fmt.Sprintf("%d-%d-network-service", j, i)),
+							Type: []string{"NetworkService", "Networking", "Resource"},
+						},
+					},
+					Authenticity: &voc.TokenBasedAuthentication{},
+					TransportEncryption: &voc.TransportEncryption{
+						Enabled: true,
+					},
+				}
+
+				assess(svc, i, b)
+			}
+		}()
+	}
+
+	wg.Wait()
+}
+
+func createStorageEvidences(n int, m int, b *testing.B) {
+	var (
+		wg   sync.WaitGroup
+		err  error
+		sock net.Listener
+	)
+
+	logrus.SetLevel(logrus.PanicLevel)
+
+	srv := grpc.NewServer()
+
+	orchestratorService := service_orchestrator.NewService()
+	orchestrator.RegisterOrchestratorServer(srv, orchestratorService)
+
+	evidenceService := service_evidence.NewService()
+	evidence.RegisterEvidenceStoreServer(srv, evidenceService)
+
+	sock, err = net.Listen("tcp", "127.0.0.1:0")
+	if err != nil {
+		b.Errorf("could not listen: %v", err)
+	}
+
+	go func() {
+		err := srv.Serve(sock)
+		if err != nil && err != http.ErrServerClosed {
+			log.Fatalf("Error while creating gRPC server: %v", err)
+		}
+	}()
+	defer srv.Stop()
+
+	wg.Add(n * m * 4)
+
+	var count int64 = 0
+
+	addr := fmt.Sprintf("localhost:%d", sock.Addr().(*net.TCPAddr).Port)
+
+	svc := NewService(WithOrchestratorAddress(addr), WithEvidenceStoreAddress(addr))
+
+	orchestratorService.RegisterAssessmentResultHook(func(result *assessment.AssessmentResult, err error) {
+		current := atomic.AddInt64(&count, 1)
+
+		log.Debugf("Current count: %v - stats: %+v", current, svc.stats)
+
+		wg.Done()
+	})
+
+	// Create m parallel executions of our evidence creation
+	for j := 0; j < m; j++ {
+		go func() {
+			// Create evidences for n (1 resource per )
+			for i := 0; i < n; i++ {
+				if i%100 == 0 {
+					log.Infof("Currently @ %v - stats: %+v", i, svc.stats)
+				}
+
 				vm := voc.BlockStorage{
 					Storage: &voc.Storage{
 						Resource: &voc.Resource{
@@ -736,25 +623,9 @@
 	}
 }
 
-<<<<<<< HEAD
-//var numEvidences = []int{10, 100, 1000, 5000, 10000, 20000, 30000, 40000, 50000}
-var numEvidences = []int{10, 100, 1000, 5000}
-
-func BenchmarkAssessEvidence(b *testing.B) {
-	for _, k := range numEvidences {
-		for l := 0.; l <= 2; l++ {
-			parallel := int(math.Pow(2, l))
-			b.Run(fmt.Sprintf("%d/%d", k, parallel), func(b *testing.B) {
-				for n := 0; n < b.N; n++ {
-					createEvidences(k, parallel, b)
-				}
-			})
-		}
-=======
 func BenchmarkAssessVMEvidence2(b *testing.B) {
 	for n := 0; n < b.N; n++ {
 		createVMEvidences(2, 1, b)
->>>>>>> f6f1f6ab
 	}
 }
 
@@ -764,19 +635,10 @@
 	}
 }
 
-<<<<<<< HEAD
-func BenchmarkAssessEvidence4(b *testing.B) {
-	benchmarkAssessEvidence(4, 1, b)
-}
-
-func BenchmarkAssessEvidence10(b *testing.B) {
-	benchmarkAssessEvidence(10, 1, b)
-=======
 func BenchmarkAssessVMEvidence10(b *testing.B) {
 	for n := 0; n < b.N; n++ {
 		createVMEvidences(10, 1, b)
 	}
->>>>>>> f6f1f6ab
 }
 
 func BenchmarkAssessVMEvidence10x2(b *testing.B) {
@@ -815,9 +677,22 @@
 	}
 }
 
-<<<<<<< HEAD
-func BenchmarkAssessEvidence10000(b *testing.B) {
-	benchmarkAssessEvidence(10000, 1, b)
+func BenchmarkAssessVMEvidence10000(b *testing.B) {
+	for n := 0; n < b.N; n++ {
+		createVMEvidences(10000, 1, b)
+	}
+}
+
+func BenchmarkAssessVMEvidence10000x2(b *testing.B) {
+	for n := 0; n < b.N; n++ {
+		createVMEvidences(10000, 2, b)
+	}
+}
+
+func BenchmarkAssessVMEvidence30000x4(b *testing.B) {
+	for n := 0; n < b.N; n++ {
+		createVMEvidences(30000, 4, b)
+	}
 }
 
 func BenchmarkAssessEvidence10000x2(b *testing.B) {
@@ -826,22 +701,4 @@
 
 func BenchmarkAssessEvidence30000x4(b *testing.B) {
 	benchmarkAssessEvidence(30000, 4, b)
-=======
-func BenchmarkAssessVMEvidence10000(b *testing.B) {
-	for n := 0; n < b.N; n++ {
-		createVMEvidences(10000, 1, b)
-	}
-}
-
-func BenchmarkAssessVMEvidence10000x2(b *testing.B) {
-	for n := 0; n < b.N; n++ {
-		createVMEvidences(10000, 2, b)
-	}
-}
-
-func BenchmarkAssessVMEvidence30000x4(b *testing.B) {
-	for n := 0; n < b.N; n++ {
-		createVMEvidences(30000, 4, b)
-	}
->>>>>>> f6f1f6ab
 }