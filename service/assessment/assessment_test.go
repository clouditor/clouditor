--- conflicted
+++ resolved
@@ -231,10 +231,6 @@
 func TestAssessmentResultHooks(t *testing.T) {
 	var (
 		hookCallCounter = 0
-<<<<<<< HEAD
-		// Service needs to outlive the lifetime of the hook function
-=======
->>>>>>> 92917203
 	)
 
 	firstHookFunction := func(assessmentResult *assessment.AssessmentResult, err error) {
@@ -247,7 +243,6 @@
 		log.Println("Hello from inside the secondHookFunction")
 	}
 
-<<<<<<< HEAD
 	// example implementation for the DLT
 	// TODO(all): Delete when no longer needed
 	thirdHookFunction := func(result *assessment.AssessmentResult, err error) {
@@ -297,8 +292,6 @@
 		// call a method with the following variables: id, hashValue, hashCompliance, evidences, metric
 	}
 
-=======
->>>>>>> 92917203
 	// Check GRPC call
 	type args struct {
 		in0         context.Context
@@ -328,12 +321,7 @@
 							},
 						}, t),
 					}},
-<<<<<<< HEAD
 				resultHookFunctions: []func(assessmentResult *assessment.AssessmentResult, err error){firstHookFunction, secondHookFunction, thirdHookFunction},
-=======
-
-				resultHooks: []assessment.ResultHookFunc{firstHookFunction, secondHookFunction},
->>>>>>> 92917203
 			},
 			wantErr:  false,
 			wantResp: &assessment.AssessEvidenceResponse{Status: true},
