// Copyright 2021 Fraunhofer AISEC
//
// Licensed under the Apache License, Version 2.0 (the "License");
// you may not use this file except in compliance with the License.
// You may obtain a copy of the License at
//
//     http://www.apache.org/licenses/LICENSE-2.0
//
// Unless required by applicable law or agreed to in writing, software
// distributed under the License is distributed on an "AS IS" BASIS,
// WITHOUT WARRANTIES OR CONDITIONS OF ANY KIND, either express or implied.
// See the License for the specific language governing permissions and
// limitations under the License.
//
//           $$\                           $$\ $$\   $$\
//           $$ |                          $$ |\__|  $$ |
//  $$$$$$$\ $$ | $$$$$$\  $$\   $$\  $$$$$$$ |$$\ $$$$$$\    $$$$$$\   $$$$$$\
// $$  _____|$$ |$$  __$$\ $$ |  $$ |$$  __$$ |$$ |\_$$  _|  $$  __$$\ $$  __$$\
// $$ /      $$ |$$ /  $$ |$$ |  $$ |$$ /  $$ |$$ |  $$ |    $$ /  $$ |$$ | \__|
// $$ |      $$ |$$ |  $$ |$$ |  $$ |$$ |  $$ |$$ |  $$ |$$\ $$ |  $$ |$$ |
// \$$$$$$\  $$ |\$$$$$   |\$$$$$   |\$$$$$$  |$$ |  \$$$   |\$$$$$   |$$ |
//  \_______|\__| \______/  \______/  \_______|\__|   \____/  \______/ \__|
//
// This file is part of Clouditor Community Edition.

package assessment

import (
	"clouditor.io/clouditor/api/assessment"
	"clouditor.io/clouditor/api/evidence"
	"clouditor.io/clouditor/voc"
	"context"
	"fmt"
	"github.com/stretchr/testify/assert"
	"google.golang.org/grpc/metadata"
	"google.golang.org/protobuf/types/known/emptypb"
	"google.golang.org/protobuf/types/known/structpb"
	"google.golang.org/protobuf/types/known/timestamppb"
	"io"
	"os"
	"reflect"
	"runtime"
	"testing"
	"time"
)

func TestMain(m *testing.M) {
	// make sure, that we are in the clouditor root folder to find the policies
	err := os.Chdir("../../")
	if err != nil {
		panic(err)
	}

	os.Exit(m.Run())
}

// TestNewService is a simply test for NewService
func TestNewService(t *testing.T) {
	tests := []struct {
		name string
		want assessment.AssessmentServer
	}{
		{
			name: "AssessmentServer created with empty results map",
			want: &Service{
				results:                       make(map[string]*assessment.AssessmentResult),
				UnimplementedAssessmentServer: assessment.UnimplementedAssessmentServer{},
			},
		},
	}
	for _, tt := range tests {
		t.Run(tt.name, func(t *testing.T) {
			if got := NewService(); !reflect.DeepEqual(got, tt.want) {
				t.Errorf("NewService() = %v, want %v", got, tt.want)
			}
		})
	}
}

// TestAssessEvidence tests AssessEvidence
func TestAssessEvidence(t *testing.T) {
	type args struct {
		in0      context.Context
		evidence *evidence.Evidence
	}
	tests := []struct {
		name     string
		args     args
		wantResp *assessment.AssessEvidenceResponse
		wantErr  bool
	}{
		{
			name: "Assess resource without id",
			args: args{
				in0: context.TODO(),
				evidence: &evidence.Evidence{
					ToolId:    "mock",
					Timestamp: timestamppb.Now(),
					Resource:  toStruct(voc.VirtualMachine{}, t),
				},
			},
			wantResp: &assessment.AssessEvidenceResponse{
				Status: false,
			},
			wantErr: true,
		},
		{
			name: "Assess resource without tool id",
			args: args{
				in0: context.TODO(),
				evidence: &evidence.Evidence{
					Timestamp: timestamppb.Now(),
					Resource:  toStruct(voc.VirtualMachine{}, t),
				},
			},
			wantResp: &assessment.AssessEvidenceResponse{
				Status: false,
			},
			wantErr: true,
		},
		{
			name: "Assess resource without timestamp",
			args: args{
				in0: context.TODO(),
				evidence: &evidence.Evidence{
					ToolId:   "mock",
					Resource: toStruct(voc.VirtualMachine{}, t),
				},
			},
			wantResp: &assessment.AssessEvidenceResponse{
				Status: false,
			},
			wantErr: true,
		},
		{
			name: "Assess resource",
			args: args{
				in0: context.TODO(),
				evidence: &evidence.Evidence{
					ToolId:    "mock",
					Timestamp: timestamppb.Now(),
					Resource:  toStruct(voc.VirtualMachine{Compute: &voc.Compute{CloudResource: &voc.CloudResource{ID: "my-resource-id", Type: []string{"VirtualMachine"}}}}, t),
				},
			},
			wantResp: &assessment.AssessEvidenceResponse{
				Status: true,
			},
			wantErr: false,
		},
	}
	for _, tt := range tests {
		t.Run(tt.name, func(t *testing.T) {
			s := NewService()

			gotResp, err := s.AssessEvidence(tt.args.in0, &assessment.AssessEvidenceRequest{Evidence: tt.args.evidence})
			if (err != nil) != tt.wantErr {
				t.Errorf("AssessEvidence() error = %v, wantErr %v", err, tt.wantErr)
				return
			}

			if !reflect.DeepEqual(gotResp, tt.wantResp) {
				t.Errorf("AssessEvidence() gotResp = %v, want %v", gotResp, tt.wantResp)
			}
		})
	}
}

func TestService_AssessEvidences(t *testing.T) {
	type fields struct {
		ResultHooks                   []assessment.ResultHookFunc
		results                       map[string]*assessment.AssessmentResult
		UnimplementedAssessmentServer assessment.UnimplementedAssessmentServer
	}
	type args struct {
		stream assessment.Assessment_AssessEvidencesServer
	}
	tests := []struct {
		name     string
		fields   fields
		args     args
		wantErr        bool
		wantErrMessage string
	}{
		{
			name:   "Assessing evidences fails due to missing toolId",
			fields: fields{results: make(map[string]*assessment.AssessmentResult)},
			args: args{stream: &mockAssessmentStream{
				evidence: &evidence.Evidence{
					Timestamp: timestamppb.Now(),
					Resource:  toStruct(voc.VirtualMachine{Compute: &voc.Compute{CloudResource: &voc.CloudResource{ID: "my-resource-id", Type: []string{"VirtualMachine"}}}}, t),
				},
			}},
			wantErr:        true,
			wantErrMessage: "invalid evidence",
		},
		{
			name:   "Assess evidences",
			fields: fields{results: make(map[string]*assessment.AssessmentResult)},
			args: args{stream: &mockAssessmentStream{
				evidence: &evidence.Evidence{
					ToolId:    "mock",
					Timestamp: timestamppb.Now(),
					Resource:  toStruct(voc.VirtualMachine{Compute: &voc.Compute{CloudResource: &voc.CloudResource{ID: "my-resource-id", Type: []string{"VirtualMachine"}}}}, t),
				},
			}},
			wantErr:        false,
			wantErrMessage: "",
		},
	}
	for _, tt := range tests {
		t.Run(tt.name, func(t *testing.T) {
			s := Service{
				resultHooks:                   tt.fields.ResultHooks,
				results:                       tt.fields.results,
				UnimplementedAssessmentServer: tt.fields.UnimplementedAssessmentServer,
			}
			err := s.AssessEvidences(tt.args.stream)
			if (err != nil) != tt.wantErr {
				t.Errorf("AssessEvidence() error = %v, wantErr %v", err, tt.wantErr)
				return
			}

			if err != nil {
				assert.Contains(t, err.Error(), tt.wantErrMessage)
			}
		})
	}
}

func TestAssessmentResultHooks(t *testing.T) {
	var (
		hookCallCounter = 0
	)

	firstHookFunction := func(assessmentResult *assessment.AssessmentResult, err error) {
		hookCallCounter++
		fmt.Println("Hello from inside the firstHookFunction")
	}

	secondHookFunction := func(assessmentResult *assessment.AssessmentResult, err error) {
		hookCallCounter++
		fmt.Println("Hello from inside the secondHookFunction")
	}

	// Check GRPC call
	type args struct {
		in0         context.Context
		evidence    *assessment.AssessEvidenceRequest
		resultHooks []assessment.ResultHookFunc
	}
	tests := []struct {
		name     string
		args     args
		wantResp *assessment.AssessEvidenceResponse
		wantErr  bool
	}{
		{
			name: "Store evidence to the map",
			args: args{
				in0: context.TODO(),
				evidence: &assessment.AssessEvidenceRequest{
					Evidence: &evidence.Evidence{
						Id:        "MockEvidenceID",
						ToolId:    "mock",
						Timestamp: timestamppb.Now(),
						Resource: toStruct(voc.VirtualMachine{
							Compute: &voc.Compute{
								CloudResource: &voc.CloudResource{
									ID:   "my-resource-id",
									Type: []string{"VirtualMachine"}},
							},
						}, t),
					}},
<<<<<<< HEAD
				resultHookFunctions: []func(assessmentResult *assessment.AssessmentResult, err error){firstHookFunction, secondHookFunction},
=======
				resultHooks: []assessment.ResultHookFunc{storeAssessmentResultToOrchestrator, firstHookFunction, secondHookFunction},
>>>>>>> db4b279b
			},
			wantErr:  false,
			wantResp: &assessment.AssessEvidenceResponse{Status: true},
		},
	}

	for _, tt := range tests {
		t.Run(tt.name, func(t *testing.T) {
			hookCallCounter = 0
			s := NewService()

			for i, hookFunction := range tt.args.resultHooks {
				s.RegisterAssessmentResultHook(hookFunction)

				// Check if hook is registered
				funcName1 := runtime.FuncForPC(reflect.ValueOf(s.resultHooks[i]).Pointer()).Name()
				funcName2 := runtime.FuncForPC(reflect.ValueOf(hookFunction).Pointer()).Name()
				assert.Equal(t, funcName1, funcName2)
			}

			gotResp, err := s.AssessEvidence(tt.args.in0, tt.args.evidence)

			// That isn´t nice, but we have somehow to wait for the hook functions
			time.Sleep(3 * time.Second)

			if (err != nil) != tt.wantErr {
				t.Errorf("AssessEvidence() error = %v, wantErr %v", err, tt.wantErr)
				return
			}
			if !reflect.DeepEqual(gotResp, tt.wantResp) {
				t.Errorf("AssessEvidence() gotResp = %v, want %v", gotResp, tt.wantResp)
			}
			assert.NotEmpty(t, s.results)
			assert.Equal(t, 12, hookCallCounter)
		})
	}
}

func TestListAssessmentResults(t *testing.T) {
	s := NewService()
	_, err := s.AssessEvidence(context.TODO(), &assessment.AssessEvidenceRequest{
		Evidence: &evidence.Evidence{
			ToolId:    "mock",
			Timestamp: timestamppb.Now(),
			Resource:  toStruct(voc.VirtualMachine{Compute: &voc.Compute{CloudResource: &voc.CloudResource{ID: "my-resource-id", Type: []string{"VirtualMachine"}}}}, t),
		}})
	assert.Nil(t, err)
	var results *assessment.ListAssessmentResultsResponse
	results, err = s.ListAssessmentResults(context.TODO(), &assessment.ListAssessmentResultsRequest{})
	assert.Nil(t, err)
	assert.NotNil(t, results)
}

// toStruct transforms r to a struct and asserts if it was successful
func toStruct(r voc.IsCloudResource, t *testing.T) (s *structpb.Value) {
	s, err := voc.ToStruct(r)
	if err != nil {
		assert.NotNil(t, err)
	}

	return
}

// mockAssessmentStream implements Assessment_AssessEvidencesServer which is used to mock incoming evidences as a stream
type mockAssessmentStream struct {
	evidence         *evidence.Evidence
	receivedEvidence bool
}

func (mockAssessmentStream) SendAndClose(*emptypb.Empty) error {
	return nil
}

// For now, just receive one evidence and directly stop the stream (EOF)
func (m *mockAssessmentStream) Recv() (req *assessment.AssessEvidenceRequest, err error) {
	if !m.receivedEvidence {
		req = new(assessment.AssessEvidenceRequest)
		req.Evidence = m.evidence
		m.receivedEvidence = true
	} else {
		err = io.EOF
	}
	return
}

func (mockAssessmentStream) SetHeader(metadata.MD) error {
	return nil
}

func (mockAssessmentStream) SendHeader(metadata.MD) error {
	return nil
}

func (mockAssessmentStream) SetTrailer(metadata.MD) {
}

func (mockAssessmentStream) Context() context.Context {
	return nil
}

func (mockAssessmentStream) SendMsg(interface{}) error {
	return nil
}

func (mockAssessmentStream) RecvMsg(interface{}) error {
	return nil
}<|MERGE_RESOLUTION|>--- conflicted
+++ resolved
@@ -271,11 +271,8 @@
 							},
 						}, t),
 					}},
-<<<<<<< HEAD
-				resultHookFunctions: []func(assessmentResult *assessment.AssessmentResult, err error){firstHookFunction, secondHookFunction},
-=======
+
 				resultHooks: []assessment.ResultHookFunc{storeAssessmentResultToOrchestrator, firstHookFunction, secondHookFunction},
->>>>>>> db4b279b
 			},
 			wantErr:  false,
 			wantResp: &assessment.AssessEvidenceResponse{Status: true},
