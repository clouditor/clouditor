--- conflicted
+++ resolved
@@ -172,14 +172,10 @@
 }
 
 // TestAssessEvidence tests AssessEvidence
-<<<<<<< HEAD
-func TestAssessEvidence(t *testing.T) {
+func TestService_AssessEvidence(t *testing.T) {
 	type fields struct {
 		evidenceResourceMap map[string]*evidence.Evidence
 	}
-=======
-func TestService_AssessEvidence(t *testing.T) {
->>>>>>> 18ed7be9
 	type args struct {
 		in0      context.Context
 		evidence *evidence.Evidence
