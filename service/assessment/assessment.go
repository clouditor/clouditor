--- conflicted
+++ resolved
@@ -40,12 +40,8 @@
 	"clouditor.io/clouditor/api/evidence"
 	"clouditor.io/clouditor/api/orchestrator"
 	"clouditor.io/clouditor/policies"
-<<<<<<< HEAD
-	service_orchestrator "clouditor.io/clouditor/service/orchestrator"
+	"clouditor.io/clouditor/service"
 	"clouditor.io/clouditor/voc"
-=======
-	"clouditor.io/clouditor/service"
->>>>>>> 1f55f0d6
 
 	"github.com/google/uuid"
 	"github.com/sirupsen/logrus"
@@ -122,7 +118,6 @@
 
 	authorizer api.Authorizer
 
-<<<<<<< HEAD
 	// requests contains a map of our left-over requests
 	requests map[string]leftOverRequest
 
@@ -134,6 +129,12 @@
 		waiting    int64
 		avgWaiting time.Duration
 	}
+
+	// pe contains the actual policy evaluation engine we use
+	pe policies.PolicyEval
+
+	// evalPkg specifies the package used for the evaluation engine
+	evalPkg string
 }
 
 // leftOverRequest contains all information of an evidence request that still waits for
@@ -204,13 +205,6 @@
 
 	// Inform our wait group, that we are done
 	l.s.wg.Done()
-=======
-	// pe contains the actual policy evaluation engine we use
-	pe policies.PolicyEval
-
-	// evalPkg specifies the package used for the evaluation engine
-	evalPkg string
->>>>>>> 1f55f0d6
 }
 
 const (
@@ -281,17 +275,9 @@
 func NewService(opts ...service.Option[Service]) *Service {
 	s := &Service{
 		results:              make(map[string]*assessment.AssessmentResult),
-<<<<<<< HEAD
 		requests:             make(map[string]leftOverRequest),
-		evidenceResourceMap:  make(map[string]*evidence.Evidence),
-		evidenceStoreAddress: DefaultEvidenceStoreAddress,
-		evidenceStoreChannel: make(chan *evidence.Evidence, 1000),
-		orchestratorAddress:  DefaultOrchestratorAddress,
-		orchestratorChannel:  make(chan *assessment.AssessmentResult, 1000),
-=======
 		evidenceStoreStreams: api.NewStreamsOf(api.WithLogger[evidence.EvidenceStore_StoreEvidencesClient, *evidence.StoreEvidenceRequest](log)),
 		orchestratorStreams:  api.NewStreamsOf(api.WithLogger[orchestrator.Orchestrator_StoreAssessmentResultsClient, *orchestrator.StoreAssessmentResultRequest](log)),
->>>>>>> 1f55f0d6
 		cachedConfigurations: make(map[string]cachedConfiguration),
 	}
 
@@ -337,10 +323,6 @@
 
 // AssessEvidence is a method implementation of the assessment interface: It assesses a single evidence
 func (svc *Service) AssessEvidence(_ context.Context, req *assessment.AssessEvidenceRequest) (res *assessment.AssessEvidenceResponse, err error) {
-<<<<<<< HEAD
-	log.Tracef("Trying to assess evidence %s from tool %s", req.Evidence.Id, req.Evidence.ToolId)
-=======
->>>>>>> 1f55f0d6
 
 	// Validate evidence
 	resourceId, err := req.Evidence.Validate()
@@ -357,7 +339,6 @@
 		return res, status.Errorf(codes.InvalidArgument, "%v", newError)
 	}
 
-<<<<<<< HEAD
 	// Check, if we can immediately handle this evidence; we assume so at first
 	var canHandle = true
 
@@ -402,11 +383,6 @@
 			return res, status.Errorf(codes.Internal, "%v", newError)
 		}
 
-=======
-	// Assess evidence
-	err = svc.handleEvidence(req.Evidence, resourceId)
-	if err != nil {
->>>>>>> 1f55f0d6
 		res = &assessment.AssessEvidenceResponse{
 			Status: assessment.AssessEvidenceResponse_ASSESSED,
 		}
@@ -423,14 +399,9 @@
 			newResources: make(chan voc.ResourceID, 1000),
 		}
 
-<<<<<<< HEAD
 		// Add it to our wait group
 		svc.wg.Add(1)
 		atomic.AddInt64(&svc.stats.waiting, 1)
-=======
-		newError := errors.New("error while handling evidence")
-		log.Errorf("%v: %v", newError, err)
->>>>>>> 1f55f0d6
 
 		// Wait for evidences in the background and handle them
 		go l.WaitAndHandle()
@@ -509,23 +480,15 @@
 }
 
 // handleEvidence is the helper method for the actual assessment used by AssessEvidence and AssessEvidences
-<<<<<<< HEAD
-func (s *Service) handleEvidence(evidence *evidence.Evidence, resourceId string, related map[string]*structpb.Value) (err error) {
-	log.Debugf("Evaluating evidence %s (%s) collected by %s at %v", evidence.Id, resourceId, evidence.ToolId, evidence.Timestamp)
-	log.Tracef("Evidence: %+v", evidence)
-
-	atomic.AddInt64(&s.stats.processed, 1)
-
-	evaluations, err := policies.RunEvidence(evidence, s, related)
-=======
-func (svc *Service) handleEvidence(ev *evidence.Evidence, resourceId string) (err error) {
+func (svc *Service) handleEvidence(ev *evidence.Evidence, resourceId string, related map[string]*structpb.Value) (err error) {
 	var types []string
 
 	log.Debugf("Evaluating evidence %s (%s) collected by %s at %s", ev.Id, resourceId, ev.ToolId, ev.Timestamp.AsTime())
 	log.Tracef("Evidence: %+v", ev)
 
-	evaluations, err := svc.pe.Eval(ev, svc)
->>>>>>> 1f55f0d6
+	atomic.AddInt64(&svc.stats.processed, 1)
+
+	evaluations, err := svc.pe.Eval(ev, svc, related)
 	if err != nil {
 		newError := fmt.Errorf("could not evaluate evidence: %w", err)
 		log.Error(newError)
@@ -652,27 +615,20 @@
 	return
 }
 
-<<<<<<< HEAD
 // ListStatistics is a method implementation of the assessment interface
-func (s *Service) ListStatistics(_ context.Context, _ *assessment.ListStatisticsRequest) (res *assessment.ListStatisticsResponse, err error) {
+func (svc *Service) ListStatistics(_ context.Context, _ *assessment.ListStatisticsRequest) (res *assessment.ListStatisticsResponse, err error) {
 	res = &assessment.ListStatisticsResponse{
-		NumberProcessedEvidences: atomic.LoadInt64(&s.stats.processed),
-		NumberEvidencesWaiting:   atomic.LoadInt64(&s.stats.waiting),
+		NumberProcessedEvidences: atomic.LoadInt64(&svc.stats.processed),
+		NumberEvidencesWaiting:   atomic.LoadInt64(&svc.stats.waiting),
 	}
 
 	return
 }
 
-func (s *Service) RegisterAssessmentResultHook(assessmentResultsHook func(result *assessment.AssessmentResult, err error)) {
-	s.hookMutex.Lock()
-	defer s.hookMutex.Unlock()
-	s.resultHooks = append(s.resultHooks, assessmentResultsHook)
-=======
 func (svc *Service) RegisterAssessmentResultHook(assessmentResultsHook func(result *assessment.AssessmentResult, err error)) {
 	svc.hookMutex.Lock()
 	defer svc.hookMutex.Unlock()
 	svc.resultHooks = append(svc.resultHooks, assessmentResultsHook)
->>>>>>> 1f55f0d6
 }
 
 // initEvidenceStoreStream initializes the stream to the Evidence Store
