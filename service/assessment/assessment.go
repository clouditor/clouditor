// Copyright 2021 Fraunhofer AISEC
//
// Licensed under the Apache License, Version 2.0 (the "License");
// you may not use this file except in compliance with the License.
// You may obtain a copy of the License at
//
//     http://www.apache.org/licenses/LICENSE-2.0
//
// Unless required by applicable law or agreed to in writing, software
// distributed under the License is distributed on an "AS IS" BASIS,
// WITHOUT WARRANTIES OR CONDITIONS OF ANY KIND, either express or implied.
// See the License for the specific language governing permissions and
// limitations under the License.
//
//           $$\                           $$\ $$\   $$\
//           $$ |                          $$ |\__|  $$ |
//  $$$$$$$\ $$ | $$$$$$\  $$\   $$\  $$$$$$$ |$$\ $$$$$$\    $$$$$$\   $$$$$$\
// $$  _____|$$ |$$  __$$\ $$ |  $$ |$$  __$$ |$$ |\_$$  _|  $$  __$$\ $$  __$$\
// $$ /      $$ |$$ /  $$ |$$ |  $$ |$$ /  $$ |$$ |  $$ |    $$ /  $$ |$$ | \__|
// $$ |      $$ |$$ |  $$ |$$ |  $$ |$$ |  $$ |$$ |  $$ |$$\ $$ |  $$ |$$ |
// \$$$$$$\  $$ |\$$$$$   |\$$$$$   |\$$$$$$  |$$ |  \$$$   |\$$$$$   |$$ |
//  \_______|\__| \______/  \______/  \_______|\__|   \____/  \______/ \__|
//
// This file is part of Clouditor Community Edition.

package assessment

import (
	"clouditor.io/clouditor/api/assessment"
	"clouditor.io/clouditor/api/evidence"
	"clouditor.io/clouditor/policies"
	"context"
	"fmt"
	"github.com/google/uuid"
	"github.com/sirupsen/logrus"
	"google.golang.org/grpc/codes"
	"google.golang.org/grpc/status"
	"google.golang.org/protobuf/types/known/emptypb"
	"google.golang.org/protobuf/types/known/structpb"
	"google.golang.org/protobuf/types/known/timestamppb"
	"io"
)

var log *logrus.Entry

func init() {
	log = logrus.WithField("component", "assessment")
}

/*
Service is an implementation of the Clouditor Assessment service. It should not be used directly, but rather the
NewService constructor should be used. It implements the AssessmentServer interface
*/
type Service struct {
	// ResultHook is a hook function that can be used if one wants to be
	// informed about each assessment result
	ResultHook func(result *assessment.AssessmentResult, err error)

<<<<<<< HEAD
	AssessmentResults map[string]*assessment.Result
=======
	results map[string]*assessment.AssessmentResult
>>>>>>> e28d24f2
	assessment.UnimplementedAssessmentServer
}

func NewService() *Service {
	return &Service{
<<<<<<< HEAD
		AssessmentResults: make(map[string]*assessment.Result),
=======
		results: make(map[string]*assessment.AssessmentResult),
>>>>>>> e28d24f2
	}
}

// AssessEvidence is a method implementation of the assessment interface: It assesses a single evidence
func (s Service) AssessEvidence(_ context.Context, req *assessment.AssessEvidenceRequest) (res *assessment.AssessEvidenceResponse, err error) {
	err = s.handleEvidence(req.Evidence)

	if err != nil {
		res = &assessment.AssessEvidenceResponse{
			Status: false,
		}

		return res, status.Errorf(codes.Internal, "Error while handling evidence: %v", err)
	}

	res = &assessment.AssessEvidenceResponse{
		Status: true,
	}

	return res, nil
}

// AssessEvidences is a method implementation of the assessment interface: It assesses multiple evidences (stream)
func (s Service) AssessEvidences(stream assessment.Assessment_AssessEvidencesServer) (err error) {
	var (
		req *assessment.AssessEvidenceRequest
	)

	for {
<<<<<<< HEAD
		e, err = stream.Recv()

		if err == io.EOF {
			log.Infof("Stopped receiving streamed evidences")
=======
		req, err = stream.Recv()

		if err != nil {
			// If no more input of the stream is available, return SendAndClose `error`
			if err == io.EOF {
				log.Infof("Stopped receiving streamed evidences")
				return stream.SendAndClose(&emptypb.Empty{})
			}
			return err
		}
>>>>>>> e28d24f2

		err = s.handleEvidence(req.Evidence)
		if err != nil {
			return status.Errorf(codes.Internal, "Error while handling evidence: %v", err)
		}

		// TODO: Catch error?
		_ = s.handleEvidence(e)
	}
}

// handleEvidence is the common evidence assessment of AssessEvidence and AssessEvidences
func (s Service) handleEvidence(evidence *evidence.Evidence) error {
	resourceId, err := evidence.Validate()
	if err != nil {
		return fmt.Errorf("invalid evidence: %w", err)
	}

	log.Infof("Running evidence %s (%s) collected by %s at %v", evidence.Id, resourceId, evidence.ToolId, evidence.Timestamp)
	log.Debugf("Evidence: %+v", evidence)

	evaluations, err := policies.RunEvidence(evidence)
	if err != nil {
		log.Errorf("Could not evaluate evidence: %v", err)

		// Inform our hook, if we have any
		if s.ResultHook != nil {
			go s.ResultHook(nil, err)
		}

		return err
	}

	for i, data := range evaluations {
		metricId := data["metricId"].(string)

		log.Infof("Evaluated evidence with metric '%v' as %v", metricId, data["compliant"])

		// Get output values of Rego evaluation. If they are not given, the zero value is used
		operator, _ := data["operator"].(string)
		targetValue, _ := data["target_value"].(*structpb.Value)
		compliant, _ := data["compliant"].(bool)

		result := &assessment.AssessmentResult{
			Id:        uuid.NewString(),
			Timestamp: timestamppb.Now(),
			MetricId:  metricId,
			MetricData: &assessment.MetricConfiguration{
				TargetValue: targetValue,
				Operator:    operator,
			},
			Compliant:             compliant,
			EvidenceId:            evidence.Id,
			ResourceId:            resourceId,
			NonComplianceComments: "No comments so far",
		}

		// Just a little hack to quickly enable multiple AssessmentResults per resource
		s.AssessmentResults[fmt.Sprintf("%s-%d", resourceId, i)] = result

		// Inform our hook, if we have any
		if s.ResultHook != nil {
			go s.ResultHook(result, nil)
		}
	}

	return nil
}

// ListAssessmentResults is a method implementation of the assessment interface
func (s Service) ListAssessmentResults(_ context.Context, _ *assessment.ListAssessmentResultsRequest) (res *assessment.ListAssessmentResultsResponse, err error) {
	res = new(assessment.ListAssessmentResultsResponse)
	res.Results = []*assessment.AssessmentResult{}

	for _, result := range s.AssessmentResults {
		res.Results = append(res.Results, result)
	}

	return
}

func (s *Service) RegisterAssessmentResultHook(assessmentResultsHook func(result *assessment.Result, err error)) {
	s.ResultHook = assessmentResultsHook
}<|MERGE_RESOLUTION|>--- conflicted
+++ resolved
@@ -56,21 +56,13 @@
 	// informed about each assessment result
 	ResultHook func(result *assessment.AssessmentResult, err error)
 
-<<<<<<< HEAD
 	AssessmentResults map[string]*assessment.Result
-=======
-	results map[string]*assessment.AssessmentResult
->>>>>>> e28d24f2
 	assessment.UnimplementedAssessmentServer
 }
 
 func NewService() *Service {
 	return &Service{
-<<<<<<< HEAD
 		AssessmentResults: make(map[string]*assessment.Result),
-=======
-		results: make(map[string]*assessment.AssessmentResult),
->>>>>>> e28d24f2
 	}
 }
 
@@ -100,12 +92,6 @@
 	)
 
 	for {
-<<<<<<< HEAD
-		e, err = stream.Recv()
-
-		if err == io.EOF {
-			log.Infof("Stopped receiving streamed evidences")
-=======
 		req, err = stream.Recv()
 
 		if err != nil {
@@ -116,7 +102,6 @@
 			}
 			return err
 		}
->>>>>>> e28d24f2
 
 		err = s.handleEvidence(req.Evidence)
 		if err != nil {
