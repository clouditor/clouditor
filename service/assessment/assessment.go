--- conflicted
+++ resolved
@@ -328,11 +328,7 @@
 func convertTargetValue(v interface{}) (s *structpb.Value, err error) {
 	var b []byte
 
-<<<<<<< HEAD
-	// json.Marshal and json.Unmarshalling is used instead of structpb.NewValue() which cannot handle json numbers
-=======
 	// json.Marshal and json.Unmarshal is used instead of structpb.NewValue() which cannot handle json numbers
->>>>>>> 3c32b23a
 	if b, err = json.Marshal(v); err != nil {
 		return nil, fmt.Errorf("JSON marshal failed: %w", err)
 	}
