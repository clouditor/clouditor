--- conflicted
+++ resolved
@@ -187,13 +187,8 @@
 				opts: PaginationOpts{10, 10},
 			},
 			wantPage: []orchestrator.CloudService{
-<<<<<<< HEAD
-				{Id: "1", MetricConfigurations: []*assessment.MetricConfiguration{}, CatalogsInScope: []*orchestrator.Catalog{}},
-				{Id: "2", MetricConfigurations: []*assessment.MetricConfiguration{}, CatalogsInScope: []*orchestrator.Catalog{}},
-=======
-				{Id: "1", ConfiguredMetrics: []*assessment.Metric{}},
-				{Id: "2", ConfiguredMetrics: []*assessment.Metric{}},
->>>>>>> 9733e8b9
+				{Id: "1", ConfiguredMetrics: []*assessment.Metric{}, CatalogsInScope: []*orchestrator.Catalog{}},
+				{Id: "2", ConfiguredMetrics: []*assessment.Metric{}, CatalogsInScope: []*orchestrator.Catalog{}},
 			},
 			wantNbt: "CAIQAg==",
 		},
@@ -214,13 +209,8 @@
 				opts: PaginationOpts{10, 10},
 			},
 			wantPage: []orchestrator.CloudService{
-<<<<<<< HEAD
-				{Id: "3", MetricConfigurations: []*assessment.MetricConfiguration{}, CatalogsInScope: []*orchestrator.Catalog{}},
-				{Id: "4", MetricConfigurations: []*assessment.MetricConfiguration{}, CatalogsInScope: []*orchestrator.Catalog{}},
-=======
-				{Id: "3", ConfiguredMetrics: []*assessment.Metric{}},
-				{Id: "4", ConfiguredMetrics: []*assessment.Metric{}},
->>>>>>> 9733e8b9
+				{Id: "3", ConfiguredMetrics: []*assessment.Metric{}, CatalogsInScope: []*orchestrator.Catalog{}},
+				{Id: "4", ConfiguredMetrics: []*assessment.Metric{}, CatalogsInScope: []*orchestrator.Catalog{}},
 			},
 			wantNbt: "CAQQAg==",
 		},
@@ -240,11 +230,7 @@
 				}),
 				opts: PaginationOpts{10, 10},
 			},
-<<<<<<< HEAD
-			wantPage: []orchestrator.CloudService{{Id: "5", MetricConfigurations: []*assessment.MetricConfiguration{}, CatalogsInScope: []*orchestrator.Catalog{}}},
-=======
-			wantPage: []orchestrator.CloudService{{Id: "5", ConfiguredMetrics: []*assessment.Metric{}}},
->>>>>>> 9733e8b9
+			wantPage: []orchestrator.CloudService{{Id: "5", ConfiguredMetrics: []*assessment.Metric{}, CatalogsInScope: []*orchestrator.Catalog{}}},
 			wantNbt:  "",
 		},
 	}
