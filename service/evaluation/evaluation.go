--- conflicted
+++ resolved
@@ -650,29 +650,6 @@
 	var nonCompliantAssessmentResults = []string{}
 
 	for _, r := range results {
-<<<<<<< HEAD
-		// status is the current evaluation status, r.Status is the current assessment result status
-		switch status {
-		case evaluation.EvaluationStatus_EVALUATION_STATUS_PENDING:
-			switch r.Status {
-			case evaluation.EvaluationStatus_EVALUATION_STATUS_PENDING:
-				// Evaluation status does not change
-			case evaluation.EvaluationStatus_EVALUATION_STATUS_COMPLIANT:
-				status = evaluation.EvaluationStatus_EVALUATION_STATUS_COMPLIANT
-			case evaluation.EvaluationStatus_EVALUATION_STATUS_NOT_COMPLIANT:
-				status = evaluation.EvaluationStatus_EVALUATION_STATUS_NOT_COMPLIANT
-				nonCompliantAssessmentResults = append(nonCompliantAssessmentResults, r.GetFailingAssessmentResultIds()...)
-			}
-		case evaluation.EvaluationStatus_EVALUATION_STATUS_COMPLIANT:
-			switch r.Status {
-			case evaluation.EvaluationStatus_EVALUATION_STATUS_PENDING, evaluation.EvaluationStatus_EVALUATION_STATUS_COMPLIANT:
-				// valuation status does not change
-			case evaluation.EvaluationStatus_EVALUATION_STATUS_NOT_COMPLIANT:
-				status = evaluation.EvaluationStatus_EVALUATION_STATUS_NOT_COMPLIANT
-				nonCompliantAssessmentResults = append(nonCompliantAssessmentResults, r.GetFailingAssessmentResultIds()...)
-			}
-		case evaluation.EvaluationStatus_EVALUATION_STATUS_NOT_COMPLIANT:
-=======
 		// status is the current evaluation status, r.Status is the status of the evaluation result of the subcontrol
 		// Note: Status should only contain the evaluation status without _MANUALLY!
 		switch status {
@@ -683,7 +660,6 @@
 			// check the given evaluation results for the current evaluation status COMPLIANT
 			status, nonCompliantAssessmentResults = handleCompliant(r)
 		case evaluation.EvaluationStatus_EVALUATION_STATUS_NOT_COMPLIANT, evaluation.EvaluationStatus_EVALUATION_STATUS_NOT_COMPLIANT_MANUALLY:
->>>>>>> 07d9064a
 			// Evaluation status does not change if it is already not_compliant
 			nonCompliantAssessmentResults = append(nonCompliantAssessmentResults, r.GetFailingAssessmentResultIds()...)
 		}
