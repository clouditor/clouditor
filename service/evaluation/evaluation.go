--- conflicted
+++ resolved
@@ -177,13 +177,8 @@
 	return s.authorizer
 }
 
-<<<<<<< HEAD
 // StartEvaluation is a method implementation of the evaluation interface: It periodically starts the evaluation of a cloud service and the given controls_in_scope (e.g., EUCS OPS-13, EUCS OPS-13.2) in the target_of_evaluation. If no inteval time is given, the default value is used.
 func (s *Service) StartEvaluation(ctx context.Context, req *evaluation.StartEvaluationRequest) (resp *evaluation.StartEvaluationResponse, err error) {
-=======
-// StartEvaluation is a method implementation of the evaluation interface: It periodically starts the evaluation of a cloud service based on its given controls_in_scope (e.g., EUCS OPS-13, EUCS OPS-13.2) in the target_of_evaluation. If no interval time is given, the default value is used.
-func (s *Service) StartEvaluation(_ context.Context, req *evaluation.StartEvaluationRequest) (resp *evaluation.StartEvaluationResponse, err error) {
->>>>>>> 4e1fa277
 	var (
 		parentSchedulerTag string
 		interval           int
