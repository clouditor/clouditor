// Copyright 2023 Fraunhofer AISEC
//
// Licensed under the Apache License, Version 2.0 (the "License");
// you may not use this file except in compliance with the License.
// You may obtain a copy of the License at
//
//     http://www.apache.org/licenses/LICENSE-2.0
//
// Unless required by applicable law or agreed to in writing, software
// distributed under the License is distributed on an "AS IS" BASIS,
// WITHOUT WARRANTIES OR CONDITIONS OF ANY KIND, either express or implied.
// See the License for the specific language governing permissions and
// limitations under the License.
//
//           $$\                           $$\ $$\   $$\
//           $$ |                          $$ |\__|  $$ |
//  $$$$$$$\ $$ | $$$$$$\  $$\   $$\  $$$$$$$ |$$\ $$$$$$\    $$$$$$\   $$$$$$\
// $$  _____|$$ |$$  __$$\ $$ |  $$ |$$  __$$ |$$ |\_$$  _|  $$  __$$\ $$  __$$\
// $$ /      $$ |$$ /  $$ |$$ |  $$ |$$ /  $$ |$$ |  $$ |    $$ /  $$ |$$ | \__|
// $$ |      $$ |$$ |  $$ |$$ |  $$ |$$ |  $$ |$$ |  $$ |$$\ $$ |  $$ |$$ |
// \$$$$$$\  $$ |\$$$$$   |\$$$$$   |\$$$$$$  |$$ |  \$$$   |\$$$$$   |$$ |
//  \_______|\__| \______/  \______/  \_______|\__|   \____/  \______/ \__|
//
// This file is part of Clouditor Community Edition.

package evaluation

import (
	"context"
	"fmt"
	"os"
	"testing"
	"time"

	"clouditor.io/clouditor/v2/api"
	"clouditor.io/clouditor/v2/api/assessment"
	"clouditor.io/clouditor/v2/api/evaluation"
	"clouditor.io/clouditor/v2/api/orchestrator"
	"clouditor.io/clouditor/v2/internal/testdata"
	"clouditor.io/clouditor/v2/internal/testutil"
	"clouditor.io/clouditor/v2/internal/testutil/assert"
	"clouditor.io/clouditor/v2/internal/testutil/clitest"
	"clouditor.io/clouditor/v2/internal/testutil/servicetest"
	"clouditor.io/clouditor/v2/internal/testutil/servicetest/evaluationtest"
	"clouditor.io/clouditor/v2/internal/testutil/servicetest/orchestratortest"
	"clouditor.io/clouditor/v2/internal/util"
	"clouditor.io/clouditor/v2/launcher"
	"clouditor.io/clouditor/v2/persistence"
	"clouditor.io/clouditor/v2/service"
	"github.com/go-co-op/gocron"
	"golang.org/x/oauth2/clientcredentials"
	"google.golang.org/grpc"
	"google.golang.org/grpc/codes"
	"google.golang.org/grpc/status"
	"google.golang.org/protobuf/proto"
	"google.golang.org/protobuf/testing/protocmp"
	"google.golang.org/protobuf/types/known/structpb"
	"google.golang.org/protobuf/types/known/timestamppb"
	"gorm.io/gorm"
)

func TestMain(m *testing.M) {
	clitest.AutoChdir()

	/*	server, orch := startBufConnServer()
		orch.CreateCatalog(context.TODO(), &orchestrator.CreateCatalogRequest{Catalog: orchestratortest.NewCatalog()})
		orch.StoreAssessmentResult(context.TODO(), &orchestrator.StoreAssessmentResultRequest{
			Result: orchestratortest.MockAssessmentResult1,
		})
		orch.StoreAssessmentResult(context.TODO(), &orchestrator.StoreAssessmentResultRequest{
			Result: orchestratortest.MockAssessmentResult2,
		})
		orch.StoreAssessmentResult(context.TODO(), &orchestrator.StoreAssessmentResultRequest{
			Result: orchestratortest.MockAssessmentResult3,
		})
		orch.StoreAssessmentResult(context.TODO(), &orchestrator.StoreAssessmentResultRequest{
			Result: orchestratortest.MockAssessmentResult4,
		})*/

	code := m.Run()

	os.Exit(code)
}

func TestNewService(t *testing.T) {
	var inmem = testutil.NewInMemoryStorage(t)

	type args struct {
		opts []service.Option[*Service]
	}
	tests := []struct {
		name string
		args args
		want assert.Want[*Service]
	}{
		{
			name: "WithStorage",
			args: args{
				opts: []service.Option[*Service]{WithStorage(inmem)},
			},
			want: func(t *testing.T, got *Service) bool {
				return assert.Same(t, inmem, got.storage)
			},
		},
		{
			name: "WithOrchestratorAddress",
			args: args{
				opts: []service.Option[*Service]{WithOrchestratorAddress(testdata.MockGRPCTarget)},
			},
			want: func(t *testing.T, got *Service) bool {
				return assert.Equal(t, testdata.MockGRPCTarget, got.orchestrator.Target)
			},
		},
		{
			name: "WithOAuth2Authorizer",
			args: args{
				opts: []service.Option[*Service]{WithOAuth2Authorizer(&clientcredentials.Config{})},
			},
			want: func(t *testing.T, got *Service) bool {
				return assert.Equal(t, api.NewOAuthAuthorizerFromClientCredentials(&clientcredentials.Config{}), got.orchestrator.Authorizer(), assert.CompareAllUnexported())
			},
		},
		{
			name: "WithAuthorizer",
			args: args{
				opts: []service.Option[*Service]{WithAuthorizer(api.NewOAuthAuthorizerFromClientCredentials(&clientcredentials.Config{}))},
			},
			want: func(t *testing.T, got *Service) bool {
				return assert.Equal(t, api.NewOAuthAuthorizerFromClientCredentials(&clientcredentials.Config{}), got.orchestrator.Authorizer(), assert.CompareAllUnexported())
			},
		},
		{
			name: "Happy path: without additional services",
			args: args{
				opts: []service.Option[*Service]{},
			},
			want: func(t *testing.T, got *Service) bool {
				return assert.Equal(t, DefaultOrchestratorAddress, got.orchestrator.Target)
			},
		},
	}
	for _, tt := range tests {
		t.Run(tt.name, func(t *testing.T) {
			got := NewService(tt.args.opts...)
			tt.want(t, got)
		})
	}
}

func TestService_ListEvaluationResults(t *testing.T) {
	type fields struct {
		UnimplementedEvaluationServer evaluation.UnimplementedEvaluationServer
		orchestrator                  *api.RPCConnection[orchestrator.OrchestratorClient]
		storage                       persistence.Storage
		authz                         service.AuthorizationStrategy
	}
	type args struct {
		in0 context.Context
		req *evaluation.ListEvaluationResultsRequest
	}
	tests := []struct {
		name    string
		fields  fields
		args    args
		wantRes *evaluation.ListEvaluationResultsResponse
		wantErr assert.ErrorAssertionFunc
	}{
		{
			name: "Missing request",
			fields: fields{
				storage: testutil.NewInMemoryStorage(t, func(s persistence.Storage) {
					assert.NoError(t, s.Create(evaluationtest.MockEvaluationResults))
				}),
				authz: &service.AuthorizationStrategyAllowAll{},
			},
			args: args{
				in0: context.Background(),
				req: nil,
			},
			wantRes: nil,
			wantErr: func(t assert.TestingT, err error, i ...interface{}) bool {
				return assert.ErrorContains(t, err, api.ErrEmptyRequest.Error())
			},
		},
		{
			name: "Permission denied",
			fields: fields{
				storage: testutil.NewInMemoryStorage(t, func(s persistence.Storage) {
					assert.NoError(t, s.Create(evaluationtest.MockEvaluationResults))
				}),
				authz: servicetest.NewAuthorizationStrategy(false),
			},
			args: args{
				in0: context.Background(),
				req: &evaluation.ListEvaluationResultsRequest{
					LatestByControlId: util.Ref(true),
					Filter: &evaluation.ListEvaluationResultsRequest_Filter{
						ControlId:             util.Ref(testdata.MockSubControlID11),
						SubControls:           util.Ref(testdata.MockControlID1),
						CertificationTargetId: util.Ref(testdata.MockCertificationTargetID1),
					},
				},
			},
			wantRes: nil,
			wantErr: func(t assert.TestingT, err error, i ...interface{}) bool {
				assert.Equal(t, codes.PermissionDenied, status.Code(err))
				return assert.ErrorContains(t, err, service.ErrPermissionDenied.Error())
			},
		},
		{
			name: "Database error",
			fields: fields{
				storage: &testutil.StorageWithError{RawErr: gorm.ErrInvalidDB},
				authz:   &service.AuthorizationStrategyAllowAll{},
			},
			args: args{
				in0: context.Background(),
				req: &evaluation.ListEvaluationResultsRequest{
					LatestByControlId: util.Ref(true),
					Filter: &evaluation.ListEvaluationResultsRequest_Filter{
						ControlId:             util.Ref(testdata.MockSubControlID11),
						SubControls:           util.Ref(testdata.MockControlID1),
						CertificationTargetId: util.Ref(testdata.MockCertificationTargetID1),
					},
				},
			},
			wantRes: nil,
			wantErr: func(t assert.TestingT, err error, i ...interface{}) bool {
				assert.Equal(t, codes.Internal, status.Code(err))
				return assert.ErrorContains(t, err, persistence.ErrDatabase.Error())
			},
		},
		{
			name: "Paginate error",
			fields: fields{
				storage: testutil.NewInMemoryStorage(t, func(s persistence.Storage) {
					assert.NoError(t, s.Create(evaluationtest.MockEvaluationResults))
				}),
				authz: &service.AuthorizationStrategyAllowAll{},
			},
			args: args{
				in0: context.Background(),
				req: &evaluation.ListEvaluationResultsRequest{
					LatestByControlId: util.Ref(false),
					OrderBy:           "Wrong input",
					Filter: &evaluation.ListEvaluationResultsRequest_Filter{
						ControlId:             util.Ref(testdata.MockSubControlID11),
						SubControls:           util.Ref(testdata.MockControlID1),
						CertificationTargetId: util.Ref(testdata.MockCertificationTargetID1),
					},
				},
			},
			wantRes: nil,
			wantErr: func(tt assert.TestingT, err error, i ...interface{}) bool {
				assert.Equal(t, codes.Internal, status.Code(err))
				return assert.ErrorContains(t, err, "could not paginate results")
			},
		},
		{
			name: "Filter latest_by_control_id, control_id, sub_controls, certification_target_id",
			fields: fields{
				storage: testutil.NewInMemoryStorage(t, func(s persistence.Storage) {
					assert.NoError(t, s.Create(evaluationtest.MockEvaluationResults))
				}),
				authz: &service.AuthorizationStrategyAllowAll{},
			},
			args: args{
				in0: context.Background(),
				req: &evaluation.ListEvaluationResultsRequest{
					LatestByControlId: util.Ref(true),
					Filter: &evaluation.ListEvaluationResultsRequest_Filter{
						ControlId:             util.Ref(testdata.MockSubControlID11),
						SubControls:           util.Ref(testdata.MockControlID1),
						CertificationTargetId: util.Ref(testdata.MockCertificationTargetID1),
					},
				},
			},
			wantRes: &evaluation.ListEvaluationResultsResponse{
				Results: []*evaluation.EvaluationResult{
					evaluationtest.MockEvaluationResult22,
				},
			},
			wantErr: assert.NoError,
		},
		{
			name: "Filter latest_by_control_id and control_id",
			fields: fields{
				storage: testutil.NewInMemoryStorage(t, func(s persistence.Storage) {
					assert.NoError(t, s.Create(evaluationtest.MockEvaluationResults))
				}),
				authz: &service.AuthorizationStrategyAllowAll{},
			},
			args: args{
				in0: context.Background(),
				req: &evaluation.ListEvaluationResultsRequest{
					LatestByControlId: util.Ref(true),
					Filter: &evaluation.ListEvaluationResultsRequest_Filter{
						ControlId: util.Ref(testdata.MockSubControlID11),
					},
				},
			},
			wantRes: &evaluation.ListEvaluationResultsResponse{
				Results: []*evaluation.EvaluationResult{
					evaluationtest.MockEvaluationResult22,
				},
			},
			wantErr: assert.NoError,
		},
		{
			name: "Filter latest_by_control_id",
			fields: fields{
				storage: testutil.NewInMemoryStorage(t, func(s persistence.Storage) {
					assert.NoError(t, s.Create(evaluationtest.MockEvaluationResults))
				}),
				authz: &service.AuthorizationStrategyAllowAll{},
			},
			args: args{
				in0: context.Background(),
				req: &evaluation.ListEvaluationResultsRequest{LatestByControlId: util.Ref(true)},
			},
			wantRes: &evaluation.ListEvaluationResultsResponse{
				Results: []*evaluation.EvaluationResult{
					evaluationtest.MockEvaluationResult1,
					evaluationtest.MockEvaluationResult22,
					evaluationtest.MockEvaluationResult3,
					evaluationtest.MockEvaluationResult4,
					evaluationtest.MockEvaluationResult5,
					evaluationtest.MockEvaluationResult6,
				},
			},
			wantErr: assert.NoError,
		},
		{
			name: "Filter latest_by_control_id, parents_only",
			fields: fields{
				storage: testutil.NewInMemoryStorage(t, func(s persistence.Storage) {
					assert.NoError(t, s.Create(evaluationtest.MockEvaluationResults))
				}),
				authz: &service.AuthorizationStrategyAllowAll{},
			},
			args: args{
				in0: context.Background(),
				req: &evaluation.ListEvaluationResultsRequest{
					LatestByControlId: util.Ref(true),
					Filter: &evaluation.ListEvaluationResultsRequest_Filter{
						ParentsOnly: util.Ref(true),
					},
				},
			},
			wantRes: &evaluation.ListEvaluationResultsResponse{
				Results: []*evaluation.EvaluationResult{
					evaluationtest.MockEvaluationResult1,
					evaluationtest.MockEvaluationResult4,
				},
			},
			wantErr: assert.NoError,
		},
		{
			name: "Filter control_id",
			fields: fields{
				storage: testutil.NewInMemoryStorage(t, func(s persistence.Storage) {
					assert.NoError(t, s.Create(evaluationtest.MockEvaluationResults))
				}),
				authz: &service.AuthorizationStrategyAllowAll{},
			},
			args: args{
				in0: context.Background(),
				req: &evaluation.ListEvaluationResultsRequest{
					Filter: &evaluation.ListEvaluationResultsRequest_Filter{
						ControlId: util.Ref(testdata.MockControlID1),
					},
				},
			},
			wantRes: &evaluation.ListEvaluationResultsResponse{
				Results: []*evaluation.EvaluationResult{
					evaluationtest.MockEvaluationResult1,
				},
			},
			wantErr: assert.NoError,
		},
		{
			name: "Filter sub-controls - get all sub-control evaluation results for a given control",
			fields: fields{
				storage: testutil.NewInMemoryStorage(t, func(s persistence.Storage) {
					assert.NoError(t, s.Create(evaluationtest.MockEvaluationResults))
				}),
				authz: &service.AuthorizationStrategyAllowAll{},
			},
			args: args{
				in0: context.Background(),
				req: &evaluation.ListEvaluationResultsRequest{
					Filter: &evaluation.ListEvaluationResultsRequest_Filter{
						SubControls: util.Ref(testdata.MockControlID1),
					},
				},
			},
			wantRes: &evaluation.ListEvaluationResultsResponse{
				Results: []*evaluation.EvaluationResult{
					evaluationtest.MockEvaluationResult1,
					evaluationtest.MockEvaluationResult2,
					evaluationtest.MockEvaluationResult22,
					evaluationtest.MockEvaluationResult3,
				},
			},
			wantErr: assert.NoError,
		},
		{
			name: "Filter certification_target_id",
			fields: fields{
				storage: testutil.NewInMemoryStorage(t, func(s persistence.Storage) {
					assert.NoError(t, s.Create(evaluationtest.MockEvaluationResults))
				}),
				authz: &service.AuthorizationStrategyAllowAll{},
			},
			args: args{
				in0: context.Background(),
				req: &evaluation.ListEvaluationResultsRequest{
					Filter: &evaluation.ListEvaluationResultsRequest_Filter{
						CertificationTargetId: util.Ref(testdata.MockCertificationTargetID1),
					},
				},
			},
			wantRes: &evaluation.ListEvaluationResultsResponse{
				Results: []*evaluation.EvaluationResult{
					evaluationtest.MockEvaluationResult1,
					evaluationtest.MockEvaluationResult2,
					evaluationtest.MockEvaluationResult22,
					evaluationtest.MockEvaluationResult3,
					evaluationtest.MockEvaluationResult4,
					evaluationtest.MockEvaluationResult5,
					evaluationtest.MockEvaluationResult6,
				},
			},
			wantErr: assert.NoError,
		},
		{
			name: "multiple page result - first page",
			fields: fields{
				storage: testutil.NewInMemoryStorage(t, func(s persistence.Storage) {
					assert.NoError(t, s.Create(evaluationtest.MockEvaluationResults))
				}),
				authz: &service.AuthorizationStrategyAllowAll{},
			},
			args: args{
				in0: context.Background(),
				req: &evaluation.ListEvaluationResultsRequest{
					PageSize: 2,
				},
			},
			wantRes: &evaluation.ListEvaluationResultsResponse{
				Results: []*evaluation.EvaluationResult{
					evaluationtest.MockEvaluationResult1,
					evaluationtest.MockEvaluationResult2,
				},
				NextPageToken: func() string {
					token, _ := (&api.PageToken{Start: 2, Size: 2}).Encode()
					return token
				}(),
			},
			wantErr: assert.NoError,
		},
		{
			name: "multiple page result - second page",
			fields: fields{
				storage: testutil.NewInMemoryStorage(t, func(s persistence.Storage) {
					assert.NoError(t, s.Create(evaluationtest.MockEvaluationResults))
				}),
				authz: &service.AuthorizationStrategyAllowAll{},
			},
			args: args{
				in0: context.Background(),
				req: &evaluation.ListEvaluationResultsRequest{
					PageSize: 6,
					PageToken: func() string {
						token, _ := (&api.PageToken{Start: 6, Size: 4}).Encode()
						return token
					}(),
				},
			},
			wantRes: &evaluation.ListEvaluationResultsResponse{
				Results: []*evaluation.EvaluationResult{
					evaluationtest.MockEvaluationResult6,
				},
			},
			wantErr: assert.NoError,
		},
		{
			name: "List all results",
			fields: fields{
				storage: testutil.NewInMemoryStorage(t, func(s persistence.Storage) {
					assert.NoError(t, s.Create(evaluationtest.MockEvaluationResults))
				}),
				authz: &service.AuthorizationStrategyAllowAll{},
			},
			args: args{
				in0: context.Background(),
				req: &evaluation.ListEvaluationResultsRequest{},
			},
			wantRes: &evaluation.ListEvaluationResultsResponse{
				Results: evaluationtest.MockEvaluationResults,
			},
			wantErr: assert.NoError,
		},
	}
	for _, tt := range tests {
		t.Run(tt.name, func(t *testing.T) {
			s := &Service{
				UnimplementedEvaluationServer: tt.fields.UnimplementedEvaluationServer,
				orchestrator:                  tt.fields.orchestrator,
				storage:                       tt.fields.storage,
				authz:                         tt.fields.authz,
			}
			gotRes, err := s.ListEvaluationResults(tt.args.in0, tt.args.req)

			tt.wantErr(t, err)
			assert.Equal(t, tt.wantRes, gotRes)
		})
	}
}

func TestService_getMetricsFromSubControls(t *testing.T) {
	type fields struct {
		UnimplementedEvaluationServer evaluation.UnimplementedEvaluationServer
		orchestrator                  *api.RPCConnection[orchestrator.OrchestratorClient]
		storage                       persistence.Storage
		catalogControls               map[string]map[string]*orchestrator.Control
	}
	type args struct {
		control *orchestrator.Control
	}
	tests := []struct {
		name        string
		fields      fields
		args        args
		wantMetrics []*assessment.Metric
		wantErr     assert.ErrorAssertionFunc
	}{
		{
			name:        "Control is missing",
			args:        args{},
			wantMetrics: nil,
			wantErr: func(tt assert.TestingT, err error, i ...interface{}) bool {
				return assert.ErrorContains(t, err, "control is missing")
			},
		},
		{
			name: "Sub-control level and metrics missing",
			args: args{
				control: &orchestrator.Control{
					Id:                testdata.MockControlID1,
					CategoryName:      testdata.MockCategoryName,
					CategoryCatalogId: testdata.MockCatalogID1,
					Name:              testdata.MockControlName,
					Description:       testdata.MockControlDescription,
				},
			},
			wantMetrics: nil,
			wantErr:     assert.NoError,
		},
		{
			name:   "Error getting control",
			fields: fields{},
			args: args{
				control: &orchestrator.Control{
					Id:                "testId",
					CategoryName:      testdata.MockCategoryName,
					CategoryCatalogId: testdata.MockSubControlID,
					Name:              "testId",
					Controls: []*orchestrator.Control{
						{
							Id:                "testId-subcontrol",
							CategoryName:      testdata.MockCategoryName,
							CategoryCatalogId: testdata.MockSubControlID,
							Name:              "testId-subcontrol",
						},
					},
					Metrics: []*assessment.Metric{},
				},
			},
			wantMetrics: nil,
			wantErr: func(tt assert.TestingT, err error, i ...interface{}) bool {
				return assert.ErrorIs(t, err, api.ErrControlNotAvailable)
			},
		},
		{
			name: "Happy path",
			fields: fields{
				catalogControls: map[string]map[string]*orchestrator.Control{
					orchestratortest.MockControl1.GetCategoryCatalogId(): {
						fmt.Sprintf("%s-%s", orchestratortest.MockControl1.GetCategoryName(), orchestratortest.MockControl1.GetId()):   orchestratortest.MockControl1,
						fmt.Sprintf("%s-%s", orchestratortest.MockControl11.GetCategoryName(), orchestratortest.MockControl11.GetId()): orchestratortest.MockControl11,
					},
				},
			},
			args: args{
				control: orchestratortest.MockControl1,
			},
			wantMetrics: orchestratortest.MockControl1.Controls[0].GetMetrics(),
			wantErr:     assert.NoError,
		},
	}
	for _, tt := range tests {
		t.Run(tt.name, func(t *testing.T) {
			s := &Service{
				UnimplementedEvaluationServer: tt.fields.UnimplementedEvaluationServer,
				orchestrator:                  tt.fields.orchestrator,
				storage:                       tt.fields.storage,
				catalogControls:               tt.fields.catalogControls,
			}
			gotMetrics, err := s.getMetricsFromSubcontrols(tt.args.control)

			tt.wantErr(t, err)

			assert.Equal(t, len(gotMetrics), len(tt.wantMetrics))
			for i := range gotMetrics {
				assert.Equal(t, tt.wantMetrics[i], gotMetrics[i])
			}
		})
	}
}

func TestService_StopEvaluation(t *testing.T) {
	type fields struct {
		UnimplementedEvaluationServer evaluation.UnimplementedEvaluationServer
		orchestrator                  *api.RPCConnection[orchestrator.OrchestratorClient]
		scheduler                     *gocron.Scheduler
		storage                       persistence.Storage
		authz                         service.AuthorizationStrategy
		auditScopeTag                 string
	}
	type args struct {
		in0              context.Context
		req              *evaluation.StopEvaluationRequest
		schedulerRunning bool
	}
	tests := []struct {
		name    string
		fields  fields
		args    args
		wantRes *evaluation.StopEvaluationResponse
		wantErr assert.ErrorAssertionFunc
	}{
		{
			name: "error: request input missing",
			args: args{
				in0: context.Background(),
				req: &evaluation.StopEvaluationRequest{},
			},
			wantRes: nil,
			wantErr: func(tt assert.TestingT, err error, i ...interface{}) bool {
				return assert.ErrorContains(t, err, "audit_scope_id: value is empty, which is not a valid UUID")
			},
		},
		{
			name: "error: not authorized",
			fields: fields{
				authz:   servicetest.NewAuthorizationStrategy(false),
				storage: testutil.NewInMemoryStorage(t),
				orchestrator: api.NewRPCConnection(testdata.MockGRPCTarget, orchestrator.NewOrchestratorClient, grpc.WithContextDialer(newBufConnDialer(testutil.NewInMemoryStorage(t, func(s persistence.Storage) {
					err := s.Create(orchestratortest.MockAuditScopeCertTargetID1)
					assert.NoError(t, err)
				})))),
			},
			args: args{
				in0: context.Background(),
				req: &evaluation.StopEvaluationRequest{
					AuditScopeId: testdata.MockAuditScopeID1,
				},
			},
			wantRes: nil,
			wantErr: func(tt assert.TestingT, err error, i ...interface{}) bool {
				return assert.ErrorIs(t, err, service.ErrPermissionDenied)
			},
		},
		{
			name: "error: getting audit scope",
			fields: fields{
				authz:        servicetest.NewAuthorizationStrategy(true),
				storage:      testutil.NewInMemoryStorage(t),
				orchestrator: api.NewRPCConnection(testdata.MockGRPCTarget, orchestrator.NewOrchestratorClient, grpc.WithContextDialer(newBufConnDialer(testutil.NewInMemoryStorage(t, func(s persistence.Storage) {})))),
			},
			args: args{
				in0: context.Background(),
				req: &evaluation.StopEvaluationRequest{
					AuditScopeId: testdata.MockAuditScopeID1,
				},
			},
			wantRes: nil,
			wantErr: func(tt assert.TestingT, err error, i ...interface{}) bool {
				assert.Equal(t, codes.Internal, status.Code(err))
<<<<<<< HEAD
				return assert.ErrorContains(t, err, ErrAuditScopeNotFound.Error())
=======
				return assert.ErrorContains(t, err, api.ErrAuditScopeNotFound.Error())
>>>>>>> e0dfc3ea
			},
		},
		{
			name: "Evaluation not running",
			args: args{
				in0: context.Background(),
				req: &evaluation.StopEvaluationRequest{
					AuditScopeId: testdata.MockAuditScopeID1,
				},
				schedulerRunning: false,
			},
			fields: fields{
				scheduler: gocron.NewScheduler(time.Local),
				orchestrator: api.NewRPCConnection(testdata.MockGRPCTarget, orchestrator.NewOrchestratorClient, grpc.WithContextDialer(newBufConnDialer(testutil.NewInMemoryStorage(t, func(s persistence.Storage) {
					assert.NoError(t, s.Create(orchestratortest.NewAuditScope(testdata.AssuranceLevelBasic, testdata.MockAuditScopeID1, testdata.MockCertificationTargetID1)))
				})))),
				authz:         &service.AuthorizationStrategyAllowAll{},
				auditScopeTag: fmt.Sprintf("%s-%s", testdata.MockCertificationTargetID1, testdata.MockCatalogID1),
				storage: testutil.NewInMemoryStorage(t, func(s persistence.Storage) {
					assert.NoError(t, s.Create(orchestratortest.MockAuditScopeCertTargetID1))
				}),
			},
			wantRes: nil,
			wantErr: func(tt assert.TestingT, err error, i ...interface{}) bool {
				return assert.ErrorContains(t, err, fmt.Sprintf("job for audit scope '%s' not running", testdata.MockAuditScopeID1))
			},
		},
		{
			name: "Happy path",
			args: args{
				in0: context.Background(),
				req: &evaluation.StopEvaluationRequest{
					AuditScopeId: testdata.MockAuditScopeID1,
				},
				schedulerRunning: true,
			},
			fields: fields{
				orchestrator: api.NewRPCConnection(testdata.MockGRPCTarget, orchestrator.NewOrchestratorClient, grpc.WithContextDialer(newBufConnDialer(testutil.NewInMemoryStorage(t, func(s persistence.Storage) {
					assert.NoError(t, s.Create(orchestratortest.NewAuditScope(testdata.AssuranceLevelBasic, testdata.MockAuditScopeID1, testdata.MockCertificationTargetID1)))
				})))),

				scheduler: func() *gocron.Scheduler {
					s := gocron.NewScheduler(time.UTC)
					_, err := s.Every(1).
						Day().
						Tag(testdata.MockAuditScopeID1).
						Do(func() { fmt.Println("Scheduler") })
					assert.NoError(t, err)

					return s
				}(),
				authz:         &service.AuthorizationStrategyAllowAll{},
				auditScopeTag: fmt.Sprintf("%s-%s", testdata.MockCertificationTargetID1, testdata.MockCatalogID1),
			},
			wantRes: &evaluation.StopEvaluationResponse{},
			wantErr: assert.NoError,
		},
	}
	for _, tt := range tests {
		t.Run(tt.name, func(t *testing.T) {
			s := &Service{
				UnimplementedEvaluationServer: tt.fields.UnimplementedEvaluationServer,
				orchestrator:                  tt.fields.orchestrator,
				scheduler:                     tt.fields.scheduler,
				storage:                       tt.fields.storage,
				authz:                         tt.fields.authz,
			}

			gotRes, err := s.StopEvaluation(tt.args.in0, tt.args.req)

			tt.wantErr(t, err)
			assert.Equal(t, tt.wantRes, gotRes)
		})
	}
}

func TestService_StartEvaluation(t *testing.T) {
	type fields struct {
		orchestrator    *api.RPCConnection[orchestrator.OrchestratorClient]
		scheduler       *gocron.Scheduler
		storage         persistence.Storage
		authz           service.AuthorizationStrategy
		catalogControls map[string]map[string]*orchestrator.Control
	}
	type args struct {
		in0 context.Context
		req *evaluation.StartEvaluationRequest
	}
	tests := []struct {
		name    string
		fields  fields
		args    args
		want    assert.Want[*evaluation.StartEvaluationResponse]
		wantSvc assert.Want[*Service]
		wantErr assert.ErrorAssertionFunc
	}{
		{
			name: "error: request input missing",
			args: args{
				in0: context.Background(),
				req: &evaluation.StartEvaluationRequest{},
			},
			want: nil,
			wantErr: func(tt assert.TestingT, err error, i ...interface{}) bool {
				return assert.ErrorContains(t, err, "audit_scope_id: value is empty, which is not a valid UUID")
			},
		},
		{
			name: "error: not authorized",
			fields: fields{
				authz:   &service.AuthorizationStrategyJWT{},
				storage: testutil.NewInMemoryStorage(t),
				orchestrator: api.NewRPCConnection(testdata.MockGRPCTarget, orchestrator.NewOrchestratorClient, grpc.WithContextDialer(newBufConnDialer(testutil.NewInMemoryStorage(t, func(s persistence.Storage) {
					err := s.Create(orchestratortest.MockAuditScopeCertTargetID1)
					assert.NoError(t, err)
				})))),
			},
			args: args{
				in0: context.Background(),
				req: &evaluation.StartEvaluationRequest{
					AuditScopeId: testdata.MockAuditScopeID1,
					Interval:     proto.Int32(5),
				},
			},
			want: nil,
			wantErr: func(tt assert.TestingT, err error, i ...interface{}) bool {
				return assert.ErrorIs(t, err, service.ErrPermissionDenied)
			},
		},
		{
			name: "error: init orchestrator client",
			fields: fields{
				authz:        &service.AuthorizationStrategyAllowAll{},
				scheduler:    gocron.NewScheduler(time.Local),
				orchestrator: api.NewRPCConnection(testdata.MockGRPCTarget, orchestrator.NewOrchestratorClient, grpc.WithContextDialer(connectionRefusedDialer)),
			},
			args: args{
				in0: context.Background(),
				req: &evaluation.StartEvaluationRequest{
					AuditScopeId: testdata.MockAuditScopeID1,
					Interval:     proto.Int32(5),
				},
			},
			want: nil,
			wantErr: func(tt assert.TestingT, err error, i ...interface{}) bool {
				return assert.ErrorContains(t, err, "connection refused")
			},
		},
		{
			name: "error: get Audit Scope",
			fields: fields{
				orchestrator: api.NewRPCConnection(testdata.MockGRPCTarget, orchestrator.NewOrchestratorClient, grpc.WithContextDialer(newBufConnDialer(testutil.NewInMemoryStorage(t, func(s persistence.Storage) {
					assert.NoError(t, s.Create(orchestratortest.NewCatalog()))
				})))),
				scheduler:       gocron.NewScheduler(time.Local),
				authz:           &service.AuthorizationStrategyAllowAll{},
				catalogControls: make(map[string]map[string]*orchestrator.Control),
			},
			args: args{
				in0: context.Background(),
				req: &evaluation.StartEvaluationRequest{
					AuditScopeId: testdata.MockAuditScopeID1,
					Interval:     proto.Int32(5),
				},
			},
			want: nil,
			wantErr: func(tt assert.TestingT, err error, i ...interface{}) bool {
<<<<<<< HEAD
				return assert.ErrorContains(t, err, ErrAuditScopeNotFound.Error())
=======
				return assert.ErrorContains(t, err, api.ErrAuditScopeNotFound.Error())
>>>>>>> e0dfc3ea
			},
		},
		{
			name: "error: getting cache controls",
			fields: fields{
				orchestrator: api.NewRPCConnection(testdata.MockGRPCTarget, orchestrator.NewOrchestratorClient, grpc.WithContextDialer(newBufConnDialer(testutil.NewInMemoryStorage(t, func(s persistence.Storage) {
					err := s.Create(orchestratortest.MockAuditScopeCertTargetID1)
					assert.NoError(t, err)
				})))),
				scheduler:       gocron.NewScheduler(time.Local),
				authz:           &service.AuthorizationStrategyAllowAll{},
				catalogControls: make(map[string]map[string]*orchestrator.Control),
			},
			args: args{
				in0: context.Background(),
				req: &evaluation.StartEvaluationRequest{
					AuditScopeId: testdata.MockAuditScopeID1,
					Interval:     proto.Int32(5),
				},
			},
			want: nil,
			wantErr: func(tt assert.TestingT, err error, i ...interface{}) bool {
				return assert.ErrorContains(t, err, "could not cache controls:")
			},
		},
		{
			name: "error: scheduler for catalog started already",
			fields: fields{
				orchestrator: api.NewRPCConnection(testdata.MockGRPCTarget, orchestrator.NewOrchestratorClient, grpc.WithContextDialer(newBufConnDialer(testutil.NewInMemoryStorage(t, func(s persistence.Storage) {
					assert.NoError(t, s.Create(orchestratortest.NewCatalog()))
					assert.NoError(t, s.Create(orchestratortest.NewAuditScope(testdata.AssuranceLevelBasic, testdata.MockAuditScopeID1, testdata.MockCertificationTargetID1)))
				})))),
				scheduler: func() *gocron.Scheduler {
					s := gocron.NewScheduler(time.Local)
					_, err := s.Every(1).
						Day().
						Tag(testdata.MockAuditScopeID1).
						Do(func() { fmt.Println("Scheduler") })
					assert.NoError(t, err)

					return s
				}(),
				authz:           &service.AuthorizationStrategyAllowAll{},
				catalogControls: make(map[string]map[string]*orchestrator.Control),
			},
			args: args{
				in0: context.Background(),
				req: &evaluation.StartEvaluationRequest{
					AuditScopeId: testdata.MockAuditScopeID1,
					Interval:     proto.Int32(5),
				},
			},
			want: nil,
			wantErr: func(tt assert.TestingT, err error, i ...interface{}) bool {
				return assert.ErrorContains(t, err, "code = AlreadyExists desc = evaluation for Audit Scope")
			},
		},
		{
			name: "Happy path: scheduler added",
			fields: fields{
				orchestrator: api.NewRPCConnection(testdata.MockGRPCTarget, orchestrator.NewOrchestratorClient, grpc.WithContextDialer(newBufConnDialer(testutil.NewInMemoryStorage(t, func(s persistence.Storage) {
					assert.NoError(t, s.Create(orchestratortest.NewCatalog()))
					assert.NoError(t, s.Create(orchestratortest.NewAuditScope(testdata.AssuranceLevelBasic, testdata.MockAuditScopeID1, testdata.MockCertificationTargetID1)))
				})))),
				scheduler:       gocron.NewScheduler(time.Local),
				authz:           &service.AuthorizationStrategyAllowAll{},
				storage:         testutil.NewInMemoryStorage(t),
				catalogControls: make(map[string]map[string]*orchestrator.Control),
			},
			args: args{
				in0: context.Background(),
				req: &evaluation.StartEvaluationRequest{
					AuditScopeId: testdata.MockAuditScopeID1,
				},
			},
			want: func(t *testing.T, got *evaluation.StartEvaluationResponse) bool {
				return assert.True(t, got.Successful)
			},
			wantSvc: func(t *testing.T, got *Service) bool {
				return assert.Equal(t, 1, len(got.scheduler.Jobs()))
			},
			wantErr: assert.NoError,
		},
	}
	for _, tt := range tests {
		t.Run(tt.name, func(t *testing.T) {
			svc := &Service{
				orchestrator:    tt.fields.orchestrator,
				scheduler:       tt.fields.scheduler,
				storage:         tt.fields.storage,
				authz:           tt.fields.authz,
				catalogControls: tt.fields.catalogControls,
			}

			gotResp, err := svc.StartEvaluation(tt.args.in0, tt.args.req)
			tt.wantErr(t, err)
			assert.Optional(t, tt.want, gotResp)
			assert.Optional(t, tt.wantSvc, svc)
		})
	}
}

func TestService_getAllMetricsFromControl(t *testing.T) {
	type fields struct {
		UnimplementedEvaluationServer evaluation.UnimplementedEvaluationServer
		orchestrator                  *api.RPCConnection[orchestrator.OrchestratorClient]
		scheduler                     *gocron.Scheduler
		storage                       persistence.Storage
		catalogControls               map[string]map[string]*orchestrator.Control
	}
	type args struct {
		catalogId    string
		categoryName string
		controlId    string
	}
	tests := []struct {
		name        string
		fields      fields
		args        args
		wantMetrics []*assessment.Metric
		wantErr     assert.ErrorAssertionFunc
	}{
		{
			name:        "Input empty",
			fields:      fields{},
			wantMetrics: nil,
			wantErr: func(tt assert.TestingT, err error, i ...interface{}) bool {
				return assert.ErrorContains(t, err, "could not get control for control id")
			},
		},
		{
			name: "no sub-controls available",
			fields: fields{
				catalogControls: map[string]map[string]*orchestrator.Control{
					orchestratortest.MockControl1.GetCategoryCatalogId(): {
						fmt.Sprintf("%s-%s", orchestratortest.MockControl6.GetCategoryName(), orchestratortest.MockControl6.GetId()): orchestratortest.MockControl6,
					},
				},
			},
			args: args{
				catalogId:    testdata.MockCatalogID1,
				categoryName: testdata.MockCategoryName,
				controlId:    testdata.MockControlID1,
			},
			wantMetrics: nil,
			wantErr:     assert.NoError,
		},
		{
			name: "Happy path",
			fields: fields{
				catalogControls: map[string]map[string]*orchestrator.Control{
					orchestratortest.MockControl1.GetCategoryCatalogId(): {
						fmt.Sprintf("%s-%s", orchestratortest.MockControl1.GetCategoryName(), orchestratortest.MockControl1.GetId()):   orchestratortest.MockControl1,
						fmt.Sprintf("%s-%s", orchestratortest.MockControl11.GetCategoryName(), orchestratortest.MockControl11.GetId()): orchestratortest.MockControl11,
					},
				},
			},
			args: args{
				catalogId:    testdata.MockCatalogID1,
				categoryName: testdata.MockCategoryName,
				controlId:    testdata.MockControlID1,
			},
			wantMetrics: []*assessment.Metric{
				{
					Id:          testdata.MockMetricID1,
					Category:    testdata.MockMetricCategory1,
					Name:        testdata.MockMetricName1,
					Description: testdata.MockMetricDescription1,
					Scale:       assessment.Metric_ORDINAL,
					Range: &assessment.Range{
						Range: &assessment.Range_AllowedValues{
							AllowedValues: &assessment.AllowedValues{
								Values: []*structpb.Value{
									structpb.NewBoolValue(false),
									structpb.NewBoolValue(true),
								},
							},
						},
					},
				},
			},
			wantErr: assert.NoError,
		},
	}
	for _, tt := range tests {
		t.Run(tt.name, func(t *testing.T) {
			s := &Service{
				UnimplementedEvaluationServer: tt.fields.UnimplementedEvaluationServer,
				orchestrator:                  tt.fields.orchestrator,
				scheduler:                     tt.fields.scheduler,
				storage:                       tt.fields.storage,
				catalogControls:               tt.fields.catalogControls,
			}
			gotMetrics, err := s.getAllMetricsFromControl(tt.args.catalogId, tt.args.categoryName, tt.args.controlId)
			tt.wantErr(t, err)

			if assert.Equal(t, len(gotMetrics), len(tt.wantMetrics)) {
				for i := range gotMetrics {
					assert.Equal(t, tt.wantMetrics[i], gotMetrics[i])
				}
			}
		})
	}
}

func Test_getMetricIds(t *testing.T) {
	type args struct {
		metrics []*assessment.Metric
	}
	tests := []struct {
		name string
		args args
		want []string
	}{
		{
			name: "Empty input",
			args: args{},
			want: nil,
		},
		{
			name: "Happy path",
			args: args{
				metrics: []*assessment.Metric{
					{
						Id: testdata.MockSubControlID11,
					},
					{
						Id: testdata.MockSubControlID,
					},
				},
			},
			want: []string{testdata.MockSubControlID11, testdata.MockSubControlID},
		},
	}
	for _, tt := range tests {
		t.Run(tt.name, func(t *testing.T) {
			got := getMetricIds(tt.args.metrics)
			assert.Equal(t, tt.want, got)
		})
	}
}

func TestService_getControl(t *testing.T) {
	type fields struct {
		UnimplementedEvaluationServer evaluation.UnimplementedEvaluationServer
		orchestrator                  *api.RPCConnection[orchestrator.OrchestratorClient]
		scheduler                     *gocron.Scheduler
		storage                       persistence.Storage
		catalogControls               map[string]map[string]*orchestrator.Control
	}
	type args struct {
		catalogId    string
		categoryName string
		controlId    string
	}
	tests := []struct {
		name    string
		fields  fields
		args    args
		want    assert.Want[*orchestrator.Control]
		wantErr assert.ErrorAssertionFunc
	}{
		{
			name:   "catalog_id is missing",
			fields: fields{},
			args: args{
				categoryName: testdata.MockCategoryName,
				controlId:    testdata.MockControlID1,
			},
			want: nil,
			wantErr: func(tt assert.TestingT, err error, i ...interface{}) bool {
				return assert.ErrorIs(t, err, api.ErrCatalogIdIsMissing)
			},
		},
		{
			name:   "category_name is missing",
			fields: fields{},
			args: args{
				catalogId: testdata.MockCatalogID1,
				controlId: testdata.MockControlID1,
			},
			want: nil,
			wantErr: func(tt assert.TestingT, err error, i ...interface{}) bool {
				return assert.ErrorIs(t, err, api.ErrCategoryNameIsMissing)
			},
		},
		{
			name:   "control_id is missing",
			fields: fields{},
			args: args{
				catalogId:    testdata.MockCatalogID1,
				categoryName: testdata.MockCategoryName,
			},
			want: nil,
			wantErr: func(tt assert.TestingT, err error, i ...interface{}) bool {
				return assert.ErrorIs(t, err, api.ErrControlIdIsMissing)
			},
		},
		{
			name:   "control does not exist",
			fields: fields{},
			args: args{
				catalogId:    "wrong_catalog_id",
				categoryName: "wrong_category_id",
				controlId:    "wrong_control_id",
			},
			want: nil,
			wantErr: func(tt assert.TestingT, err error, i ...interface{}) bool {
				return assert.ErrorIs(t, err, api.ErrControlNotAvailable)
			},
		},
		{
			name: "Happy path",
			fields: fields{
				catalogControls: map[string]map[string]*orchestrator.Control{
					orchestratortest.MockControl1.GetCategoryCatalogId(): {
						fmt.Sprintf("%s-%s", orchestratortest.MockControl1.GetCategoryName(), orchestratortest.MockControl1.GetId()): orchestratortest.MockControl1,
						fmt.Sprintf("%s-%s", orchestratortest.MockControl1.GetCategoryName(), orchestratortest.MockControl2.GetId()): orchestratortest.MockControl2,
					},
				},
			},
			args: args{
				catalogId:    testdata.MockCatalogID1,
				categoryName: testdata.MockCategoryName,
				controlId:    testdata.MockControlID1,
			},
			want: func(t *testing.T, got *orchestrator.Control) bool {
				// We need to truncate the metric from the control because the control is only returned with its
				// sub-control but without the sub-control's metric.
				// TODO(oxisto): Use ignore fields instead
				wantControl := orchestratortest.MockControl1
				tmpMetrics := wantControl.Controls[0].Metrics
				wantControl.Controls[0].Metrics = nil

				if !assert.Equal(t, wantControl, got) {
					t.Errorf("Service.GetControl() = %v, want %v", got, wantControl)
					wantControl.Controls[0].Metrics = tmpMetrics
					return false
				}

				wantControl.Controls[0].Metrics = tmpMetrics
				return true
			},
			wantErr: assert.NoError,
		},
	}
	for _, tt := range tests {
		t.Run(tt.name, func(t *testing.T) {
			s := &Service{
				UnimplementedEvaluationServer: tt.fields.UnimplementedEvaluationServer,
				orchestrator:                  tt.fields.orchestrator,
				scheduler:                     tt.fields.scheduler,
				storage:                       tt.fields.storage,
				catalogControls:               tt.fields.catalogControls,
			}

			gotControl, err := s.getControl(tt.args.catalogId, tt.args.categoryName, tt.args.controlId)
			tt.wantErr(t, err)

			if gotControl != nil {
				tt.want(t, gotControl)
			}
		})
	}
}

func TestService_addJobToScheduler(t *testing.T) {
	type fields struct {
		UnimplementedEvaluationServer evaluation.UnimplementedEvaluationServer
		orchestrator                  *api.RPCConnection[orchestrator.OrchestratorClient]
		scheduler                     *gocron.Scheduler
		storage                       persistence.Storage
	}
	type args struct {
		ctx        context.Context
		auditScope *orchestrator.AuditScope
		catalog    *orchestrator.Catalog
		interval   int
	}
	tests := []struct {
		name    string
		fields  fields
		args    args
		wantErr assert.ErrorAssertionFunc
	}{
		// Not necessary to check if control is empty, because method is only called if a control exists
		{
			name: "Empty input",
			args: args{},
			wantErr: func(tt assert.TestingT, err error, i ...interface{}) bool {
				return assert.ErrorContains(t, err, "evaluation cannot be scheduled")
			},
		},
		{
			name: "Interval invalid",
			fields: fields{
				scheduler: gocron.NewScheduler(time.Local),
			},
			args: args{
				auditScope: &orchestrator.AuditScope{
					CertificationTargetId: testdata.MockCertificationTargetID1,
					CatalogId:             testdata.MockCatalogID1,
					AssuranceLevel:        &testdata.AssuranceLevelHigh,
				},
				catalog:  orchestratortest.NewCatalog(),
				interval: 0,
			},
			wantErr: func(tt assert.TestingT, err error, i ...interface{}) bool {
				return assert.ErrorContains(t, err, "evaluation cannot be scheduled")
			},
		},
		{
			name: "Audit Scope input empty",
			args: args{
				auditScope: &orchestrator.AuditScope{
					CertificationTargetId: testdata.MockCertificationTargetID1,
					CatalogId:             testdata.MockCatalogID1,
					AssuranceLevel:        &testdata.AssuranceLevelHigh,
				},
				catalog: orchestratortest.NewCatalog(),
			},
			wantErr: func(tt assert.TestingT, err error, i ...interface{}) bool {
				return assert.ErrorContains(t, err, "interval is invalid")
			},
		},
		{
			name: "Happy path: Add scheduler job for catalog",
			fields: fields{
				scheduler: gocron.NewScheduler(time.Local),
			},
			args: args{
				auditScope: &orchestrator.AuditScope{
					CertificationTargetId: testdata.MockCertificationTargetID1,
					CatalogId:             testdata.MockCatalogID1,
					AssuranceLevel:        &testdata.AssuranceLevelHigh,
				},
				catalog:  orchestratortest.NewCatalog(),
				interval: 2,
			},
			wantErr: assert.NoError,
		},
	}
	for _, tt := range tests {
		t.Run(tt.name, func(t *testing.T) {
			s := &Service{
				UnimplementedEvaluationServer: tt.fields.UnimplementedEvaluationServer,
				orchestrator:                  tt.fields.orchestrator,
				scheduler:                     tt.fields.scheduler,
				storage:                       tt.fields.storage,
			}
			err := s.addJobToScheduler(tt.args.ctx, tt.args.auditScope, tt.args.catalog, tt.args.interval)
			tt.wantErr(t, err)
		})
	}
}

func TestService_evaluateControl(t *testing.T) {
	type fields struct {
		orchestrator    *api.RPCConnection[orchestrator.OrchestratorClient]
		scheduler       *gocron.Scheduler
		storage         persistence.Storage
		authz           service.AuthorizationStrategy
		catalogControls map[string]map[string]*orchestrator.Control
	}
	type args struct {
		ctx        context.Context
		auditScope *orchestrator.AuditScope
		catalog    *orchestrator.Catalog
		control    *orchestrator.Control
		manual     []*evaluation.EvaluationResult
	}
	tests := []struct {
		name                 string
		fields               fields
		args                 args
		newEvaluationResults *evaluation.EvaluationResult
		want                 func(t *testing.T, gotSvc *Service, gotResult *evaluation.EvaluationResult) bool
	}{
		{
			name: "AuthZ error in ListEvaluationResults",
			fields: fields{
				storage: testutil.NewInMemoryStorage(t, func(s persistence.Storage) {
					assert.NoError(t, s.Create(evaluationtest.MockEvaluationResultsWithoutResultsForParentControl))
				}),
				authz: &service.AuthorizationStrategyJWT{},
			},
			args: args{
				ctx: context.Background(),
				auditScope: &orchestrator.AuditScope{
					CertificationTargetId: testdata.MockCertificationTargetID1,
					CatalogId:             testdata.MockCatalogID1,
					AssuranceLevel:        &testdata.AssuranceLevelHigh,
				},
				catalog: orchestratortest.NewCatalog(),
				control: orchestratortest.MockControl1,
			},
			newEvaluationResults: &evaluation.EvaluationResult{},
			want: func(t *testing.T, gotSvc *Service, gotResult *evaluation.EvaluationResult) bool {
				evalResults, err := gotSvc.ListEvaluationResults(context.Background(), &evaluation.ListEvaluationResultsRequest{})
				assert.NoError(t, err)
				return assert.Equal(t, 0, len(evalResults.Results))
			},
		},
		{
			name: "No assessment results for evaluation available",
			fields: fields{
				storage:      testutil.NewInMemoryStorage(t),
				authz:        &service.AuthorizationStrategyAllowAll{},
				orchestrator: api.NewRPCConnection(testdata.MockGRPCTarget, orchestrator.NewOrchestratorClient, grpc.WithContextDialer(newBufConnDialer(testutil.NewInMemoryStorage(t)))),
				catalogControls: map[string]map[string]*orchestrator.Control{
					testdata.MockCatalogID1: {
						testdata.MockCategoryName + "-" + testdata.MockControlID1:     orchestratortest.MockControl1,
						testdata.MockCategoryName + "-" + testdata.MockSubControlID11: orchestratortest.MockControl11,
					},
				},
			},
			args: args{
				ctx: context.Background(),
				auditScope: &orchestrator.AuditScope{
					CertificationTargetId: testdata.MockCertificationTargetID1,
					CatalogId:             testdata.MockCatalogID1,
					AssuranceLevel:        &testdata.AssuranceLevelHigh,
				},
				catalog: orchestratortest.NewCatalog(),
				control: orchestratortest.MockControl1,
			},
			newEvaluationResults: nil,
			want: func(t *testing.T, gotSvc *Service, gotResult *evaluation.EvaluationResult) bool {
				res, err := gotSvc.ListEvaluationResults(context.Background(), &evaluation.ListEvaluationResultsRequest{})
				return assert.NoError(t, err) &&
					assert.Equal(t, 2, len(res.Results)) &&
					assert.Equal(t, evaluation.EvaluationStatus_EVALUATION_STATUS_PENDING, res.Results[0].Status) &&
					assert.Equal(t, evaluation.EvaluationStatus_EVALUATION_STATUS_PENDING, res.Results[1].Status)
			},
		},
		{
			name: "Happy path",
			fields: fields{
				storage: testutil.NewInMemoryStorage(t),
				authz:   &service.AuthorizationStrategyAllowAll{},
				orchestrator: api.NewRPCConnection(testdata.MockGRPCTarget, orchestrator.NewOrchestratorClient, grpc.WithContextDialer(newBufConnDialer(testutil.NewInMemoryStorage(t, func(s persistence.Storage) {
					assert.NoError(t, s.Create(orchestratortest.NewCatalog()))
					assert.NoError(t, s.Create(orchestratortest.MockAssessmentResults))
				})))),
				catalogControls: map[string]map[string]*orchestrator.Control{
					testdata.MockCatalogID1: {
						testdata.MockCategoryName + "-" + testdata.MockControlID1:     orchestratortest.MockControl1,
						testdata.MockCategoryName + "-" + testdata.MockSubControlID11: orchestratortest.MockControl1.Controls[0],
					},
				},
			},
			args: args{
				ctx: context.Background(),
				auditScope: &orchestrator.AuditScope{
					CertificationTargetId: testdata.MockCertificationTargetID1,
					CatalogId:             testdata.MockCatalogID1,
					AssuranceLevel:        &testdata.AssuranceLevelHigh,
				},
				catalog: orchestratortest.NewCatalog(),
				control: orchestratortest.MockControl1,
				manual: []*evaluation.EvaluationResult{
					{
						Status: evaluation.EvaluationStatus_EVALUATION_STATUS_NOT_COMPLIANT_MANUALLY,
					},
				},
			},
			newEvaluationResults: evaluationtest.MockEvaluationResult1,
			want: func(t *testing.T, gotSvc *Service, gotResult *evaluation.EvaluationResult) bool {
				evalResults, err := gotSvc.ListEvaluationResults(context.Background(), &evaluation.ListEvaluationResultsRequest{})
				assert.NoError(t, err)
				assert.Equal(t, 2, len(evalResults.Results))

				createdResult := evalResults.Results[len(evalResults.Results)-1]

				// Compare without ID and timestamp since they are random
				return assert.NotEmpty(t, gotResult.Id) &&
					assert.NotNil(t, gotResult.Timestamp) &&
					assert.Equal(t, createdResult, gotResult,
						protocmp.IgnoreFields(&evaluation.EvaluationResult{}, "id", "timestamp"),
					)
			},
		},
	}
	for _, tt := range tests {
		t.Run(tt.name, func(t *testing.T) {
			s := &Service{
				orchestrator:    tt.fields.orchestrator,
				scheduler:       tt.fields.scheduler,
				storage:         tt.fields.storage,
				authz:           tt.fields.authz,
				catalogControls: tt.fields.catalogControls,
			}

			_ = s.evaluateControl(tt.args.ctx, tt.args.auditScope, tt.args.catalog, tt.args.control, tt.args.manual)

			tt.want(t, s, tt.newEvaluationResults)
		})
	}
}

func TestService_evaluateSubcontrol(t *testing.T) {
	type fields struct {
		orchestrator    *api.RPCConnection[orchestrator.OrchestratorClient]
		scheduler       *gocron.Scheduler
		storage         persistence.Storage
		authz           service.AuthorizationStrategy
		wgCounter       int
		catalogControls map[string]map[string]*orchestrator.Control
	}
	type args struct {
		ctx        context.Context
		auditScope *orchestrator.AuditScope
		control    *orchestrator.Control
	}
	tests := []struct {
		name    string
		fields  fields
		args    args
		want    assert.Want[*evaluation.EvaluationResult]
		wantSvc assert.Want[*Service]
	}{
		{
			name: "Audit Scope input empty", // we do not check the other input parameters
			fields: fields{
				orchestrator: api.NewRPCConnection(testdata.MockGRPCTarget, orchestrator.NewOrchestratorClient, grpc.WithContextDialer(newBufConnDialer(testutil.NewInMemoryStorage(t, func(s persistence.Storage) {
					assert.NoError(t, s.Create(orchestratortest.NewCatalog()))
					assert.NoError(t, s.Create(orchestratortest.MockAssessmentResults))
				})))),
				storage:   testutil.NewInMemoryStorage(t),
				authz:     &service.AuthorizationStrategyAllowAll{},
				wgCounter: 2,
			},
			args: args{
				control: &orchestrator.Control{
					Id:           testdata.MockControlID1,
					CategoryName: testdata.MockCategoryName,
				},
			},
			wantSvc: func(t *testing.T, got *Service) bool {
				evalResults, err := got.ListEvaluationResults(context.Background(), &evaluation.ListEvaluationResultsRequest{})
				assert.NoError(t, err)
				return assert.Equal(t, 0, len(evalResults.Results))
			},
		},
		{
			name: "no assessment results available",
			fields: fields{
				wgCounter: 2,
				storage:   testutil.NewInMemoryStorage(t),
				authz:     &service.AuthorizationStrategyAllowAll{},
				orchestrator: api.NewRPCConnection(testdata.MockGRPCTarget, orchestrator.NewOrchestratorClient, grpc.WithContextDialer(newBufConnDialer(testutil.NewInMemoryStorage(t, func(s persistence.Storage) {
					assert.NoError(t, s.Create(orchestratortest.NewCatalog()))
				})))),
			},
			args: args{
				auditScope: &orchestrator.AuditScope{
					CertificationTargetId: testdata.MockCertificationTargetID1,
					CatalogId:             testdata.MockCatalogID1,
					AssuranceLevel:        &testdata.AssuranceLevelHigh,
				},
				control: &orchestrator.Control{
					Id:           testdata.MockControlID1,
					CategoryName: testdata.MockCategoryName,
				},
			},
			wantSvc: func(t *testing.T, got *Service) bool {
				evalResults, err := got.ListEvaluationResults(context.Background(), &evaluation.ListEvaluationResultsRequest{})
				assert.NoError(t, err)
				return assert.Equal(t, 0, len(evalResults.Results))
			},
		},
		{
			name: "error getting metrics",
			fields: fields{
				wgCounter:    2,
				storage:      testutil.NewInMemoryStorage(t),
				authz:        &service.AuthorizationStrategyAllowAll{},
				orchestrator: api.NewRPCConnection(testdata.MockGRPCTarget, orchestrator.NewOrchestratorClient, grpc.WithContextDialer(newBufConnDialer(testutil.NewInMemoryStorage(t)))),
			},
			args: args{
				auditScope: &orchestrator.AuditScope{
					CertificationTargetId: testdata.MockCertificationTargetID1,
					CatalogId:             testdata.MockCatalogID1,
					AssuranceLevel:        &testdata.AssuranceLevelHigh,
				},
				control: &orchestrator.Control{
					Id:           testdata.MockSubControlID11,
					CategoryName: testdata.MockCategoryName,
				},
			},
			wantSvc: func(t *testing.T, got *Service) bool {
				evalResults, err := got.ListEvaluationResults(context.Background(), &evaluation.ListEvaluationResultsRequest{})
				assert.NoError(t, err)
				return assert.Equal(t, 0, len(evalResults.Results))
			},
		},
		{
			name: "error getting assessment results",
			fields: fields{
				wgCounter: 1,
				storage:   testutil.NewInMemoryStorage(t),
				authz:     &service.AuthorizationStrategyAllowAll{},
				orchestrator: api.NewRPCConnection(testdata.MockGRPCTarget, orchestrator.NewOrchestratorClient, grpc.WithContextDialer(newBufConnDialer(testutil.NewInMemoryStorage(t, func(s persistence.Storage) {
					assert.NoError(t, s.Create(orchestratortest.NewCatalog()))
					assert.NoError(t, s.Create(orchestratortest.MockAssessmentResults))
				})))),
			},
			args: args{
				auditScope: &orchestrator.AuditScope{
					CatalogId:      testdata.MockCatalogID1,
					AssuranceLevel: &testdata.AssuranceLevelHigh,
				},
				control: &orchestrator.Control{
					Id:           testdata.MockSubControlID11,
					CategoryName: testdata.MockCategoryName,
				},
			},
			wantSvc: func(t *testing.T, got *Service) bool {
				evalResults, err := got.ListEvaluationResults(context.Background(), &evaluation.ListEvaluationResultsRequest{})
				assert.NoError(t, err)
				return assert.Equal(t, 0, len(evalResults.Results))
			},
		},
		{
			name: "Happy path",
			fields: fields{
				wgCounter: 1,
				storage:   testutil.NewInMemoryStorage(t),
				authz:     &service.AuthorizationStrategyAllowAll{},
				orchestrator: api.NewRPCConnection(testdata.MockGRPCTarget, orchestrator.NewOrchestratorClient, grpc.WithContextDialer(newBufConnDialer(testutil.NewInMemoryStorage(t, func(s persistence.Storage) {
					assert.NoError(t, s.Create(orchestratortest.NewCatalog()))
					assert.NoError(t, s.Create(orchestratortest.MockAssessmentResults))
				})))),
				catalogControls: map[string]map[string]*orchestrator.Control{
					orchestratortest.MockControl1.GetCategoryCatalogId(): {
						fmt.Sprintf("%s-%s", orchestratortest.MockControl1.GetCategoryName(), orchestratortest.MockControl1.GetId()):   orchestratortest.MockControl1,
						fmt.Sprintf("%s-%s", orchestratortest.MockControl11.GetCategoryName(), orchestratortest.MockControl11.GetId()): orchestratortest.MockControl11,
					},
				},
			},
			args: args{
				auditScope: &orchestrator.AuditScope{
					CertificationTargetId: testdata.MockCertificationTargetID1,
					CatalogId:             testdata.MockCatalogID1,
					AssuranceLevel:        &testdata.AssuranceLevelHigh,
				},
				control: &orchestrator.Control{
					Id:           testdata.MockSubControlID11,
					CategoryName: testdata.MockCategoryName,
				},
			},
			wantSvc: func(t *testing.T, got *Service) bool {
				evalResults, err := got.ListEvaluationResults(context.Background(), &evaluation.ListEvaluationResultsRequest{})
				assert.NoError(t, err)
				return assert.Equal(t, 1, len(evalResults.Results))
			},
			want: func(t *testing.T, got *evaluation.EvaluationResult) bool {
				return assert.Equal(t, testdata.MockSubControlID11, got.ControlId)
			},
		},
	}
	for _, tt := range tests {
		t.Run(tt.name, func(t *testing.T) {
			svc := &Service{
				orchestrator:    tt.fields.orchestrator,
				scheduler:       tt.fields.scheduler,
				storage:         tt.fields.storage,
				authz:           tt.fields.authz,
				catalogControls: tt.fields.catalogControls,
			}

			got, _ := svc.evaluateSubcontrol(tt.args.ctx, tt.args.auditScope, tt.args.control)
			assert.Optional(t, tt.want, got)
			assert.Optional(t, tt.wantSvc, svc)
		})
	}
}

func TestService_cacheControls(t *testing.T) {
	type fields struct {
		UnimplementedEvaluationServer evaluation.UnimplementedEvaluationServer
		orchestrator                  *api.RPCConnection[orchestrator.OrchestratorClient]
		scheduler                     *gocron.Scheduler
		authz                         service.AuthorizationStrategy
		storage                       persistence.Storage
		catalogControls               map[string]map[string]*orchestrator.Control
	}
	type args struct {
		catalogId string
	}
	tests := []struct {
		name    string
		fields  fields
		args    args
		wantSvc assert.Want[*Service]
		wantErr assert.ErrorAssertionFunc
	}{
		{
			name: "catalog_id missing",
			wantErr: func(t assert.TestingT, err error, i ...interface{}) bool {
				return assert.ErrorIs(t, err, api.ErrCatalogIdIsMissing)
			},
		},
		{
			name: "initOrchestratorClient fails",
			fields: fields{
				orchestrator: api.NewRPCConnection(testdata.MockGRPCTarget, orchestrator.NewOrchestratorClient, grpc.WithContextDialer(connectionRefusedDialer)),
			},
			args: args{
				catalogId: testdata.MockCatalogID1,
			},
			wantErr: func(t assert.TestingT, err error, i ...interface{}) bool {
				return assert.ErrorContains(t, err, "connection refused")
			},
		},
		{
			name: "no controls available",
			fields: fields{
				orchestrator:    api.NewRPCConnection(testdata.MockGRPCTarget, orchestrator.NewOrchestratorClient, grpc.WithContextDialer(newBufConnDialer(testutil.NewInMemoryStorage(t, func(s persistence.Storage) {})))),
				catalogControls: make(map[string]map[string]*orchestrator.Control),
			},
			args: args{
				catalogId: testdata.MockCatalogID1,
			},
			wantErr: func(t assert.TestingT, err error, i ...interface{}) bool {
				return assert.ErrorContains(t, err, fmt.Sprintf("no controls for catalog '%s' available", testdata.MockCatalogID1))
			},
		},
		{
			name: "Happy path",
			fields: fields{
				orchestrator: api.NewRPCConnection(testdata.MockGRPCTarget, orchestrator.NewOrchestratorClient, grpc.WithContextDialer(newBufConnDialer(testutil.NewInMemoryStorage(t, func(s persistence.Storage) {
					assert.NoError(t, s.Create(orchestratortest.NewCatalog()))
				})))),
				catalogControls: make(map[string]map[string]*orchestrator.Control),
			},
			args: args{
				catalogId: testdata.MockCatalogID1,
			},
			wantSvc: func(t *testing.T, got *Service) bool {
				assert.Equal(t, 1, len(got.catalogControls))
				return assert.Equal(t, 4, len(got.catalogControls[testdata.MockCatalogID1]))
			},
			wantErr: assert.NoError,
		},
	}
	for _, tt := range tests {
		t.Run(tt.name, func(t *testing.T) {
			svc := &Service{
				UnimplementedEvaluationServer: tt.fields.UnimplementedEvaluationServer,
				orchestrator:                  tt.fields.orchestrator,
				scheduler:                     tt.fields.scheduler,
				authz:                         tt.fields.authz,
				storage:                       tt.fields.storage,
				catalogControls:               tt.fields.catalogControls,
			}
			err := svc.cacheControls(tt.args.catalogId)
			tt.wantErr(t, err)
			assert.Optional(t, tt.wantSvc, svc)
		})
	}
}

func TestService_CreateEvaluationResult(t *testing.T) {
	type fields struct {
		orchestrator    *api.RPCConnection[orchestrator.OrchestratorClient]
		scheduler       *gocron.Scheduler
		authz           service.AuthorizationStrategy
		storage         persistence.Storage
		catalogControls map[string]map[string]*orchestrator.Control
	}
	type args struct {
		ctx context.Context
		req *evaluation.CreateEvaluationResultRequest
	}
	tests := []struct {
		name    string
		fields  fields
		args    args
		wantRes assert.Want[*evaluation.EvaluationResult]
		wantErr assert.WantErr
	}{
		{
			name: "Request validation error",
			fields: fields{
				storage: testutil.NewInMemoryStorage(t),
				authz:   &service.AuthorizationStrategyAllowAll{},
			},
			args: args{
				req: &evaluation.CreateEvaluationResultRequest{
					Result: &evaluation.EvaluationResult{
						ControlCategoryName: orchestratortest.MockControl1.CategoryName,
						ControlCatalogId:    orchestratortest.MockControl1.CategoryCatalogId,
						Status:              evaluation.EvaluationStatus_EVALUATION_STATUS_NOT_COMPLIANT_MANUALLY,
					},
				},
			},
			wantRes: assert.Nil[*evaluation.EvaluationResult],
			wantErr: func(t *testing.T, err error) bool {
				return assert.ErrorContains(t, err, " validation error:\n - result.control_id")
			},
		},
		{
			name: "Wrong status",
			fields: fields{
				storage: testutil.NewInMemoryStorage(t),
				authz:   &service.AuthorizationStrategyAllowAll{},
			},
			args: args{
				req: &evaluation.CreateEvaluationResultRequest{
					Result: &evaluation.EvaluationResult{
						ControlId:           orchestratortest.MockControl1.Id,
						ControlCategoryName: orchestratortest.MockControl1.CategoryName,
						ControlCatalogId:    orchestratortest.MockControl1.CategoryCatalogId,
						Status:              evaluation.EvaluationStatus_EVALUATION_STATUS_COMPLIANT,
					},
				},
			},
			wantRes: assert.Nil[*evaluation.EvaluationResult],
			wantErr: func(t *testing.T, err error) bool {
				return assert.ErrorContains(t, err, "only manually set statuses are allowed")
			},
		},
		{
			name: "Missing validity",
			fields: fields{
				storage: testutil.NewInMemoryStorage(t),
				authz:   &service.AuthorizationStrategyAllowAll{},
			},
			args: args{
				req: &evaluation.CreateEvaluationResultRequest{
					Result: &evaluation.EvaluationResult{
						ControlId:           orchestratortest.MockControl1.Id,
						ControlCategoryName: orchestratortest.MockControl1.CategoryName,
						ControlCatalogId:    orchestratortest.MockControl1.CategoryCatalogId,
						Status:              evaluation.EvaluationStatus_EVALUATION_STATUS_NOT_COMPLIANT_MANUALLY,
					},
				},
			},
			wantRes: assert.Nil[*evaluation.EvaluationResult],
			wantErr: func(t *testing.T, err error) bool {
				return assert.ErrorContains(t, err, "validity must be set")
			},
		},
		{
			name: "Permission denied",
			fields: fields{
				storage: testutil.NewInMemoryStorage(t),
				authz:   servicetest.NewAuthorizationStrategy(false),
			},
			args: args{
				req: &evaluation.CreateEvaluationResultRequest{
					Result: &evaluation.EvaluationResult{
						ControlId:           orchestratortest.MockControl1.Id,
						ControlCategoryName: orchestratortest.MockControl1.CategoryName,
						ControlCatalogId:    orchestratortest.MockControl1.CategoryCatalogId,
						Status:              evaluation.EvaluationStatus_EVALUATION_STATUS_NOT_COMPLIANT_MANUALLY,
						ValidUntil:          timestamppb.New(time.Now().Add(24 * time.Hour)),
					},
				},
			},
			wantRes: assert.Nil[*evaluation.EvaluationResult],
			wantErr: func(t *testing.T, err error) bool {
				assert.Equal(t, codes.PermissionDenied, status.Code(err))
				return assert.ErrorContains(t, err, service.ErrPermissionDenied.Error())
			},
		},
		{
			name: "Database error",
			fields: fields{
				storage: &testutil.StorageWithError{CreateErr: gorm.ErrInvalidDB},
				authz:   &service.AuthorizationStrategyAllowAll{},
			},
			args: args{
				req: &evaluation.CreateEvaluationResultRequest{
					Result: &evaluation.EvaluationResult{
						ControlId:           orchestratortest.MockControl1.Id,
						ControlCategoryName: orchestratortest.MockControl1.CategoryName,
						ControlCatalogId:    orchestratortest.MockControl1.CategoryCatalogId,
						Status:              evaluation.EvaluationStatus_EVALUATION_STATUS_NOT_COMPLIANT_MANUALLY,
						ValidUntil:          timestamppb.New(time.Now().Add(24 * time.Hour)),
					},
				},
			},
			wantRes: assert.Nil[*evaluation.EvaluationResult],
			wantErr: func(t *testing.T, err error) bool {
				assert.Equal(t, codes.Internal, status.Code(err))
				return assert.ErrorContains(t, err, persistence.ErrDatabase.Error())
			},
		},
		{
			name: "Happy path",
			fields: fields{
				storage: testutil.NewInMemoryStorage(t),
				authz:   &service.AuthorizationStrategyAllowAll{},
			},
			args: args{
				req: &evaluation.CreateEvaluationResultRequest{
					Result: &evaluation.EvaluationResult{
						ControlId:           orchestratortest.MockControl1.Id,
						ControlCategoryName: orchestratortest.MockControl1.CategoryName,
						ControlCatalogId:    orchestratortest.MockControl1.CategoryCatalogId,
						Status:              evaluation.EvaluationStatus_EVALUATION_STATUS_NOT_COMPLIANT_MANUALLY,
						ValidUntil:          timestamppb.New(time.Now().Add(24 * time.Hour)),
					},
				},
			},
			wantRes: func(t *testing.T, got *evaluation.EvaluationResult) bool {
				return assert.Equal(t, orchestratortest.MockControl1.Id, got.ControlId)
			},
			wantErr: assert.Nil[error],
		},
	}
	for _, tt := range tests {
		t.Run(tt.name, func(t *testing.T) {
			svc := &Service{
				orchestrator:    tt.fields.orchestrator,
				scheduler:       tt.fields.scheduler,
				authz:           tt.fields.authz,
				storage:         tt.fields.storage,
				catalogControls: tt.fields.catalogControls,
			}
			gotRes, err := svc.CreateEvaluationResult(tt.args.ctx, tt.args.req)

			tt.wantErr(t, err)
			tt.wantRes(t, gotRes)
		})
	}
}

func TestDefaultServiceSpec(t *testing.T) {
	tests := []struct {
		name string
		want assert.Want[launcher.ServiceSpec]
	}{
		{
			name: "Happy path",
			want: func(t *testing.T, got launcher.ServiceSpec) bool {
				return assert.NotNil(t, got)

			},
		},
	}
	for _, tt := range tests {
		t.Run(tt.name, func(t *testing.T) {
			got := DefaultServiceSpec()

			tt.want(t, got)
		})
	}
}

func Test_handlePending(t *testing.T) {
	type args struct {
		eval *evaluation.EvaluationResult
	}
	tests := []struct {
		name  string
		args  args
		want  assert.Want[evaluation.EvaluationStatus]
		want1 assert.Want[[]string]
	}{
		{
			name: "Status: Pending",
			args: args{
				eval: &evaluation.EvaluationResult{
					Status: evaluation.EvaluationStatus_EVALUATION_STATUS_PENDING,
				},
			},
			want: func(t *testing.T, got evaluation.EvaluationStatus) bool {
				return assert.Equal(t, evaluation.EvaluationStatus_EVALUATION_STATUS_PENDING, got)
			},
			want1: func(t *testing.T, got []string) bool {
				return assert.Nil(t, got)
			},
		},
		{
			name: "Status: Compliant",
			args: args{
				eval: &evaluation.EvaluationResult{
					Status: evaluation.EvaluationStatus_EVALUATION_STATUS_COMPLIANT,
				},
			},
			want: func(t *testing.T, got evaluation.EvaluationStatus) bool {
				return assert.Equal(t, evaluation.EvaluationStatus_EVALUATION_STATUS_COMPLIANT, got)
			},
			want1: func(t *testing.T, got []string) bool {
				return assert.Nil(t, got)
			},
		},
		{
			name: "Status: Compliant manually",
			args: args{
				eval: &evaluation.EvaluationResult{
					Status: evaluation.EvaluationStatus_EVALUATION_STATUS_COMPLIANT_MANUALLY,
				},
			},
			want: func(t *testing.T, got evaluation.EvaluationStatus) bool {
				return assert.Equal(t, evaluation.EvaluationStatus_EVALUATION_STATUS_COMPLIANT, got)
			},
			want1: func(t *testing.T, got []string) bool {
				return assert.Nil(t, got)
			},
		},
		{
			name: "Status: Not compliant manually without failing assessment results",
			args: args{
				eval: &evaluation.EvaluationResult{
					Status: evaluation.EvaluationStatus_EVALUATION_STATUS_NOT_COMPLIANT_MANUALLY,
				},
			},
			want: func(t *testing.T, got evaluation.EvaluationStatus) bool {
				return assert.Equal(t, evaluation.EvaluationStatus_EVALUATION_STATUS_NOT_COMPLIANT, got)
			},
			want1: func(t *testing.T, got []string) bool {
				return assert.Nil(t, got)
			},
		},
		{
			name: "Status: Not compliant with failing assessment results",
			args: args{
				eval: &evaluation.EvaluationResult{
					Status:                     evaluation.EvaluationStatus_EVALUATION_STATUS_NOT_COMPLIANT,
					FailingAssessmentResultIds: []string{"fail1", "fail2"},
				},
			},
			want: func(t *testing.T, got evaluation.EvaluationStatus) bool {
				return assert.Equal(t, evaluation.EvaluationStatus_EVALUATION_STATUS_NOT_COMPLIANT, got)
			},
			want1: func(t *testing.T, got []string) bool {
				return assert.Equal(t, []string{"fail1", "fail2"}, got)
			},
		},
	}
	for _, tt := range tests {
		t.Run(tt.name, func(t *testing.T) {
			got, got1 := handlePending(tt.args.eval)
			tt.want(t, got)
			tt.want1(t, got1)
		})
	}
}

func Test_handleCompliant(t *testing.T) {
	type args struct {
		er *evaluation.EvaluationResult
	}
	tests := []struct {
		name  string
		args  args
		want  assert.Want[evaluation.EvaluationStatus]
		want1 assert.Want[[]string]
	}{
		{
			name: "Status: Pending",
			args: args{
				er: &evaluation.EvaluationResult{
					Status: evaluation.EvaluationStatus_EVALUATION_STATUS_PENDING,
				},
			},
			want: func(t *testing.T, got evaluation.EvaluationStatus) bool {
				return assert.Equal(t, evaluation.EvaluationStatus_EVALUATION_STATUS_COMPLIANT, got)
			},
			want1: func(t *testing.T, got []string) bool {
				return assert.Nil(t, got)
			},
		},
		{
			name: "Status: Compliant",
			args: args{
				er: &evaluation.EvaluationResult{
					Status: evaluation.EvaluationStatus_EVALUATION_STATUS_COMPLIANT,
				},
			},
			want: func(t *testing.T, got evaluation.EvaluationStatus) bool {
				return assert.Equal(t, evaluation.EvaluationStatus_EVALUATION_STATUS_COMPLIANT, got)
			},
			want1: func(t *testing.T, got []string) bool {
				return assert.Nil(t, got)
			},
		},
		{
			name: "Status: Compliant manually",
			args: args{
				er: &evaluation.EvaluationResult{
					Status: evaluation.EvaluationStatus_EVALUATION_STATUS_COMPLIANT_MANUALLY,
				},
			},
			want: func(t *testing.T, got evaluation.EvaluationStatus) bool {
				return assert.Equal(t, evaluation.EvaluationStatus_EVALUATION_STATUS_COMPLIANT, got)
			},
			want1: func(t *testing.T, got []string) bool {
				return assert.Nil(t, got)
			},
		},
		{
			name: "Status: Not compliant manually",
			args: args{
				er: &evaluation.EvaluationResult{
					Status:                     evaluation.EvaluationStatus_EVALUATION_STATUS_NOT_COMPLIANT_MANUALLY,
					FailingAssessmentResultIds: []string{"fail1", "fail2"},
				},
			},
			want: func(t *testing.T, got evaluation.EvaluationStatus) bool {
				return assert.Equal(t, evaluation.EvaluationStatus_EVALUATION_STATUS_NOT_COMPLIANT, got)
			},
			want1: func(t *testing.T, got []string) bool {
				return assert.Equal(t, []string{"fail1", "fail2"}, got)
			},
		},
	}
	for _, tt := range tests {
		t.Run(tt.name, func(t *testing.T) {
			got, got1 := handleCompliant(tt.args.er)
			tt.want(t, got)
			tt.want1(t, got1)
		})
	}
}<|MERGE_RESOLUTION|>--- conflicted
+++ resolved
@@ -688,11 +688,7 @@
 			wantRes: nil,
 			wantErr: func(tt assert.TestingT, err error, i ...interface{}) bool {
 				assert.Equal(t, codes.Internal, status.Code(err))
-<<<<<<< HEAD
-				return assert.ErrorContains(t, err, ErrAuditScopeNotFound.Error())
-=======
 				return assert.ErrorContains(t, err, api.ErrAuditScopeNotFound.Error())
->>>>>>> e0dfc3ea
 			},
 		},
 		{
@@ -860,11 +856,7 @@
 			},
 			want: nil,
 			wantErr: func(tt assert.TestingT, err error, i ...interface{}) bool {
-<<<<<<< HEAD
-				return assert.ErrorContains(t, err, ErrAuditScopeNotFound.Error())
-=======
 				return assert.ErrorContains(t, err, api.ErrAuditScopeNotFound.Error())
->>>>>>> e0dfc3ea
 			},
 		},
 		{
