--- conflicted
+++ resolved
@@ -1695,15 +1695,9 @@
 			svc.orchestrator = tt.fields.orchestrator
 
 			// Add assessment stream if needed
-<<<<<<< HEAD
 			if tt.args.addAssessmentStream {
 				svc.assessmentStreams = api.NewStreamsOf[assessment.Assessment_AssessEvidencesClient, *assessment.AssessEvidenceRequest]()
 				_, _ = svc.assessmentStreams.GetStream("mock", "Assessment", func(target string, additionalOpts ...grpc.DialOption) (stream assessment.Assessment_AssessEvidencesClient, err error) {
-=======
-			if tt.args.addStream {
-    svc.assessmentStreams = api.NewStreamsOf[assessment.Assessment_AssessEvidenceStreamClient, *assessment.AssessEvidenceRequest]()
-    _, _ = svc.assessmentStreams.GetStream("mock", "Assessment", func(target string, additionalOpts ...grpc.DialOption) (stream assessment.Assessment_AssessEvidenceStreamClient, err error) {
->>>>>>> 104bd8ba
 					return mockStream, nil
 				})
 			}
