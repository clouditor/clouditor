--- conflicted
+++ resolved
@@ -1296,20 +1296,6 @@
 	}
 }
 
-<<<<<<< HEAD
-func TestService_ListResources(t *testing.T) {
-	type fields struct {
-		storage           persistence.Storage
-		assessmentStreams *api.StreamsOf[assessment.Assessment_AssessEvidencesClient, *assessment.AssessEvidenceRequest]
-		assessment        *api.RPCConnection[assessment.AssessmentClient]
-		channelEvidence   chan *evidence.Evidence
-		evidenceHooks     []evidence.EvidenceHookFunc
-		authz             service.AuthorizationStrategy
-	}
-	type args struct {
-		ctx context.Context
-		req *evidence.ListResourcesRequest
-=======
 func TestService_ListSupportedResourceTypes(t *testing.T) {
 	type fields struct {
 		storage                          persistence.Storage
@@ -1323,107 +1309,11 @@
 	type args struct {
 		ctx context.Context
 		req *evidence.ListSupportedResourceTypesRequest
->>>>>>> f27532d5
 	}
 	tests := []struct {
 		name    string
 		fields  fields
 		args    args
-<<<<<<< HEAD
-		wantRes assert.Want[*evidence.ListResourcesResponse]
-		wantErr assert.ErrorAssertionFunc
-	}{
-		{
-			name:    "Request validation error",
-			wantRes: assert.Nil[*evidence.ListResourcesResponse],
-			wantErr: func(t assert.TestingT, err error, i ...interface{}) bool {
-				assert.ErrorContains(t, err, api.ErrEmptyRequest.Error())
-				return assert.Equal(t, status.Code(err), codes.InvalidArgument)
-			},
-		},
-		{
-			name: "Filter: ToE not allowed",
-			fields: fields{
-				authz: servicetest.NewAuthorizationStrategy(false, testdata.MockTargetOfEvaluationID1), // allow only MockTargetOfEvaluationID1
-			},
-			args: args{
-				ctx: context.TODO(),
-				req: &evidence.ListResourcesRequest{
-					Filter: &evidence.ListResourcesRequest_Filter{
-						TargetOfEvaluationId: util.Ref(testdata.MockTargetOfEvaluationID2), // MockTargetOfEvaluationID2 is not allowed
-					},
-				},
-			},
-			wantRes: assert.Nil[*evidence.ListResourcesResponse],
-			wantErr: func(t assert.TestingT, err error, i ...interface{}) bool {
-				assert.Equal(t, status.Code(err), codes.PermissionDenied)
-				return assert.ErrorContains(t, err, service.ErrPermissionDenied.Error())
-			},
-		},
-		{
-			name: "Happy path: all filter options used",
-			fields: fields{
-				storage: testutil.NewInMemoryStorage(t, func(s persistence.Storage) {
-					assert.NoError(t, s.Create(&evidencetest.MockVirtualMachineResource1))
-					assert.NoError(t, s.Create(&evidencetest.MockVirtualMachineResource2))
-					assert.NoError(t, s.Create(&evidencetest.MockBlockStorageResource1))
-					assert.NoError(t, s.Create(&evidencetest.MockBlockStorageResource2))
-				}),
-				authz: servicetest.NewAuthorizationStrategy(true),
-			},
-			args: args{
-				ctx: context.Background(),
-				req: &evidence.ListResourcesRequest{
-					Filter: &evidence.ListResourcesRequest_Filter{
-						TargetOfEvaluationId: util.Ref(testdata.MockTargetOfEvaluationID1),
-						ToolId:               util.Ref(testdata.MockEvidenceToolID2),
-						Type:                 util.Ref("VirtualMachine"),
-					},
-				},
-			},
-			wantRes: func(t *testing.T, got *evidence.ListResourcesResponse) bool {
-				return assert.Equal(t, 1, len(got.Results))
-			},
-			wantErr: assert.NoError,
-		},
-		{
-			name: "Happy path: list only resources for ToE2",
-			fields: fields{
-				storage: testutil.NewInMemoryStorage(t, func(s persistence.Storage) {
-					assert.NoError(t, s.Create(&evidencetest.MockVirtualMachineResource1))
-					assert.NoError(t, s.Create(&evidencetest.MockVirtualMachineResource2))
-					assert.NoError(t, s.Create(&evidencetest.MockBlockStorageResource1))
-					assert.NoError(t, s.Create(&evidencetest.MockBlockStorageResource2))
-				}),
-				authz: servicetest.NewAuthorizationStrategy(false, testdata.MockTargetOfEvaluationID2), // allow only MockTargetOfEvaluationID2
-			},
-			args: args{
-				ctx: context.TODO(),
-				req: &evidence.ListResourcesRequest{},
-			},
-			wantRes: func(t *testing.T, got *evidence.ListResourcesResponse) bool {
-				return assert.Equal(t, 2, len(got.Results))
-			},
-			wantErr: assert.NoError,
-		},
-		{
-			name: "Happy path",
-			fields: fields{
-				storage: testutil.NewInMemoryStorage(t, func(s persistence.Storage) {
-					assert.NoError(t, s.Create(&evidencetest.MockVirtualMachineResource1))
-					assert.NoError(t, s.Create(&evidencetest.MockVirtualMachineResource2))
-					assert.NoError(t, s.Create(&evidencetest.MockBlockStorageResource1))
-					assert.NoError(t, s.Create(&evidencetest.MockBlockStorageResource2))
-				}),
-				authz: servicetest.NewAuthorizationStrategy(true),
-			},
-			args: args{
-				ctx: context.TODO(),
-				req: &evidence.ListResourcesRequest{},
-			},
-			wantRes: func(t *testing.T, got *evidence.ListResourcesResponse) bool {
-				return assert.Equal(t, 4, len(got.Results))
-=======
 		wantRes assert.Want[*evidence.ListSupportedResourceTypesResponse]
 		wantErr assert.ErrorAssertionFunc
 	}{
@@ -1448,7 +1338,6 @@
 			wantRes: func(t *testing.T, got *evidence.ListSupportedResourceTypesResponse) bool {
 				assert.NotNil(t, got)
 				return assert.NotEmpty(t, got.ResourceType)
->>>>>>> f27532d5
 			},
 			wantErr: assert.NoError,
 		},
@@ -1463,14 +1352,142 @@
 				evidenceHooks:     tt.fields.evidenceHooks,
 				authz:             tt.fields.authz,
 			}
-<<<<<<< HEAD
-			gotRes, err := svc.ListResources(tt.args.ctx, tt.args.req)
-=======
 			gotRes, err := svc.ListSupportedResourceTypes(tt.args.ctx, tt.args.req)
->>>>>>> f27532d5
 
 			tt.wantRes(t, gotRes)
 			tt.wantErr(t, err)
 		})
 	}
+}
+
+func TestService_ListResources(t *testing.T) {
+	type fields struct {
+		storage           persistence.Storage
+		assessmentStreams *api.StreamsOf[assessment.Assessment_AssessEvidencesClient, *assessment.AssessEvidenceRequest]
+		assessment        *api.RPCConnection[assessment.AssessmentClient]
+		channelEvidence   chan *evidence.Evidence
+		evidenceHooks     []evidence.EvidenceHookFunc
+		authz             service.AuthorizationStrategy
+	}
+	type args struct {
+		ctx context.Context
+		req *evidence.ListResourcesRequest
+	}
+	tests := []struct {
+		name    string
+		fields  fields
+		args    args
+		wantRes assert.Want[*evidence.ListResourcesResponse]
+		wantErr assert.ErrorAssertionFunc
+	}{
+		{
+			name:    "Request validation error",
+			wantRes: assert.Nil[*evidence.ListResourcesResponse],
+			wantErr: func(t assert.TestingT, err error, i ...interface{}) bool {
+				assert.ErrorContains(t, err, api.ErrEmptyRequest.Error())
+				return assert.Equal(t, status.Code(err), codes.InvalidArgument)
+			},
+		},
+		{
+			name: "Filter: ToE not allowed",
+			fields: fields{
+				authz: servicetest.NewAuthorizationStrategy(false, testdata.MockTargetOfEvaluationID1), // allow only MockTargetOfEvaluationID1
+			},
+			args: args{
+				ctx: context.TODO(),
+				req: &evidence.ListResourcesRequest{
+					Filter: &evidence.ListResourcesRequest_Filter{
+						TargetOfEvaluationId: util.Ref(testdata.MockTargetOfEvaluationID2), // MockTargetOfEvaluationID2 is not allowed
+					},
+				},
+			},
+			wantRes: assert.Nil[*evidence.ListResourcesResponse],
+			wantErr: func(t assert.TestingT, err error, i ...interface{}) bool {
+				assert.Equal(t, status.Code(err), codes.PermissionDenied)
+				return assert.ErrorContains(t, err, service.ErrPermissionDenied.Error())
+			},
+		},
+		{
+			name: "Happy path: all filter options used",
+			fields: fields{
+				storage: testutil.NewInMemoryStorage(t, func(s persistence.Storage) {
+					assert.NoError(t, s.Create(&evidencetest.MockVirtualMachineResource1))
+					assert.NoError(t, s.Create(&evidencetest.MockVirtualMachineResource2))
+					assert.NoError(t, s.Create(&evidencetest.MockBlockStorageResource1))
+					assert.NoError(t, s.Create(&evidencetest.MockBlockStorageResource2))
+				}),
+				authz: servicetest.NewAuthorizationStrategy(true),
+			},
+			args: args{
+				ctx: context.Background(),
+				req: &evidence.ListResourcesRequest{
+					Filter: &evidence.ListResourcesRequest_Filter{
+						TargetOfEvaluationId: util.Ref(testdata.MockTargetOfEvaluationID1),
+						ToolId:               util.Ref(testdata.MockEvidenceToolID2),
+						Type:                 util.Ref("VirtualMachine"),
+					},
+				},
+			},
+			wantRes: func(t *testing.T, got *evidence.ListResourcesResponse) bool {
+				return assert.Equal(t, 1, len(got.Results))
+			},
+			wantErr: assert.NoError,
+		},
+		{
+			name: "Happy path: list only resources for ToE2",
+			fields: fields{
+				storage: testutil.NewInMemoryStorage(t, func(s persistence.Storage) {
+					assert.NoError(t, s.Create(&evidencetest.MockVirtualMachineResource1))
+					assert.NoError(t, s.Create(&evidencetest.MockVirtualMachineResource2))
+					assert.NoError(t, s.Create(&evidencetest.MockBlockStorageResource1))
+					assert.NoError(t, s.Create(&evidencetest.MockBlockStorageResource2))
+				}),
+				authz: servicetest.NewAuthorizationStrategy(false, testdata.MockTargetOfEvaluationID2), // allow only MockTargetOfEvaluationID2
+			},
+			args: args{
+				ctx: context.TODO(),
+				req: &evidence.ListResourcesRequest{},
+			},
+			wantRes: func(t *testing.T, got *evidence.ListResourcesResponse) bool {
+				return assert.Equal(t, 2, len(got.Results))
+			},
+			wantErr: assert.NoError,
+		},
+		{
+			name: "Happy path",
+			fields: fields{
+				storage: testutil.NewInMemoryStorage(t, func(s persistence.Storage) {
+					assert.NoError(t, s.Create(&evidencetest.MockVirtualMachineResource1))
+					assert.NoError(t, s.Create(&evidencetest.MockVirtualMachineResource2))
+					assert.NoError(t, s.Create(&evidencetest.MockBlockStorageResource1))
+					assert.NoError(t, s.Create(&evidencetest.MockBlockStorageResource2))
+				}),
+				authz: servicetest.NewAuthorizationStrategy(true),
+			},
+			args: args{
+				ctx: context.TODO(),
+				req: &evidence.ListResourcesRequest{},
+			},
+			wantRes: func(t *testing.T, got *evidence.ListResourcesResponse) bool {
+				return assert.Equal(t, 4, len(got.Results))
+			},
+			wantErr: assert.NoError,
+		},
+	}
+	for _, tt := range tests {
+		t.Run(tt.name, func(t *testing.T) {
+			svc := &Service{
+				storage:           tt.fields.storage,
+				assessmentStreams: tt.fields.assessmentStreams,
+				assessment:        tt.fields.assessment,
+				channelEvidence:   tt.fields.channelEvidence,
+				evidenceHooks:     tt.fields.evidenceHooks,
+				authz:             tt.fields.authz,
+			}
+			gotRes, err := svc.ListResources(tt.args.ctx, tt.args.req)
+
+			tt.wantRes(t, gotRes)
+			tt.wantErr(t, err)
+		})
+	}
 }