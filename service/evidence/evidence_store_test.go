--- conflicted
+++ resolved
@@ -1164,15 +1164,6 @@
 			fields: fields{
 				assessment: &api.RPCConnection[assessment.AssessmentClient]{
 					Client: &mockAssessmentClient{failStream: true},
-<<<<<<< HEAD
-				},
-			},
-			args: args{
-				target: "mock-target",
-			},
-			wantErr: func(t *testing.T, err error) bool {
-				return assert.ErrorContains(t, err, "could not set up stream to assessment for assessing evidence")
-=======
 				},
 			},
 			args: args{
@@ -1247,206 +1238,6 @@
 		name    string
 		fields  fields
 		args    args
-		wantErr assert.ErrorAssertionFunc
-	}{
-		{
-			name: "Error getting stream",
-			fields: fields{
-				storage: testutil.NewInMemoryStorage(t, func(s persistence.Storage) {
-				}),
-				assessment: &api.RPCConnection[assessment.AssessmentClient]{
-					Client: &mockAssessmentClient{failStream: true},
-				},
-			},
-			args: args{
-				addStream: true,
-				evidence:  evidencetest.MockEvidence1,
-				target:    "error",
-			},
-			wantErr: func(t assert.TestingT, err error, i ...interface{}) bool {
-				return assert.ErrorContains(t, err, "could not get stream to assessment service")
->>>>>>> 2fa83d06
-			},
-		},
-		{
-			name: "Happy path",
-			fields: fields{
-<<<<<<< HEAD
-				assessment: &api.RPCConnection[assessment.AssessmentClient]{
-					Client: &mockAssessmentClient{},
-				},
-			},
-			args: args{
-				target: "mock-target",
-			},
-			wantErr: assert.Nil[error],
-=======
-				storage: testutil.NewInMemoryStorage(t, func(s persistence.Storage) {
-				}),
-				assessment: &api.RPCConnection[assessment.AssessmentClient]{
-					Target: "mock",
-				},
-			},
-			args: args{
-				addStream: true,
-				evidence:  evidencetest.MockEvidence1,
-				target:    "mock",
-			},
-			wantErr: assert.NoError,
-		},
-	}
-	for _, tt := range tests {
-		t.Run(tt.name, func(t *testing.T) {
-			svc := NewService()
-			svc.storage = tt.fields.storage
-			svc.authz = tt.fields.authz
-			svc.assessment = tt.fields.assessment
-			svc.assessmentStreams = nil
-
-			// Add assessment stream if needed
-			if tt.args.addStream {
-				svc.assessmentStreams = api.NewStreamsOf[assessment.Assessment_AssessEvidencesClient, *assessment.AssessEvidenceRequest]()
-				_, _ = svc.assessmentStreams.GetStream("mock", "Assessment", func(target string, additionalOpts ...grpc.DialOption) (stream assessment.Assessment_AssessEvidencesClient, err error) {
-					return mockStream, nil
-				})
-			}
-			err := svc.handleEvidence(tt.args.evidence)
-			tt.wantErr(t, err)
-		})
-	}
-}
-
-func TestService_ListSupportedResourceTypes(t *testing.T) {
-	type fields struct {
-		storage                          persistence.Storage
-		assessmentStreams                *api.StreamsOf[assessment.Assessment_AssessEvidencesClient, *assessment.AssessEvidenceRequest]
-		assessment                       *api.RPCConnection[assessment.AssessmentClient]
-		channelEvidence                  chan *evidence.Evidence
-		evidenceHooks                    []evidence.EvidenceHookFunc
-		authz                            service.AuthorizationStrategy
-		UnimplementedEvidenceStoreServer evidence.UnimplementedEvidenceStoreServer
-	}
-	type args struct {
-		ctx context.Context
-		req *evidence.ListSupportedResourceTypesRequest
-	}
-	tests := []struct {
-		name    string
-		fields  fields
-		args    args
-		wantRes assert.Want[*evidence.ListSupportedResourceTypesResponse]
-		wantErr assert.ErrorAssertionFunc
-	}{
-		{
-			name: "Request is nil",
-			args: args{
-				ctx: context.TODO(),
-				req: nil,
-			},
-			wantRes: assert.Nil[*evidence.ListSupportedResourceTypesResponse],
-			wantErr: func(t assert.TestingT, err error, i ...interface{}) bool {
-				assert.ErrorContains(t, err, api.ErrEmptyRequest.Error())
-				return assert.Equal(t, status.Code(err), codes.InvalidArgument)
-			},
-		},
-		{
-			name: "Happy path",
-			args: args{
-				ctx: context.TODO(),
-				req: &evidence.ListSupportedResourceTypesRequest{},
-			},
-			wantRes: func(t *testing.T, got *evidence.ListSupportedResourceTypesResponse) bool {
-				assert.NotNil(t, got)
-				return assert.NotEmpty(t, got.ResourceType)
-			},
-			wantErr: assert.NoError,
->>>>>>> 2fa83d06
-		},
-	}
-	for _, tt := range tests {
-		t.Run(tt.name, func(t *testing.T) {
-			svc := &Service{
-<<<<<<< HEAD
-				assessment: tt.fields.assessment,
-			}
-			_, err := svc.initAssessmentStream(tt.args.target)
-=======
-				storage:           tt.fields.storage,
-				assessmentStreams: tt.fields.assessmentStreams,
-				assessment:        tt.fields.assessment,
-				channelEvidence:   tt.fields.channelEvidence,
-				evidenceHooks:     tt.fields.evidenceHooks,
-				authz:             tt.fields.authz,
-			}
-			gotRes, err := svc.ListSupportedResourceTypes(tt.args.ctx, tt.args.req)
-
-			tt.wantRes(t, gotRes)
->>>>>>> 2fa83d06
-			tt.wantErr(t, err)
-		})
-	}
-}
-
-<<<<<<< HEAD
-// mockAssessmentClient is a mock implementation of the AssessmentClient interface.
-type mockAssessmentClient struct {
-	failStream bool
-}
-
-func (m *mockAssessmentClient) AssessEvidences(ctx context.Context, opts ...grpc.CallOption) (assessment.Assessment_AssessEvidencesClient, error) {
-	if m.failStream {
-		return nil, fmt.Errorf("mock stream failure")
-	}
-	return &mockAssessmentStream{}, nil
-}
-
-// AssessEvidence is a stub implementation to satisfy the AssessmentClient interface.
-func (m *mockAssessmentClient) AssessEvidence(ctx context.Context, req *assessment.AssessEvidenceRequest, opts ...grpc.CallOption) (*assessment.AssessEvidenceResponse, error) {
-	return nil, fmt.Errorf("not implemented")
-}
-
-// CalculateCompliance is a stub implementation to satisfy the AssessmentClient interface.
-func (m *mockAssessmentClient) CalculateCompliance(ctx context.Context, req *assessment.CalculateComplianceRequest, opts ...grpc.CallOption) (*emptypb.Empty, error) {
-	return nil, fmt.Errorf("not implemented")
-}
-
-func TestService_handleEvidence(t *testing.T) {
-	// mock assessment stream
-	mockStream := &mockAssessmentStream{connectionEstablished: true, expected: 2}
-	mockStream.Prepare()
-
-	type fields struct {
-		storage    persistence.Storage
-		assessment *api.RPCConnection[assessment.AssessmentClient]
-		authz      service.AuthorizationStrategy
-	}
-	type args struct {
-		evidence  *evidence.Evidence
-		addStream bool
-		target    string
-=======
-func TestService_ListResources(t *testing.T) {
-	type fields struct {
-		storage           persistence.Storage
-		assessmentStreams *api.StreamsOf[assessment.Assessment_AssessEvidencesClient, *assessment.AssessEvidenceRequest]
-		assessment        *api.RPCConnection[assessment.AssessmentClient]
-		channelEvidence   chan *evidence.Evidence
-		evidenceHooks     []evidence.EvidenceHookFunc
-		authz             service.AuthorizationStrategy
-	}
-	type args struct {
-		ctx context.Context
-		req *evidence.ListResourcesRequest
->>>>>>> 2fa83d06
-	}
-	tests := []struct {
-		name    string
-		fields  fields
-		args    args
-<<<<<<< HEAD
-=======
-		wantRes assert.Want[*evidence.ListResourcesResponse]
->>>>>>> 2fa83d06
 		wantErr assert.ErrorAssertionFunc
 	}{
 		// {
@@ -1468,7 +1259,6 @@
 		// 	},
 		// },
 		{
-<<<<<<< HEAD
 			name: "Happy path: do not trigger new assessment",
 			fields: fields{
 				storage: testutil.NewInMemoryStorage(t, func(s persistence.Storage) {
@@ -1483,120 +1273,12 @@
 				addStream: true,
 				evidence:  evidencetest.MockEvidence1,
 				target:    "mock",
-=======
-			name:    "Request validation error",
-			wantRes: assert.Nil[*evidence.ListResourcesResponse],
-			wantErr: func(t assert.TestingT, err error, i ...interface{}) bool {
-				assert.ErrorContains(t, err, api.ErrEmptyRequest.Error())
-				return assert.Equal(t, status.Code(err), codes.InvalidArgument)
-			},
-		},
-		{
-			name: "Filter: ToE not allowed",
-			fields: fields{
-				authz: servicetest.NewAuthorizationStrategy(false, testdata.MockTargetOfEvaluationID1), // allow only MockTargetOfEvaluationID1
-			},
-			args: args{
-				ctx: context.TODO(),
-				req: &evidence.ListResourcesRequest{
-					Filter: &evidence.ListResourcesRequest_Filter{
-						TargetOfEvaluationId: util.Ref(testdata.MockTargetOfEvaluationID2), // MockTargetOfEvaluationID2 is not allowed
-					},
-				},
-			},
-			wantRes: assert.Nil[*evidence.ListResourcesResponse],
-			wantErr: func(t assert.TestingT, err error, i ...interface{}) bool {
-				assert.Equal(t, status.Code(err), codes.PermissionDenied)
-				return assert.ErrorContains(t, err, service.ErrPermissionDenied.Error())
-			},
-		},
-		{
-			name: "Happy path: all filter options used",
-			fields: fields{
-				storage: testutil.NewInMemoryStorage(t, func(s persistence.Storage) {
-					assert.NoError(t, s.Create(&evidencetest.MockVirtualMachineResource1))
-					assert.NoError(t, s.Create(&evidencetest.MockVirtualMachineResource2))
-					assert.NoError(t, s.Create(&evidencetest.MockBlockStorageResource1))
-					assert.NoError(t, s.Create(&evidencetest.MockBlockStorageResource2))
-				}),
-				authz: servicetest.NewAuthorizationStrategy(true),
-			},
-			args: args{
-				ctx: context.Background(),
-				req: &evidence.ListResourcesRequest{
-					Filter: &evidence.ListResourcesRequest_Filter{
-						TargetOfEvaluationId: util.Ref(testdata.MockTargetOfEvaluationID1),
-						ToolId:               util.Ref(testdata.MockEvidenceToolID2),
-						Type:                 util.Ref("VirtualMachine"),
-					},
-				},
-			},
-			wantRes: func(t *testing.T, got *evidence.ListResourcesResponse) bool {
-				return assert.Equal(t, 1, len(got.Results))
 			},
 			wantErr: assert.NoError,
 		},
-		{
-			name: "Happy path: list only resources for ToE2",
-			fields: fields{
-				storage: testutil.NewInMemoryStorage(t, func(s persistence.Storage) {
-					assert.NoError(t, s.Create(&evidencetest.MockVirtualMachineResource1))
-					assert.NoError(t, s.Create(&evidencetest.MockVirtualMachineResource2))
-					assert.NoError(t, s.Create(&evidencetest.MockBlockStorageResource1))
-					assert.NoError(t, s.Create(&evidencetest.MockBlockStorageResource2))
-				}),
-				authz: servicetest.NewAuthorizationStrategy(false, testdata.MockTargetOfEvaluationID2), // allow only MockTargetOfEvaluationID2
-			},
-			args: args{
-				ctx: context.TODO(),
-				req: &evidence.ListResourcesRequest{},
-			},
-			wantRes: func(t *testing.T, got *evidence.ListResourcesResponse) bool {
-				return assert.Equal(t, 2, len(got.Results))
-			},
-			wantErr: assert.NoError,
-		},
-		{
-			name: "Happy path",
-			fields: fields{
-				storage: testutil.NewInMemoryStorage(t, func(s persistence.Storage) {
-					assert.NoError(t, s.Create(&evidencetest.MockVirtualMachineResource1))
-					assert.NoError(t, s.Create(&evidencetest.MockVirtualMachineResource2))
-					assert.NoError(t, s.Create(&evidencetest.MockBlockStorageResource1))
-					assert.NoError(t, s.Create(&evidencetest.MockBlockStorageResource2))
-				}),
-				authz: servicetest.NewAuthorizationStrategy(true),
-			},
-			args: args{
-				ctx: context.TODO(),
-				req: &evidence.ListResourcesRequest{},
-			},
-			wantRes: func(t *testing.T, got *evidence.ListResourcesResponse) bool {
-				return assert.Equal(t, 4, len(got.Results))
->>>>>>> 2fa83d06
-			},
-			wantErr: assert.NoError,
-		},
-		// {
-		// 	name: "Happy path: trigger new assessment",
-		// 	fields: fields{
-		// 		storage: testutil.NewInMemoryStorage(t, func(s persistence.Storage) {
-		// 		}),
-		// 		assessment: &api.RPCConnection[assessment.AssessmentClient]{
-		// 			Target: "mock",
-		// 		},
-		// 	},
-		// 	args: args{
-		// 		addStream: true,
-		// 		evidence:  evidencetest.MockEvidence1,
-		// 		target:    "mock",
-		// 	},
-		// 	wantErr: assert.NoError,
-		// },
 	}
 	for _, tt := range tests {
 		t.Run(tt.name, func(t *testing.T) {
-<<<<<<< HEAD
 			svc := NewService()
 			svc.storage = tt.fields.storage
 			svc.authz = tt.fields.authz
@@ -1611,7 +1293,191 @@
 				})
 			}
 			err := svc.handleEvidence(tt.args.evidence)
-=======
+			tt.wantErr(t, err)
+		})
+	}
+}
+
+func TestService_ListSupportedResourceTypes(t *testing.T) {
+	type fields struct {
+		storage                          persistence.Storage
+		assessmentStreams                *api.StreamsOf[assessment.Assessment_AssessEvidencesClient, *assessment.AssessEvidenceRequest]
+		assessment                       *api.RPCConnection[assessment.AssessmentClient]
+		channelEvidence                  chan *evidence.Evidence
+		evidenceHooks                    []evidence.EvidenceHookFunc
+		authz                            service.AuthorizationStrategy
+		UnimplementedEvidenceStoreServer evidence.UnimplementedEvidenceStoreServer
+	}
+	type args struct {
+		ctx context.Context
+		req *evidence.ListSupportedResourceTypesRequest
+	}
+	tests := []struct {
+		name    string
+		fields  fields
+		args    args
+		wantRes assert.Want[*evidence.ListSupportedResourceTypesResponse]
+		wantErr assert.ErrorAssertionFunc
+	}{
+		{
+			name: "Request is nil",
+			args: args{
+				ctx: context.TODO(),
+				req: nil,
+			},
+			wantRes: assert.Nil[*evidence.ListSupportedResourceTypesResponse],
+			wantErr: func(t assert.TestingT, err error, i ...interface{}) bool {
+				assert.ErrorContains(t, err, api.ErrEmptyRequest.Error())
+				return assert.Equal(t, status.Code(err), codes.InvalidArgument)
+			},
+		},
+		{
+			name: "Happy path",
+			args: args{
+				ctx: context.TODO(),
+				req: &evidence.ListSupportedResourceTypesRequest{},
+			},
+			wantRes: func(t *testing.T, got *evidence.ListSupportedResourceTypesResponse) bool {
+				assert.NotNil(t, got)
+				return assert.NotEmpty(t, got.ResourceType)
+			},
+			wantErr: assert.NoError,
+		},
+	}
+	for _, tt := range tests {
+		t.Run(tt.name, func(t *testing.T) {
+			svc := &Service{
+				storage:           tt.fields.storage,
+				assessmentStreams: tt.fields.assessmentStreams,
+				assessment:        tt.fields.assessment,
+				channelEvidence:   tt.fields.channelEvidence,
+				evidenceHooks:     tt.fields.evidenceHooks,
+				authz:             tt.fields.authz,
+			}
+			gotRes, err := svc.ListSupportedResourceTypes(tt.args.ctx, tt.args.req)
+
+			tt.wantRes(t, gotRes)
+			tt.wantErr(t, err)
+		})
+	}
+}
+
+func TestService_ListResources(t *testing.T) {
+	type fields struct {
+		storage           persistence.Storage
+		assessmentStreams *api.StreamsOf[assessment.Assessment_AssessEvidencesClient, *assessment.AssessEvidenceRequest]
+		assessment        *api.RPCConnection[assessment.AssessmentClient]
+		channelEvidence   chan *evidence.Evidence
+		evidenceHooks     []evidence.EvidenceHookFunc
+		authz             service.AuthorizationStrategy
+	}
+	type args struct {
+		ctx context.Context
+		req *evidence.ListResourcesRequest
+	}
+	tests := []struct {
+		name    string
+		fields  fields
+		args    args
+		wantRes assert.Want[*evidence.ListResourcesResponse]
+		wantErr assert.ErrorAssertionFunc
+	}{
+		{
+			name:    "Request validation error",
+			wantRes: assert.Nil[*evidence.ListResourcesResponse],
+			wantErr: func(t assert.TestingT, err error, i ...interface{}) bool {
+				assert.ErrorContains(t, err, api.ErrEmptyRequest.Error())
+				return assert.Equal(t, status.Code(err), codes.InvalidArgument)
+			},
+		},
+		{
+			name: "Filter: ToE not allowed",
+			fields: fields{
+				authz: servicetest.NewAuthorizationStrategy(false, testdata.MockTargetOfEvaluationID1), // allow only MockTargetOfEvaluationID1
+			},
+			args: args{
+				ctx: context.TODO(),
+				req: &evidence.ListResourcesRequest{
+					Filter: &evidence.ListResourcesRequest_Filter{
+						TargetOfEvaluationId: util.Ref(testdata.MockTargetOfEvaluationID2), // MockTargetOfEvaluationID2 is not allowed
+					},
+				},
+			},
+			wantRes: assert.Nil[*evidence.ListResourcesResponse],
+			wantErr: func(t assert.TestingT, err error, i ...interface{}) bool {
+				assert.Equal(t, status.Code(err), codes.PermissionDenied)
+				return assert.ErrorContains(t, err, service.ErrPermissionDenied.Error())
+			},
+		},
+		{
+			name: "Happy path: all filter options used",
+			fields: fields{
+				storage: testutil.NewInMemoryStorage(t, func(s persistence.Storage) {
+					assert.NoError(t, s.Create(&evidencetest.MockVirtualMachineResource1))
+					assert.NoError(t, s.Create(&evidencetest.MockVirtualMachineResource2))
+					assert.NoError(t, s.Create(&evidencetest.MockBlockStorageResource1))
+					assert.NoError(t, s.Create(&evidencetest.MockBlockStorageResource2))
+				}),
+				authz: servicetest.NewAuthorizationStrategy(true),
+			},
+			args: args{
+				ctx: context.Background(),
+				req: &evidence.ListResourcesRequest{
+					Filter: &evidence.ListResourcesRequest_Filter{
+						TargetOfEvaluationId: util.Ref(testdata.MockTargetOfEvaluationID1),
+						ToolId:               util.Ref(testdata.MockEvidenceToolID2),
+						Type:                 util.Ref("VirtualMachine"),
+					},
+				},
+			},
+			wantRes: func(t *testing.T, got *evidence.ListResourcesResponse) bool {
+				return assert.Equal(t, 1, len(got.Results))
+			},
+			wantErr: assert.NoError,
+		},
+		{
+			name: "Happy path: list only resources for ToE2",
+			fields: fields{
+				storage: testutil.NewInMemoryStorage(t, func(s persistence.Storage) {
+					assert.NoError(t, s.Create(&evidencetest.MockVirtualMachineResource1))
+					assert.NoError(t, s.Create(&evidencetest.MockVirtualMachineResource2))
+					assert.NoError(t, s.Create(&evidencetest.MockBlockStorageResource1))
+					assert.NoError(t, s.Create(&evidencetest.MockBlockStorageResource2))
+				}),
+				authz: servicetest.NewAuthorizationStrategy(false, testdata.MockTargetOfEvaluationID2), // allow only MockTargetOfEvaluationID2
+			},
+			args: args{
+				ctx: context.TODO(),
+				req: &evidence.ListResourcesRequest{},
+			},
+			wantRes: func(t *testing.T, got *evidence.ListResourcesResponse) bool {
+				return assert.Equal(t, 2, len(got.Results))
+			},
+			wantErr: assert.NoError,
+		},
+		{
+			name: "Happy path",
+			fields: fields{
+				storage: testutil.NewInMemoryStorage(t, func(s persistence.Storage) {
+					assert.NoError(t, s.Create(&evidencetest.MockVirtualMachineResource1))
+					assert.NoError(t, s.Create(&evidencetest.MockVirtualMachineResource2))
+					assert.NoError(t, s.Create(&evidencetest.MockBlockStorageResource1))
+					assert.NoError(t, s.Create(&evidencetest.MockBlockStorageResource2))
+				}),
+				authz: servicetest.NewAuthorizationStrategy(true),
+			},
+			args: args{
+				ctx: context.TODO(),
+				req: &evidence.ListResourcesRequest{},
+			},
+			wantRes: func(t *testing.T, got *evidence.ListResourcesResponse) bool {
+				return assert.Equal(t, 4, len(got.Results))
+			},
+			wantErr: assert.NoError,
+		},
+	}
+	for _, tt := range tests {
+		t.Run(tt.name, func(t *testing.T) {
 			svc := &Service{
 				storage:           tt.fields.storage,
 				assessmentStreams: tt.fields.assessmentStreams,
@@ -1623,138 +1489,7 @@
 			gotRes, err := svc.ListResources(tt.args.ctx, tt.args.req)
 
 			tt.wantRes(t, gotRes)
->>>>>>> 2fa83d06
 			tt.wantErr(t, err)
 		})
 	}
-}
-
-// TODO(anatheka): Write new test for ListResources
-// func TestService_ListResources(t *testing.T) {
-// 	type fields struct {
-// 		authz service.AuthorizationStrategy
-// 	}
-// 	type args struct {
-// 		req *evidence.ListResourcesRequest
-// 	}
-// 	tests := []struct {
-// 		name                     string
-// 		fields                   fields
-// 		args                     args
-// 		numberOfQueriedResources int
-// 		secondDiscoverer         bool
-// 		wantErr                  assert.WantErr
-// 	}{
-// 		{
-// 			name: "Filter type, allow all",
-// 			fields: fields{
-// 				authz: servicetest.NewAuthorizationStrategy(true),
-// 			},
-// 			args: args{req: &evidence.ListResourcesRequest{
-// 				Filter: &evidence.ListResourcesRequest_Filter{
-// 					// TODO(oxisto): This is a problem now, since we are only persisting the leaf node type, so we cannot "see" the inherited resource types anymore
-// 					Type: util.Ref("Storage"),
-// 				},
-// 			}},
-// 			numberOfQueriedResources: 1,
-// 			wantErr:                  assert.Nil[error],
-// 		},
-// 		{
-// 			name: "Filter target of evaluation, allow",
-// 			fields: fields{
-// 				authz: servicetest.NewAuthorizationStrategy(false, testdata.MockTargetOfEvaluationID1),
-// 			},
-// 			args: args{req: &evidence.ListResourcesRequest{
-// 				Filter: &evidence.ListResourcesRequest_Filter{
-// 					TargetOfEvaluationId: util.Ref(testdata.MockTargetOfEvaluationID1),
-// 				},
-// 			}},
-// 			numberOfQueriedResources: 2,
-// 			wantErr:                  assert.Nil[error],
-// 		},
-// 		{
-// 			name: "Filter target of evaluation, not allowed",
-// 			fields: fields{
-// 				authz: servicetest.NewAuthorizationStrategy(false, testdata.MockTargetOfEvaluationID1),
-// 			},
-// 			args: args{req: &evidence.ListResourcesRequest{
-// 				Filter: &evidence.ListResourcesRequest_Filter{
-// 					TargetOfEvaluationId: util.Ref(testdata.MockTargetOfEvaluationID2),
-// 				},
-// 			}},
-// 			numberOfQueriedResources: 0,
-// 			wantErr: func(t *testing.T, gotErr error) bool {
-// 				return assert.ErrorIs(t, gotErr, service.ErrPermissionDenied)
-// 			},
-// 		},
-// 		{
-// 			name: "Filter toolID, allow",
-// 			fields: fields{
-// 				authz: servicetest.NewAuthorizationStrategy(false, testdata.MockTargetOfEvaluationID1),
-// 			},
-// 			args: args{req: &evidence.ListResourcesRequest{
-// 				Filter: &evidence.ListResourcesRequest_Filter{
-// 					TargetOfEvaluationId: util.Ref(testdata.MockTargetOfEvaluationID1),
-// 					ToolId:               util.Ref(testdata.MockEvidenceToolID1),
-// 				},
-// 			}},
-// 			numberOfQueriedResources: 2,
-// 			secondDiscoverer:         true,
-// 			wantErr:                  assert.Nil[error],
-// 		},
-// 		{
-// 			name: "Filter toolID, not allowed",
-// 			fields: fields{
-// 				authz: servicetest.NewAuthorizationStrategy(false, testdata.MockTargetOfEvaluationID1),
-// 			},
-// 			args: args{req: &evidence.ListResourcesRequest{
-// 				Filter: &evidence.ListResourcesRequest_Filter{
-// 					ToolId: util.Ref(testdata.MockEvidenceToolID1),
-// 				},
-// 			}},
-// 			numberOfQueriedResources: 0,
-// 			wantErr: func(t *testing.T, gotErr error) bool {
-// 				return assert.ErrorIs(t, gotErr, service.ErrPermissionDenied)
-// 			},
-// 		},
-// 		{
-// 			name: "No filtering, allow all",
-// 			fields: fields{
-// 				authz: servicetest.NewAuthorizationStrategy(true),
-// 			},
-// 			args:                     args{req: &evidence.ListResourcesRequest{}},
-// 			numberOfQueriedResources: 2,
-// 			wantErr:                  assert.Nil[error],
-// 		},
-// 		{
-// 			name: "No filtering, allow different target of evaluation, empty result",
-// 			fields: fields{
-// 				authz: servicetest.NewAuthorizationStrategy(false, testdata.MockTargetOfEvaluationID2),
-// 			},
-// 			args:                     args{req: &evidence.ListResourcesRequest{}},
-// 			numberOfQueriedResources: 0,
-// 			wantErr:                  assert.Nil[error],
-// 		},
-// 	}
-
-// 	for _, tt := range tests {
-// 		t.Run(tt.name, func(t *testing.T) {
-// 			s := NewService(WithAssessmentAddress(testdata.MockGRPCTarget, grpc.WithContextDialer(bufConnDialer)))
-// 			s.authz = tt.fields.authz
-// 			s.StartDiscovery(&discoverytest.TestDiscoverer{TestCase: 2, ServiceId: tt.fields.ctID})
-
-// 			// We start a second discoverer for the 2 tests "Filter toolID, allow". For this tests we want resources with different toolIDs. One discoverer has only one toolID, so we have to start a second discoverer for resources with a different toolID.
-// 			if tt.secondDiscoverer {
-// 				s.collectorID = "second discoverer for a different toolID"
-// 				s.StartDiscovery(&discoverytest.TestDiscoverer{TestCase: 2, ServiceId: tt.fields.ctID})
-// 			}
-
-// 			response, err := s.ListResources(context.TODO(), tt.args.req)
-// 			tt.wantErr(t, err)
-
-// 			if err == nil {
-// 				assert.Equal(t, tt.numberOfQueriedResources, len(response.Results))
-// 			}
-// 		})
-// 	}
-// }+}