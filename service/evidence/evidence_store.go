// Copyright 2016-2023 Fraunhofer AISEC
//
// Licensed under the Apache License, Version 2.0 (the "License");
// you may not use this file except in compliance with the License.
// You may obtain a copy of the License at
//
//     http://www.apache.org/licenses/LICENSE-2.0
//
// Unless required by applicable law or agreed to in writing, software
// distributed under the License is distributed on an "AS IS" BASIS,
// WITHOUT WARRANTIES OR CONDITIONS OF ANY KIND, either express or implied.
// See the License for the specific language governing permissions and
// limitations under the License.
//
//           $$\                           $$\ $$\   $$\
//           $$ |                          $$ |\__|  $$ |
//  $$$$$$$\ $$ | $$$$$$\  $$\   $$\  $$$$$$$ |$$\ $$$$$$\    $$$$$$\   $$$$$$\
// $$  _____|$$ |$$  __$$\ $$ |  $$ |$$  __$$ |$$ |\_$$  _|  $$  __$$\ $$  __$$\
// $$ /      $$ |$$ /  $$ |$$ |  $$ |$$ /  $$ |$$ |  $$ |    $$ /  $$ |$$ | \__|
// $$ |      $$ |$$ |  $$ |$$ |  $$ |$$ |  $$ |$$ |  $$ |$$\ $$ |  $$ |$$ |
// \$$$$$$\  $$ |\$$$$$   |\$$$$$   |\$$$$$$  |$$ |  \$$$   |\$$$$$   |$$ |
//  \_______|\__| \______/  \______/  \_______|\__|   \____/  \______/ \__|
//
// This file is part of Clouditor Community Edition.

package evidences

import (
	"context"
	"errors"
	"fmt"
	"io"
	"sync"

	"clouditor.io/clouditor/api/evidence"
	"clouditor.io/clouditor/persistence"
	"clouditor.io/clouditor/persistence/inmemory"
	"clouditor.io/clouditor/service"

	"github.com/sirupsen/logrus"
	"google.golang.org/grpc/codes"
	"google.golang.org/grpc/status"
)

var log *logrus.Entry

// Service is an implementation of the Clouditor req service (evidenceServer)
type Service struct {
	storage persistence.Storage

	// evidenceHooks is a list of hook functions that can be used if one wants to be
	// informed about each evidence
	evidenceHooks []evidence.EvidenceHookFunc
	// mu is used for (un)locking result hook calls
	mu sync.Mutex

	// authz defines our authorization strategy, e.g., which user can access which cloud service and associated
	// resources, such as evidences and assessment results.
	authz service.AuthorizationStrategy

	evidence.UnimplementedEvidenceStoreServer
}

func WithStorage(storage persistence.Storage) service.Option[Service] {
	return func(svc *Service) {
		svc.storage = storage
	}
}

func NewService(opts ...service.Option[Service]) (svc *Service) {
	var (
		err error
	)
	svc = new(Service)

	for _, o := range opts {
		o(svc)
	}

	// Default to an allow-all authorization strategy
	if svc.authz == nil {
		svc.authz = &service.AuthorizationStrategyAllowAll{}
	}

	if svc.storage == nil {
		svc.storage, err = inmemory.NewStorage()
		if err != nil {
			log.Errorf("Could not initialize the storage: %v", err)
		}
	}

	return
}

func init() {
	log = logrus.WithField("component", "Evidence Store")
}

// StoreEvidence is a method implementation of the evidenceServer interface: It receives a req and stores it
<<<<<<< HEAD
func (svc *Service) StoreEvidence(ctx context.Context, req *evidence.StoreEvidenceRequest) (res *evidence.StoreEvidenceResponse, err error) {
	// Validate request
	err = service.ValidateRequest(req)
	if err != nil {
		err = fmt.Errorf("invalid evidence: %w", err)
		log.Error(err)

		go svc.informHooks(nil, err)

		res = &evidence.StoreEvidenceResponse{
			Status:        false,
			StatusMessage: err.Error(),
		}

		err = status.Errorf(codes.InvalidArgument, "%v", err)
		return
	}

	// Check, if this request has access to the cloud service according to our authorization strategy.
	if !svc.authz.CheckAccess(ctx, service.AccessUpdate, req) {
		return nil, service.ErrPermissionDenied
	}

	err = svc.storage.Create(req.Evidence)
	if err != nil {
		// TODO(lebogg): Almost identical error handling as above -> extract here or even to internal
		err = fmt.Errorf("internal error: %w", err)
		log.Error(err)

		go svc.informHooks(nil, err)

		res = &evidence.StoreEvidenceResponse{
			Status:        false,
			StatusMessage: err.Error(),
		}

		err = status.Errorf(codes.Internal, "%v", err)
		return
	}
	go svc.informHooks(req.Evidence, nil)

	res = &evidence.StoreEvidenceResponse{
		Status: true,
	}
=======
func (s *Service) StoreEvidence(_ context.Context, req *evidence.StoreEvidenceRequest) (resp *evidence.StoreEvidenceResponse, err error) {
	resp = &evidence.StoreEvidenceResponse{}

	// Validate request
	err = service.ValidateRequest(req)
	if err != nil {
		log.Error(err)
		return nil, err
	}

	s.evidences[req.Evidence.Id] = req.Evidence

	go s.informHooks(req.Evidence, nil)
>>>>>>> 9f9737d9

	log.Debugf("Evidence stored with id: %v", req.Evidence.GetId())

	return res, nil
}

// StoreEvidences is a method implementation of the evidenceServer interface: It receives evidences and stores them
func (svc *Service) StoreEvidences(stream evidence.EvidenceStore_StoreEvidencesServer) (err error) {
	var (
		req *evidence.StoreEvidenceRequest
		res *evidence.StoreEvidencesResponse
	)

	for {
		req, err = stream.Recv()

		// If no more input of the stream is available, return
		if errors.Is(err, io.EOF) {
			return nil
		}
		if err != nil {
			newError := fmt.Errorf("cannot receive stream request: %w", err)
			log.Error(newError)
			return status.Errorf(codes.Unknown, "%v", newError)
		}

		// Call StoreEvidence() for storing a single evidence
		evidenceRequest := &evidence.StoreEvidenceRequest{
			Evidence: req.Evidence,
		}
<<<<<<< HEAD
		res, err = svc.StoreEvidence(context.Background(), evidenceRequest)
=======
		_, err = s.StoreEvidence(context.Background(), evidenceRequest)
>>>>>>> 9f9737d9
		if err != nil {
			log.Errorf("Error storing evidence: %v", err)
			// Create response message. The StoreEvidence method does not need that message, so we have to create it here for the stream response.
			res = &evidence.StoreEvidencesResponse{
				Status:        false,
				StatusMessage: err.Error(),
			}
		} else {
			res = &evidence.StoreEvidencesResponse{
				Status: true,
			}
		}

		// Send response back to the client
		err = stream.Send(res)

		// Check for send errors
		if errors.Is(err, io.EOF) {
			return nil
		}
		if err != nil {
			newError := fmt.Errorf("cannot send response to the client: %w", err)
			log.Error(newError)
			return status.Errorf(codes.Unknown, "%v", newError)
		}
	}
}

// ListEvidences is a method implementation of the evidenceServer interface: It returns the evidences lying in the storage
func (svc *Service) ListEvidences(ctx context.Context, req *evidence.ListEvidencesRequest) (res *evidence.ListEvidencesResponse, err error) {
	var (
		all     bool
		allowed []string
		conds   []any
	)

	// Validate request
	err = service.ValidateRequest(req)
	if err != nil {
		return nil, err
	}

	// Retrieve list of allowed cloud service according to our authorization strategy. No need to specify any additional
	// conditions to our storage request, if we are allowed to see all cloud services.
	all, allowed = svc.authz.AllowedCloudServices(ctx)
	if !all {
		conds = append(conds, "cloud_service_id IN ?", allowed)
	}

	res = new(evidence.ListEvidencesResponse)

	// Paginate the evidences according to the request
	res.Evidences, res.NextPageToken, err = service.PaginateStorage[*evidence.Evidence](req, svc.storage,
		service.DefaultPaginationOpts, conds...)
	if err != nil {
		return nil, status.Errorf(codes.Internal, "could not paginate results: %v", err)
	}

	return
}

// GetEvidence is a method implementation of the evidenceServer interface: It returns a particular evidence in the storage
func (svc *Service) GetEvidence(ctx context.Context, req *evidence.GetEvidenceRequest) (res *evidence.Evidence, err error) {
	var (
		all     bool
		allowed []string
		conds   []any
	)

	// Validate request
	err = service.ValidateRequest(req)
	if err != nil {
		return nil, err
	}

	// Retrieve list of allowed cloud service according to our authorization strategy. No need to specify any additional
	// conditions to our storage request, if we are allowed to see all cloud services.
	all, allowed = svc.authz.AllowedCloudServices(ctx)
	if !all {
		conds = []any{"id = ? AND cloud_service_id IN ?", req.EvidenceId, allowed}
	} else {
		conds = []any{"id = ?", req.EvidenceId}
	}

	res = new(evidence.Evidence)

	err = svc.storage.Get(res, conds...)
	if errors.Is(err, persistence.ErrRecordNotFound) {
		return nil, status.Errorf(codes.NotFound, "evidence not found")
	} else if err != nil {
		return nil, status.Errorf(codes.Internal, "database error: %v", err)
	}

	return
}

func (svc *Service) RegisterEvidenceHook(evidenceHook evidence.EvidenceHookFunc) {
	svc.mu.Lock()
	defer svc.mu.Unlock()
	svc.evidenceHooks = append(svc.evidenceHooks, evidenceHook)
}

func (svc *Service) informHooks(result *evidence.Evidence, err error) {
	svc.mu.Lock()
	defer svc.mu.Unlock()

	// Inform our hook, if we have any
	if svc.evidenceHooks != nil {
		for _, hook := range svc.evidenceHooks {
			// TODO(all): We could do hook concurrent again (assuming different hooks don't interfere with each other)
			hook(result, err)
		}
	}
}<|MERGE_RESOLUTION|>--- conflicted
+++ resolved
@@ -97,23 +97,12 @@
 }
 
 // StoreEvidence is a method implementation of the evidenceServer interface: It receives a req and stores it
-<<<<<<< HEAD
 func (svc *Service) StoreEvidence(ctx context.Context, req *evidence.StoreEvidenceRequest) (res *evidence.StoreEvidenceResponse, err error) {
 	// Validate request
 	err = service.ValidateRequest(req)
 	if err != nil {
-		err = fmt.Errorf("invalid evidence: %w", err)
 		log.Error(err)
-
-		go svc.informHooks(nil, err)
-
-		res = &evidence.StoreEvidenceResponse{
-			Status:        false,
-			StatusMessage: err.Error(),
-		}
-
-		err = status.Errorf(codes.InvalidArgument, "%v", err)
-		return
+		return nil, err
 	}
 
 	// Check, if this request has access to the cloud service according to our authorization strategy.
@@ -122,41 +111,15 @@
 	}
 
 	err = svc.storage.Create(req.Evidence)
-	if err != nil {
-		// TODO(lebogg): Almost identical error handling as above -> extract here or even to internal
-		err = fmt.Errorf("internal error: %w", err)
-		log.Error(err)
-
-		go svc.informHooks(nil, err)
-
-		res = &evidence.StoreEvidenceResponse{
-			Status:        false,
-			StatusMessage: err.Error(),
-		}
-
-		err = status.Errorf(codes.Internal, "%v", err)
-		return
-	}
+	if err != nil && errors.Is(err, persistence.ErrUniqueConstraintFailed) {
+		return nil, status.Error(codes.AlreadyExists, "entry already exists")
+	} else if err != nil {
+		return nil, status.Errorf(codes.Internal, "database error: %v", err)
+	}
+
 	go svc.informHooks(req.Evidence, nil)
 
-	res = &evidence.StoreEvidenceResponse{
-		Status: true,
-	}
-=======
-func (s *Service) StoreEvidence(_ context.Context, req *evidence.StoreEvidenceRequest) (resp *evidence.StoreEvidenceResponse, err error) {
-	resp = &evidence.StoreEvidenceResponse{}
-
-	// Validate request
-	err = service.ValidateRequest(req)
-	if err != nil {
-		log.Error(err)
-		return nil, err
-	}
-
-	s.evidences[req.Evidence.Id] = req.Evidence
-
-	go s.informHooks(req.Evidence, nil)
->>>>>>> 9f9737d9
+	res = &evidence.StoreEvidenceResponse{}
 
 	log.Debugf("Evidence stored with id: %v", req.Evidence.GetId())
 
@@ -187,11 +150,7 @@
 		evidenceRequest := &evidence.StoreEvidenceRequest{
 			Evidence: req.Evidence,
 		}
-<<<<<<< HEAD
-		res, err = svc.StoreEvidence(context.Background(), evidenceRequest)
-=======
-		_, err = s.StoreEvidence(context.Background(), evidenceRequest)
->>>>>>> 9f9737d9
+		_, err = svc.StoreEvidence(context.Background(), evidenceRequest)
 		if err != nil {
 			log.Errorf("Error storing evidence: %v", err)
 			// Create response message. The StoreEvidence method does not need that message, so we have to create it here for the stream response.
