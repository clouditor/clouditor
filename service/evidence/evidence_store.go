--- conflicted
+++ resolved
@@ -39,10 +39,7 @@
 	"clouditor.io/clouditor/v2/api"
 	"clouditor.io/clouditor/v2/api/assessment"
 	"clouditor.io/clouditor/v2/api/evidence"
-<<<<<<< HEAD
-=======
 	"clouditor.io/clouditor/v2/api/ontology"
->>>>>>> 2fa83d06
 	"clouditor.io/clouditor/v2/internal/config"
 	"clouditor.io/clouditor/v2/internal/logging"
 	"clouditor.io/clouditor/v2/launcher"
@@ -225,11 +222,7 @@
 
 	// Store Resource
 	// Build a resource struct. This will hold the latest sync state of the
-<<<<<<< HEAD
 	// resource for our storage layer. This is needed to store the resource in our DB.
-=======
-	// resource for our storage layer. This is needed to store the resource in our DB.s
->>>>>>> 2fa83d06
 	r, err := evidence.ToEvidenceResource(req.Evidence.GetOntologyResource(), req.GetTargetOfEvaluationId(), req.Evidence.GetToolId())
 	if err != nil {
 		log.Errorf("Could not convert resource: %v", err)
@@ -243,12 +236,8 @@
 
 	go svc.informHooks(ctx, req.Evidence, nil)
 
-<<<<<<< HEAD
-	// Send evidence to the channel for processing (fire and forget)
-=======
 	// Send evidence to the channel for further processing and acknowledge receipt, without waiting for the processing to finish. This allows the sender to continue
 	// without waiting for the evidence to be processed.
->>>>>>> 2fa83d06
 	svc.channelEvidence <- req.Evidence
 
 	res = &evidence.StoreEvidenceResponse{}
@@ -258,7 +247,6 @@
 	return res, nil
 }
 
-<<<<<<< HEAD
 func (svc *Service) handleEvidence(ev *evidence.Evidence) error {
 	// TODO(anatheka): It must be checked if the evidence changed since the last time and then send to the assessment service. Add in separate PR
 	var (
@@ -321,10 +309,6 @@
 	} else {
 		log.Info("Resource with same content not available in DB, field 'properties' differ. Trigger new assessment for evidence.")
 	}
-=======
-func (svc *Service) handleEvidence(evidence *evidence.Evidence) error {
-	// TODO(anatheka): It must be checked if the evidence changed since the last time and then send to the assessment service. Add in separate PR
->>>>>>> 2fa83d06
 
 	// Get Assessment stream
 	channelAssessment, err := svc.assessmentStreams.GetStream(svc.assessment.Target, "Assessment", svc.initAssessmentStream, svc.assessment.Opts...)
@@ -335,11 +319,7 @@
 	}
 
 	// Send evidence to assessment service
-<<<<<<< HEAD
 	channelAssessment.Send(&assessment.AssessEvidenceRequest{Evidence: ev})
-=======
-	channelAssessment.Send(&assessment.AssessEvidenceRequest{Evidence: evidence})
->>>>>>> 2fa83d06
 
 	return nil
 }
@@ -484,8 +464,6 @@
 	return
 }
 
-<<<<<<< HEAD
-=======
 // ListSupportedResourceTypes is a method implementation of the evidenceServer interface: It returns the resource types that are supported by this service
 func (svc *Service) ListSupportedResourceTypes(ctx context.Context, req *evidence.ListSupportedResourceTypesRequest) (res *evidence.ListSupportedResourceTypesResponse, err error) {
 	// Validate request
@@ -502,7 +480,6 @@
 	return res, nil
 }
 
->>>>>>> 2fa83d06
 func (svc *Service) ListResources(ctx context.Context, req *evidence.ListResourcesRequest) (res *evidence.ListResourcesResponse, err error) {
 	var (
 		query   []string
