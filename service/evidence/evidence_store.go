// Copyright 2016-2020 Fraunhofer AISEC
//
// Licensed under the Apache License, Version 2.0 (the "License");
// you may not use this file except in compliance with the License.
// You may obtain a copy of the License at
//
//     http://www.apache.org/licenses/LICENSE-2.0
//
// Unless required by applicable law or agreed to in writing, software
// distributed under the License is distributed on an "AS IS" BASIS,
// WITHOUT WARRANTIES OR CONDITIONS OF ANY KIND, either express or implied.
// See the License for the specific language governing permissions and
// limitations under the License.
//
//           $$\                           $$\ $$\   $$\
//           $$ |                          $$ |\__|  $$ |
//  $$$$$$$\ $$ | $$$$$$\  $$\   $$\  $$$$$$$ |$$\ $$$$$$\    $$$$$$\   $$$$$$\
// $$  _____|$$ |$$  __$$\ $$ |  $$ |$$  __$$ |$$ |\_$$  _|  $$  __$$\ $$  __$$\
// $$ /      $$ |$$ /  $$ |$$ |  $$ |$$ /  $$ |$$ |  $$ |    $$ /  $$ |$$ | \__|
// $$ |      $$ |$$ |  $$ |$$ |  $$ |$$ |  $$ |$$ |  $$ |$$\ $$ |  $$ |$$ |
// \$$$$$$\  $$ |\$$$$$   |\$$$$$   |\$$$$$$  |$$ |  \$$$   |\$$$$$   |$$ |
//  \_______|\__| \______/  \______/  \_______|\__|   \____/  \______/ \__|
//
// This file is part of Clouditor Community Edition.

package evidences

import (
	"context"
	"errors"
	"fmt"
	"io"
	"sync"

	"github.com/sirupsen/logrus"
	"google.golang.org/grpc/codes"
	"google.golang.org/grpc/status"

	"clouditor.io/clouditor/api/evidence"
	"clouditor.io/clouditor/persistence"
	"clouditor.io/clouditor/persistence/inmemory"
	"clouditor.io/clouditor/service"
)

var log *logrus.Entry

// Service is an implementation of the Clouditor req service (evidenceServer)
type Service struct {
	// Currently only in-memory
	storage persistence.Storage

	// evidenceHooks is a list of hook functions that can be used if one wants to be
	// informed about each evidence
	evidenceHooks []evidence.EvidenceHookFunc
	// mu is used for (un)locking result hook calls
	mu sync.Mutex

	evidence.UnimplementedEvidenceStoreServer
}

func WithStorage(storage persistence.Storage) service.Option[Service] {
	return func(svc *Service) {
		svc.storage = storage
	}
}

func NewService(opts ...service.Option[Service]) (svc *Service) {
	var (
		err error
	)
	svc = new(Service)

	for _, o := range opts {
		o(svc)
	}

	if svc.storage == nil {
		svc.storage, err = inmemory.NewStorage()
		if err != nil {
			log.Errorf("Could not initialize the storage: %v", err)
		}
	}
	return
}

func init() {
	log = logrus.WithField("component", "Evidence Store")
}

// StoreEvidence is a method implementation of the evidenceServer interface: It receives a req and stores it
<<<<<<< HEAD
func (s *Service) StoreEvidence(_ context.Context, req *evidence.StoreEvidenceRequest) (
	resp *evidence.StoreEvidenceResponse, err error) {

	_, err = req.Evidence.Validate()
=======
func (s *Service) StoreEvidence(_ context.Context, req *evidence.StoreEvidenceRequest) (resp *evidence.StoreEvidenceResponse, err error) {
	// Validate request
	err = service.ValidateRequest(req)
>>>>>>> c5b9dd8b
	if err != nil {
		err = fmt.Errorf("invalid evidence: %w", err)
		log.Error(err)

		go s.informHooks(nil, err)

		resp = &evidence.StoreEvidenceResponse{
			Status:        false,
			StatusMessage: err.Error(),
		}

		err = status.Errorf(codes.InvalidArgument, "%v", err)
		return
	}

	err = s.storage.Create(req.Evidence)
	if err != nil {
		// TODO(lebogg): Almost identical error handling as above -> extract here or even to internal
		err = fmt.Errorf("internal error: %w", err)
		log.Error(err)

		go s.informHooks(nil, err)

		resp = &evidence.StoreEvidenceResponse{
			Status:        false,
			StatusMessage: err.Error(),
		}

		err = status.Errorf(codes.Internal, "%v", err)
		return
	}
	go s.informHooks(req.Evidence, nil)

	resp = &evidence.StoreEvidenceResponse{
		Status: true,
	}

	log.Debugf("Evidence stored with id: %v", req.Evidence.Id)

	return resp, nil
}

// StoreEvidences is a method implementation of the evidenceServer interface: It receives evidences and stores them
func (s *Service) StoreEvidences(stream evidence.EvidenceStore_StoreEvidencesServer) (err error) {
	var (
		req *evidence.StoreEvidenceRequest
		res *evidence.StoreEvidenceResponse
	)

	for {
		req, err = stream.Recv()

		// If no more input of the stream is available, return
		if errors.Is(err, io.EOF) {
			return nil
		}
		if err != nil {
			newError := fmt.Errorf("cannot receive stream request: %w", err)
			log.Error(newError)
			return status.Errorf(codes.Unknown, "%v", newError)
		}

		// Call StoreEvidence() for storing a single evidence
		evidenceRequest := &evidence.StoreEvidenceRequest{
			Evidence: req.Evidence,
		}
		res, err = s.StoreEvidence(context.Background(), evidenceRequest)
		if err != nil {
			log.Errorf("Error storing evidence: %v", err)
		}

		// Send response back to the client
		err = stream.Send(res)

		// Check for send errors
		if errors.Is(err, io.EOF) {
			return nil
		}
		if err != nil {
			newError := fmt.Errorf("cannot send response to the client: %w", err)
			log.Error(newError)
			return status.Errorf(codes.Unknown, "%v", newError)
		}
	}
}

// ListEvidences is a method implementation of the evidenceServer interface: It returns the evidences lying in the req storage
func (s *Service) ListEvidences(_ context.Context, req *evidence.ListEvidencesRequest) (res *evidence.ListEvidencesResponse, err error) {
	// Validate request
	err = service.ValidateRequest(req)
	if err != nil {
		return nil, err
	}

	res = new(evidence.ListEvidencesResponse)

	// Paginate the evidences according to the request
	res.Evidences, res.NextPageToken, err = service.PaginateStorage[*evidence.Evidence](req, s.storage,
		service.DefaultPaginationOpts)
	if err != nil {
		return nil, status.Errorf(codes.Internal, "could not paginate results: %v", err)
	}

	return
}

func (s *Service) RegisterEvidenceHook(evidenceHook evidence.EvidenceHookFunc) {
	s.mu.Lock()
	defer s.mu.Unlock()
	s.evidenceHooks = append(s.evidenceHooks, evidenceHook)
}

func (s *Service) informHooks(result *evidence.Evidence, err error) {
	s.mu.Lock()
	defer s.mu.Unlock()
	// Inform our hook, if we have any
	if s.evidenceHooks != nil {
		for _, hook := range s.evidenceHooks {
			// TODO(all): We could do hook concurrent again (assuming different hooks don't interfere with each other)
			hook(result, err)
		}
	}
}<|MERGE_RESOLUTION|>--- conflicted
+++ resolved
@@ -88,23 +88,16 @@
 }
 
 // StoreEvidence is a method implementation of the evidenceServer interface: It receives a req and stores it
-<<<<<<< HEAD
-func (s *Service) StoreEvidence(_ context.Context, req *evidence.StoreEvidenceRequest) (
-	resp *evidence.StoreEvidenceResponse, err error) {
-
-	_, err = req.Evidence.Validate()
-=======
-func (s *Service) StoreEvidence(_ context.Context, req *evidence.StoreEvidenceRequest) (resp *evidence.StoreEvidenceResponse, err error) {
+func (s *Service) StoreEvidence(_ context.Context, req *evidence.StoreEvidenceRequest) (res *evidence.StoreEvidenceResponse, err error) {
 	// Validate request
 	err = service.ValidateRequest(req)
->>>>>>> c5b9dd8b
 	if err != nil {
 		err = fmt.Errorf("invalid evidence: %w", err)
 		log.Error(err)
 
 		go s.informHooks(nil, err)
 
-		resp = &evidence.StoreEvidenceResponse{
+		res = &evidence.StoreEvidenceResponse{
 			Status:        false,
 			StatusMessage: err.Error(),
 		}
@@ -121,7 +114,7 @@
 
 		go s.informHooks(nil, err)
 
-		resp = &evidence.StoreEvidenceResponse{
+		res = &evidence.StoreEvidenceResponse{
 			Status:        false,
 			StatusMessage: err.Error(),
 		}
@@ -131,13 +124,13 @@
 	}
 	go s.informHooks(req.Evidence, nil)
 
-	resp = &evidence.StoreEvidenceResponse{
+	res = &evidence.StoreEvidenceResponse{
 		Status: true,
 	}
 
 	log.Debugf("Evidence stored with id: %v", req.Evidence.Id)
 
-	return resp, nil
+	return res, nil
 }
 
 // StoreEvidences is a method implementation of the evidenceServer interface: It receives evidences and stores them
@@ -169,7 +162,7 @@
 			log.Errorf("Error storing evidence: %v", err)
 		}
 
-		// Send response back to the client
+		// Send resonse back to the client
 		err = stream.Send(res)
 
 		// Check for send errors
@@ -177,7 +170,7 @@
 			return nil
 		}
 		if err != nil {
-			newError := fmt.Errorf("cannot send response to the client: %w", err)
+			newError := fmt.Errorf("cannot send resonse to the client: %w", err)
 			log.Error(newError)
 			return status.Errorf(codes.Unknown, "%v", newError)
 		}
