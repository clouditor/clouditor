--- conflicted
+++ resolved
@@ -44,13 +44,9 @@
 	"clouditor.io/clouditor/v2/persistence/inmemory"
 	"clouditor.io/clouditor/v2/server"
 	"clouditor.io/clouditor/v2/service"
+
+	"github.com/sirupsen/logrus"
 	"golang.org/x/oauth2/clientcredentials"
-
-	"github.com/sirupsen/logrus"
-<<<<<<< HEAD
-=======
-	"golang.org/x/oauth2/clientcredentials"
->>>>>>> 23affa88
 	"google.golang.org/grpc"
 	"google.golang.org/grpc/codes"
 	"google.golang.org/grpc/status"
@@ -78,12 +74,7 @@
 
 // Service is an implementation of the Clouditor req service (evidenceServer)
 type Service struct {
-	storage           persistence.Storage
-	assessmentStreams *api.StreamsOf[assessment.Assessment_AssessEvidencesClient, *assessment.AssessEvidenceRequest]
-	assessment        *api.RPCConnection[assessment.AssessmentClient]
-
-	// channel that is used to send evidences from the StoreEvidence method to the worker threat to process the evidence
-	channelEvidence chan *evidence.Evidence
+	storage persistence.Storage
 
 	assessmentStreams *api.StreamsOf[assessment.Assessment_AssessEvidencesClient, *assessment.AssessEvidenceRequest]
 	assessment        *api.RPCConnection[assessment.AssessmentClient]
@@ -109,10 +100,6 @@
 	log = logrus.WithField("component", "Evidence Store")
 }
 
-func init() {
-	log = logrus.WithField("component", "Evidence Store")
-}
-
 func WithStorage(storage persistence.Storage) service.Option[*Service] {
 	return func(svc *Service) {
 		svc.storage = storage
@@ -170,11 +157,7 @@
 func (svc *Service) Init() {
 
 	// Start a worker thread to process the evidence that is being passed to the StoreEvidence function in order to utilize the fire-and-forget strategy.
-<<<<<<< HEAD
 	// To do this, we want an channel, that contains the evidences and call another function that processes the evidence.
-=======
-	// To do this, we want a channel, that contains the evidences and call another function that processes the evidence.
->>>>>>> 23affa88
 	go func() {
 		for {
 			// Wait for a new evidence to be passed to the channel
@@ -194,11 +177,7 @@
 }
 
 // initAssessmentStream initializes the stream that is used to send evidences to the assessment service.
-<<<<<<< HEAD
 // If configured, it uses the Authorizer of the evidence store service to authenticate requests to the assessment.
-=======
-// If configured, it uses the Authorizer of the discovery service to authenticate requests to the assessment.
->>>>>>> 23affa88
 func (svc *Service) initAssessmentStream(target string, _ ...grpc.DialOption) (stream assessment.Assessment_AssessEvidencesClient, err error) {
 	log.Infof("Trying to establish a connection to assessment service @ %v", target)
 
@@ -236,7 +215,6 @@
 		return nil, status.Error(codes.AlreadyExists, persistence.ErrEntryAlreadyExists.Error())
 	} else if err != nil {
 		return nil, status.Errorf(codes.Internal, "%v: %v", persistence.ErrDatabase, err)
-<<<<<<< HEAD
 	}
 
 	// Store Resource
@@ -251,18 +229,12 @@
 	err = svc.storage.Save(&r, "id = ?", r.Id)
 	if err != nil {
 		log.Errorf("Could not save resource with ID '%s' to storage: %v", r.Id, err)
-=======
->>>>>>> 23affa88
 	}
 
 	go svc.informHooks(ctx, req.Evidence, nil)
 
-<<<<<<< HEAD
-	// Send evidence to the channel for processing (fire and forget)
-=======
 	// Send evidence to the channel for further processing and acknowledge receipt, without waiting for the processing to finish. This allows the sender to continue
 	// without waiting for the evidence to be processed.
->>>>>>> 23affa88
 	svc.channelEvidence <- req.Evidence
 
 	res = &evidence.StoreEvidenceResponse{}
