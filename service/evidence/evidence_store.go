--- conflicted
+++ resolved
@@ -74,12 +74,7 @@
 
 // Service is an implementation of the Clouditor req service (evidenceServer)
 type Service struct {
-	storage           persistence.Storage
-	assessmentStreams *api.StreamsOf[assessment.Assessment_AssessEvidencesClient, *assessment.AssessEvidenceRequest]
-	assessment        *api.RPCConnection[assessment.AssessmentClient]
-
-	// channel that is used to send evidences from the StoreEvidence method to the worker threat to process the evidence
-	channelEvidence chan *evidence.Evidence
+	storage persistence.Storage
 
 	assessmentStreams *api.StreamsOf[assessment.Assessment_AssessEvidencesClient, *assessment.AssessEvidenceRequest]
 	assessment        *api.RPCConnection[assessment.AssessmentClient]
@@ -99,10 +94,6 @@
 
 	evidence.UnimplementedEvidenceStoreServer
 	evidence.UnimplementedExperimentalResourcesServer
-}
-
-func init() {
-	log = logrus.WithField("component", "Evidence Store")
 }
 
 func init() {
@@ -179,31 +170,6 @@
 			}
 		}
 	}()
-<<<<<<< HEAD
-}
-
-func (svc *Service) Shutdown() {
-	svc.assessmentStreams.CloseAll()
-}
-
-// initAssessmentStream initializes the stream that is used to send evidences to the assessment service.
-// If configured, it uses the Authorizer of the discovery service to authenticate requests to the assessment.
-func (svc *Service) initAssessmentStream(target string, _ ...grpc.DialOption) (stream assessment.Assessment_AssessEvidencesClient, err error) {
-	log.Infof("Trying to establish a connection to assessment service @ %v", target)
-
-	// Make sure, that we re-connect
-	svc.assessment.ForceReconnect()
-
-	// Set up the stream and store it in our service struct, so we can access it later to actually
-	// send the evidence data
-	stream, err = svc.assessment.Client.AssessEvidences(context.Background())
-	if err != nil {
-		return nil, fmt.Errorf("could not set up stream to assessment for assessing evidence: %w", err)
-	}
-
-	log.Infof("Stream to AssessEvidences established")
-
-=======
 }
 
 func (svc *Service) Shutdown() {
@@ -227,7 +193,6 @@
 
 	log.Infof("Stream to AssessEvidences established")
 
->>>>>>> e9b02ecd
 	return
 }
 
@@ -250,8 +215,6 @@
 		return nil, status.Error(codes.AlreadyExists, persistence.ErrEntryAlreadyExists.Error())
 	} else if err != nil {
 		return nil, status.Errorf(codes.Internal, "%v: %v", persistence.ErrDatabase, err)
-<<<<<<< HEAD
-=======
 	}
 
 	// Store Resource
@@ -266,7 +229,6 @@
 	err = svc.storage.Save(&r, "id = ?", r.Id)
 	if err != nil {
 		log.Errorf("Could not save resource with ID '%s' to storage: %v", r.Id, err)
->>>>>>> e9b02ecd
 	}
 
 	go svc.informHooks(ctx, req.Evidence, nil)
@@ -283,15 +245,12 @@
 
 func (svc *Service) handleEvidence(evidence *evidence.Evidence) error {
 	// TODO(anatheka): It must be checked if the evidence changed since the last time and then send to the assessment service. Add in separate PR
-<<<<<<< HEAD
 	var (
 		query []string
 		args  []any
 	)
 
 	// Check if resource has changed to the last evidence
-=======
->>>>>>> e9b02ecd
 
 	// Get Assessment stream
 	channelAssessment, err := svc.assessmentStreams.GetStream(svc.assessment.Target, "Assessment", svc.initAssessmentStream, svc.assessment.Opts...)
