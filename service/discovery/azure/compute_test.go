// Copyright 2021 Fraunhofer AISEC
//
// Licensed under the Apache License, Version 2.0 (the "License");
// you may not use this file except in compliance with the License.
// You may obtain a copy of the License at
//
//     http://www.apache.org/licenses/LICENSE-2.0
//
// Unless required by applicable law or agreed to in writing, software
// distributed under the License is distributed on an "AS IS" BASIS,
// WITHOUT WARRANTIES OR CONDITIONS OF ANY KIND, either express or implied.
// See the License for the specific language governing permissions and
// limitations under the License.
//
//           $$\                           $$\ $$\   $$\
//           $$ |                          $$ |\__|  $$ |
//  $$$$$$$\ $$ | $$$$$$\  $$\   $$\  $$$$$$$ |$$\ $$$$$$\    $$$$$$\   $$$$$$\
// $$  _____|$$ |$$  __$$\ $$ |  $$ |$$  __$$ |$$ |\_$$  _|  $$  __$$\ $$  __$$\
// $$ /      $$ |$$ /  $$ |$$ |  $$ |$$ /  $$ |$$ |  $$ |    $$ /  $$ |$$ | \__|
// $$ |      $$ |$$ |  $$ |$$ |  $$ |$$ |  $$ |$$ |  $$ |$$\ $$ |  $$ |$$ |
// \$$$$$$\  $$ |\$$$$$   |\$$$$$   |\$$$$$$  |$$ |  \$$$   |\$$$$$   |$$ |
//  \_______|\__| \______/  \______/  \_______|\__|   \____/  \______/ \__|
//
// This file is part of Clouditor Community Edition.

package azure

import (
	"encoding/json"
	"fmt"
	"io"
	"net/http"
	"reflect"
	"testing"
	"time"

	"clouditor.io/clouditor/api/discovery"
	"clouditor.io/clouditor/internal/constants"
	"clouditor.io/clouditor/internal/testdata"
	"clouditor.io/clouditor/internal/util"
	"clouditor.io/clouditor/voc"
	"github.com/Azure/azure-sdk-for-go/sdk/azcore/arm"
	"github.com/Azure/azure-sdk-for-go/sdk/azcore/policy"
	"github.com/Azure/azure-sdk-for-go/sdk/resourcemanager/appservice/armappservice/v2"
	"github.com/Azure/azure-sdk-for-go/sdk/resourcemanager/compute/armcompute/v3"
	"github.com/stretchr/testify/assert"
)

type mockComputeSender struct {
	mockSender
}

func newMockComputeSender() *mockComputeSender {
	m := &mockComputeSender{}
	return m
}

type mockedVirtualMachinesResponse struct {
	Value []armcompute.VirtualMachine `json:"value,omitempty"`
}

func (m mockComputeSender) Do(req *http.Request) (res *http.Response, err error) {
	if req.URL.Path == "/subscriptions/00000000-0000-0000-0000-000000000000/providers/Microsoft.Compute/virtualMachines" {
		return createResponse(req, map[string]interface{}{
			"value": &[]map[string]interface{}{
				{
					"id":       "/subscriptions/00000000-0000-0000-0000-000000000000/resourceGroups/res1/providers/Microsoft.Compute/virtualMachines/vm1",
					"name":     "vm1",
					"location": "eastus",
					"properties": map[string]interface{}{
						"timeCreated": "2017-05-24T13:28:53.4540398Z",
						"storageProfile": map[string]interface{}{
							"osDisk": map[string]interface{}{
								"managedDisk": map[string]interface{}{
									"id": "os_test_disk",
								},
							},
							"dataDisks": &[]map[string]interface{}{
								{
									"managedDisk": map[string]interface{}{
										"id": "data_disk_1",
									},
								},
								{
									"managedDisk": map[string]interface{}{
										"id": "data_disk_2",
									},
								},
							},
						},
						"osProfile": map[string]interface{}{
							"linuxConfiguration": map[string]interface{}{
								"patchSettings": map[string]interface{}{
									"patchMode": "AutomaticByPlatform",
								},
							},
						},
						"diagnosticsProfile": map[string]interface{}{
							"bootDiagnostics": map[string]interface{}{
								"enabled":    true,
								"storageUri": "https://logstoragevm1.blob.core.windows.net/",
							},
						},
						"networkProfile": map[string]interface{}{
							"networkInterfaces": &[]map[string]interface{}{
								{
									"id": "123",
								},
								{
									"id": "234",
								},
							},
						},
					},
					"resources": &[]map[string]interface{}{
						{
							"id": "/subscriptions/00000000-0000-0000-0000-000000000000/resourceGroups/res1/providers/Microsoft.Compute/virtualMachines/vm1/extensions/MicrosoftMonitoringAgent",
						},
					},
				},
				{
					"id":       "/subscriptions/00000000-0000-0000-0000-000000000000/resourceGroups/res1/providers/Microsoft.Compute/virtualMachines/vm2",
					"name":     "vm2",
					"location": "eastus",
					"properties": map[string]interface{}{
						"storageProfile": map[string]interface{}{
							"osDisk": map[string]interface{}{
								"managedDisk": map[string]interface{}{
									"id": "os_test_disk",
								},
							},
							"dataDisks": &[]map[string]interface{}{
								{
									"managedDisk": map[string]interface{}{
										"id": "data_disk_2",
									},
								},
								{
									"managedDisk": map[string]interface{}{
										"id": "data_disk_3",
									},
								},
							},
						},
						"osProfile": map[string]interface{}{
							"windowsConfiguration": map[string]interface{}{
								"patchSettings": map[string]interface{}{
									"patchMode": "AutomaticByOS",
								},
								"enableAutomaticUpdates": true,
							},
						},
						"diagnosticsProfile": map[string]interface{}{
							"bootDiagnostics": map[string]interface{}{
								"enabled":    true,
								"storageUri": nil,
							},
						},
						"networkProfile": map[string]interface{}{
							"networkInterfaces": &[]map[string]interface{}{
								{
									"id": "987",
								},
								{
									"id": "654",
								},
							},
						},
					},
					"resources": &[]map[string]interface{}{
						{
							"id": "/subscriptions/00000000-0000-0000-0000-000000000000/resourceGroups/res1/providers/Microsoft.Compute/virtualMachines/vm2/extensions/OmsAgentForLinux",
						},
					},
				},
				{
					"id":       "/subscriptions/00000000-0000-0000-0000-000000000000/resourceGroups/res1/providers/Microsoft.Compute/virtualMachines/vm3",
					"name":     "vm3",
					"location": "eastus",
					"properties": map[string]interface{}{
						"diagnosticsProfile": map[string]interface{}{
							"bootDiagnostics": map[string]interface{}{},
						},
					},
				},
			},
		}, 200)
	} else if req.URL.Path == "/subscriptions/00000000-0000-0000-0000-000000000000/providers/Microsoft.Compute/disks" {
		return createResponse(req, map[string]interface{}{
			"value": &[]map[string]interface{}{
				{
					"id":       "/subscriptions/00000000-0000-0000-0000-000000000000/resourceGroups/res1/providers/Microsoft.Compute/disks/disk1",
					"name":     "disk1",
					"type":     "Microsoft.Compute/disks",
					"location": "eastus",
					"properties": map[string]interface{}{
						"timeCreated": "2017-05-24T13:28:53.4540398Z",
						"encryption": map[string]interface{}{
							"diskEncryptionSetId": "",
							"type":                "EncryptionAtRestWithPlatformKey",
						},
					},
				},
				{
					"id":       "/subscriptions/00000000-0000-0000-0000-000000000000/resourceGroups/res1/providers/Microsoft.Compute/disks/disk2",
					"name":     "disk2",
					"type":     "Microsoft.Compute/disks",
					"location": "eastus",
					"properties": map[string]interface{}{
						"timeCreated": "2017-05-24T13:28:53.4540398Z",
						"encryption": map[string]interface{}{
							"diskEncryptionSetId": "/subscriptions/00000000-0000-0000-0000-000000000000/resourceGroups/res1/providers/Microsoft.Compute/diskEncryptionSets/encryptionkeyvault1",
							"type":                "EncryptionAtRestWithCustomerKey",
						},
					},
				},
				{
					"id":       "/subscriptions/00000000-0000-0000-0000-000000000000/resourceGroups/res2/providers/Microsoft.Compute/disks/disk3",
					"name":     "disk3",
					"type":     "Microsoft.Compute/disks",
					"location": "eastus",
					"properties": map[string]interface{}{
						"timeCreated": "2017-05-24T13:28:53.4540398Z",
						"encryption": map[string]interface{}{
							"diskEncryptionSetId": "",
							"type":                "EncryptionAtRestWithPlatformKey",
						},
					},
				},
			},
		}, 200)
	} else if req.URL.Path == "/subscriptions/00000000-0000-0000-0000-000000000000/resourceGroups/res2/providers/Microsoft.Compute/disks" {
		return createResponse(req, map[string]interface{}{
			"value": &[]map[string]interface{}{
				{
					"id":       "/subscriptions/00000000-0000-0000-0000-000000000000/resourceGroups/res2/providers/Microsoft.Compute/disks/disk3",
					"name":     "disk3",
					"type":     "Microsoft.Compute/disks",
					"location": "eastus",
					"properties": map[string]interface{}{
						"timeCreated": "2017-05-24T13:28:53.4540398Z",
						"encryption": map[string]interface{}{
							"diskEncryptionSetId": "",
							"type":                "EncryptionAtRestWithPlatformKey",
						},
					},
				},
			},
		}, 200)
	} else if req.URL.Path == "/subscriptions/00000000-0000-0000-0000-000000000000/resourceGroups/res2/providers/Microsoft.Compute/virtualMachines" {
		return createResponse(req, map[string]interface{}{
			"value": &[]map[string]interface{}{},
		}, 200)
	} else if req.URL.Path == "/subscriptions/00000000-0000-0000-0000-000000000000/resourceGroups/res2/providers/Microsoft.Web/sites" {
		return createResponse(req, map[string]interface{}{
			"value": &[]map[string]interface{}{},
		}, 200)
	} else if req.URL.Path == "/subscriptions/00000000-0000-0000-0000-000000000000/providers/Microsoft.Web/sites" {
		return createResponse(req, map[string]interface{}{
			"value": &[]map[string]interface{}{
				{
					"id":       "/subscriptions/00000000-0000-0000-0000-000000000000/resourceGroups/res1/providers/Microsoft.Web/sites/function1",
					"name":     "function1",
					"location": "West Europe",
					"kind":     "functionapp,linux",
					"tags": map[string]interface{}{
						"testKey1": "testTag1",
						"testKey2": "testTag2",
					},
					"properties": map[string]interface{}{
						"siteConfig": map[string]interface{}{
							"linuxFxVersion": "PYTHON|3.8",
						},
						"publicNetworkAccess": "Enabled",
						"resourceGroup":       "res1",
<<<<<<< HEAD
						"minTlsVersion":       "1.1",
						"minTlsCipherSuite":   "TLS_AES_128_GCM_SHA256",
=======
>>>>>>> 8af0758d
					},
				},
				{
					"id":       "/subscriptions/00000000-0000-0000-0000-000000000000/resourceGroups/res1/providers/Microsoft.Web/sites/function2",
					"name":     "function2",
					"location": "West Europe",
					"kind":     "functionapp",
					"tags": map[string]interface{}{
						"testKey1": "testTag1",
						"testKey2": "testTag2",
					},
					"properties": map[string]interface{}{
						"siteConfig":          map[string]interface{}{},
						"resourceGroup":       "res1",
						"publicNetworkAccess": "Disabled",
						"minTlsVersion":       "1.1",
						"minTlsCipherSuite":   "TLS_AES_128_GCM_SHA256",
					},
				},
				{
					"id":       "/subscriptions/00000000-0000-0000-0000-000000000000/resourceGroups/res1/providers/Microsoft.Web/sites/WebApp1",
					"name":     "WebApp1",
					"location": "West Europe",
					"kind":     "app",
					"tags": map[string]interface{}{
						"testKey1": "testTag1",
						"testKey2": "testTag2",
					},
					"properties": map[string]interface{}{
						"siteConfig": map[string]interface{}{
							"minTlsVersion":     "1.1",
							"minTlsCipherSuite": "TLS_AES_128_GCM_SHA256",
						},
						"httpsOnly":              true,
						"resourceGroup":          "res1",
						"virtualNetworkSubnetId": "/subscriptions/00000000-0000-0000-0000-000000000000/resourceGroups/res1/providers/Microsoft.Network/virtualNetworks/vnet1/subnets/subnet1",
						"publicNetworkAccess":    "Enabled",
					},
				},
				{
					"id":       "/subscriptions/00000000-0000-0000-0000-000000000000/resourceGroups/res1/providers/Microsoft.Web/sites/WebApp2",
					"name":     "WebApp2",
					"location": "West Europe",
					"kind":     "app,linux",
					"tags": map[string]interface{}{
						"testKey1": "testTag1",
						"testKey2": "testTag2",
					},
					"properties": map[string]interface{}{
						"minTlsVersion":     "1.1",
						"minTlsCipherSuite": "TLS_AES_128_GCM_SHA256",
						"siteConfig": map[string]interface{}{
							"minTlsVersion":     "1.1",
							"minTlsCipherSuite": "",
						},
						"httpsOnly":              false,
						"resourceGroup":          "res1",
						"virtualNetworkSubnetId": "/subscriptions/00000000-0000-0000-0000-000000000000/resourceGroups/res1/providers/Microsoft.Network/virtualNetworks/vnet1/subnets/subnet2",
						"publicNetworkAccess":    "Disabled",
					},
				},
			},
		}, 200)
	} else if req.URL.Path == "/subscriptions/00000000-0000-0000-0000-000000000000/resourceGroups/res1/providers/Microsoft.Web/sites/function1/config/web" {
		return createResponse(req, map[string]interface{}{
			"properties": map[string]interface{}{
				"linuxFxVersion": "",
				"javaVersion":    "1.8",
				"minTlsVersion":  "1.1",
			},
		}, 200)
	} else if req.URL.Path == "/subscriptions/00000000-0000-0000-0000-000000000000/resourceGroups/res1/providers/Microsoft.Web/sites/function2/config/web" {
		return createResponse(req, map[string]interface{}{
			"properties": map[string]interface{}{
				"linuxFxVersion": "",
				"javaVersion":    "1.8",
				"minTlsVersion":  "1.1",
			},
		}, 200)
	} else if req.URL.Path == "/subscriptions/00000000-0000-0000-0000-000000000000/resourceGroups/res1/providers/Microsoft.Web/sites/WebApp1/config/web" {
		return createResponse(req, map[string]interface{}{
			"properties": map[string]interface{}{
				"linuxFxVersion":    "",
				"minTlsVersion":     "1.1",
				"minTlsCipherSuite": "TLS_AES_128_GCM_SHA256",
			},
		}, 200)
	} else if req.URL.Path == "/subscriptions/00000000-0000-0000-0000-000000000000/resourceGroups/res1/providers/Microsoft.Web/sites/WebApp2/config/web" {
		return createResponse(req, map[string]interface{}{
			"properties": map[string]interface{}{
				"minTlsVersion":  "1.1",
				"linuxFxVersion": "",
<<<<<<< HEAD
=======
			},
		}, 200)
	} else if req.URL.Path == "/subscriptions/00000000-0000-0000-0000-000000000000/resourceGroups/res1/providers/Microsoft.Web/sites/function1/config/appsettings/list" {
		return createResponse(req, map[string]interface{}{
			"properties": map[string]interface{}{
				"APPLICATIONINSIGHTS_CONNECTION_STRING": "some_application_settings_string",
			},
		}, 200)
	} else if req.URL.Path == "/subscriptions/00000000-0000-0000-0000-000000000000/resourceGroups/res1/providers/Microsoft.Web/sites/WebApp1/config/appsettings/list" {
		return createResponse(req, map[string]interface{}{
			"properties": map[string]interface{}{
				"APPLICATIONINSIGHTS_CONNECTION_STRING": "some_application_settings_string",
>>>>>>> 8af0758d
			},
		}, 200)

	} else if req.URL.Path == "/subscriptions/00000000-0000-0000-0000-000000000000/resourceGroups/res1/providers/Microsoft.Web/sites/function1/config/appsettings/list" {
		return createResponse(req, map[string]interface{}{}, 200)
	} else if req.URL.Path == "/subscriptions/00000000-0000-0000-0000-000000000000/resourceGroups/res1/providers/Microsoft.Web/sites/function2/config/appsettings/list" {
		return createResponse(req, map[string]interface{}{}, 200)
	} else if req.URL.Path == "/subscriptions/00000000-0000-0000-0000-000000000000/resourceGroups/res1/providers/Microsoft.Web/sites/WebApp1/config/appsettings/list" {
		return createResponse(req, map[string]interface{}{}, 200)
	} else if req.URL.Path == "/subscriptions/00000000-0000-0000-0000-000000000000/resourceGroups/res1/providers/Microsoft.Web/sites/WebApp2/config/appsettings/list" {
		return createResponse(req, map[string]interface{}{}, 200)
	} else if req.URL.Path == "/subscriptions/00000000-0000-0000-0000-000000000000/resourceGroups/res1/providers/Microsoft.Compute/diskEncryptionSets/encryptionkeyvault1" {
		return createResponse(req, map[string]interface{}{
			"id":       "/subscriptions/00000000-0000-0000-0000-000000000000/resourceGroups/res1/providers/Microsoft.Compute/diskEncryptionSets/encryption-keyvault1",
			"type":     "Microsoft.Compute/diskEncryptionSets",
			"name":     "encryptionkeyvault1",
			"location": "germanywestcentral",
			"properties": map[string]interface{}{
				"activeKey": map[string]interface{}{
					"sourceVault": map[string]interface{}{
						"id": "/subscriptions/00000000-0000-0000-0000-000000000000/resourceGroups/res1/providers/Microsoft.KeyVault/vaults/keyvault1",
					},
					"keyUrl": "https://keyvault1.vault.azure.net/keys/customer-key/6273gdb374jz789hjm17819283748382",
				},
			},
		}, 200)
	} else if req.URL.Path == "/subscriptions/00000000-0000-0000-0000-000000000000/resourceGroups/res1/providers/Microsoft.Compute/diskEncryptionSets/encryptionkeyvault2" {
		return createResponse(req, map[string]interface{}{
			"id":       "/subscriptions/00000000-0000-0000-0000-000000000000/resourceGroups/res1/providers/Microsoft.Compute/diskEncryptionSets/encryption-keyvault2",
			"type":     "Microsoft.Compute/diskEncryptionSets",
			"name":     "encryptionkeyvault2",
			"location": "germanywestcentral",
			"properties": map[string]interface{}{
				"activeKey": map[string]interface{}{
					"sourceVault": map[string]interface{}{
						"id": "/subscriptions/00000000-0000-0000-0000-000000000000/resourceGroups/res1/providers/Microsoft.KeyVault/vaults/keyvault2",
					},
				},
			},
		}, 200)
	} else if req.URL.Path == "/subscriptions/00000000-0000-0000-0000-000000000000/providers/Microsoft.DataProtection/backupVaults" {
		return createResponse(req, map[string]interface{}{
			"value": &[]map[string]interface{}{
				{
					"id":       "/subscriptions/00000000-0000-0000-0000-000000000000/resourceGroups/res1/providers/Microsoft.DataProtection/backupVaults/backupAccount1",
					"name":     "backupAccount1",
					"location": "westeurope",
				},
			},
		}, 200)
	} else if req.URL.Path == "/subscriptions/00000000-0000-0000-0000-000000000000/resourceGroups/res1/providers/Microsoft.DataProtection/backupVaults/backupAccount1/backupInstances" {
		return createResponse(req, map[string]interface{}{
			"value": &[]map[string]interface{}{
				{
					"id":   "/subscriptions/00000000-0000-0000-0000-000000000000/resourceGroups/res1/providers/Microsoft.DataProtection/backupVaults/backupAccount1/backupInstances/disk1-disk1-22222222-2222-2222-2222-222222222222",
					"name": "disk1-disk1-22222222-2222-2222-2222-222222222222",
					"properties": map[string]interface{}{
						"dataSourceInfo": map[string]interface{}{
							"resourceID":     "/subscriptions/00000000-0000-0000-0000-000000000000/resourceGroups/res1/providers/Microsoft.Compute/disks/disk1",
							"datasourceType": "Microsoft.Compute/disks",
						},
						"policyInfo": map[string]interface{}{
							"policyId": "/subscriptions/00000000-0000-0000-0000-000000000000/resourceGroups/res1/providers/Microsoft.DataProtection/backupVaults/backupAccount1/backupPolicies/backupPolicyDisk",
						},
					},
				},
			},
		}, 200)
	} else if req.URL.Path == "/subscriptions/00000000-0000-0000-0000-000000000000/resourceGroups/res1/providers/Microsoft.DataProtection/backupVaults/backupAccount1/backupPolicies/backupPolicyDisk" {
		return createResponse(req, map[string]interface{}{
			"properties": map[string]interface{}{
				"objectType": "BackupPolicy",
				"policyRules": []map[string]interface{}{
					{
						"objectType": "AzureRetentionRule",
						"lifecycles": []map[string]interface{}{
							{
								"deleteAfter": map[string]interface{}{
									"duration":   "P30D",
									"objectType": "AbsoluteDeleteOption",
								},
								"sourceDataStore": map[string]interface{}{
									"objectType":    "OperationalStore",
									"DataStoreType": "DataStoreInfoBase",
								},
							},
						},
					},
				},
			},
		}, 200)
	} else if req.URL.Path == "/subscriptions/00000000-0000-0000-0000-000000000000/providers/Microsoft.Compute/virtualMachineScaleSets" {
		return createResponse(req, map[string]interface{}{
			"value": &[]map[string]interface{}{
				{
					"id":       "/subscriptions/00000000-0000-0000-0000-000000000000/resourceGroups/res1/providers/Microsoft.Compute/virtualMachineScaleSets/scaleSet1",
					"name":     "scaleSet1",
					"location": "eastus",
					"tags":     map[string]interface{}{},
					"properties": map[string]interface{}{
						"timeCreated": "2017-05-24T13:28:53.4540398Z",
						"virtualMachineProfile": map[string]interface{}{
							"osProfile": map[string]interface{}{
								"linuxConfiguration": map[string]interface{}{
									"patchSettings": map[string]interface{}{
										"patchMode": "AutomaticByPlatform",
									},
								},
							},
						},
					},
				},
			},
		}, 200)
	} else if req.URL.Path == "/subscriptions/00000000-0000-0000-0000-000000000000/resourceGroups/res1/providers/Microsoft.Compute/virtualMachineScaleSets/scaleSet1/virtualMachines" {
		return createResponse(req, map[string]interface{}{
			"value": &[]map[string]interface{}{
				{
					"id":       "/subscriptions/00000000-0000-0000-0000-000000000000/resourceGroups/res1/providers/Microsoft.Compute/virtualMachineScaleSets/scaleSet1/virtualMachines/0",
					"name":     "ScaleSetVM0",
					"location": "eastus",
					"tags":     map[string]interface{}{},
					"properties": map[string]interface{}{
						"osProfile": map[string]interface{}{
							"linuxConfiguration": map[string]interface{}{
								"patchSettings": map[string]interface{}{
									"patchMode": "AutomaticByPlatform",
								},
							},
						},
					},
				},
			},
		}, 200)
	} else if req.URL.Path == "/subscriptions/00000000-0000-0000-0000-000000000000/resourceGroups/res2/providers/Microsoft.Compute/virtualMachineScaleSets" {
		return createResponse(req, map[string]interface{}{}, 200)
	}

	return m.mockSender.Do(req)
}

func TestNewAzureComputeDiscovery(t *testing.T) {
	type args struct {
		opts []DiscoveryOption
	}
	tests := []struct {
		name string
		args args
		want discovery.Discoverer
	}{
		{
			name: "Empty input",
			args: args{
				opts: nil,
			},
			want: &azureComputeDiscovery{
				&azureDiscovery{
					discovererComponent: ComputeComponent,
					csID:                discovery.DefaultCloudServiceID,
					backupMap:           make(map[string]*backup),
				},
				make(map[string]*defenderProperties),
			},
		},
		{
			name: "With sender",
			args: args{
				opts: []DiscoveryOption{WithSender(mockComputeSender{})},
			},
			want: &azureComputeDiscovery{
				&azureDiscovery{
					clientOptions: arm.ClientOptions{
						ClientOptions: policy.ClientOptions{
							Transport: mockComputeSender{},
						},
					},
					discovererComponent: ComputeComponent,
					csID:                discovery.DefaultCloudServiceID,
					backupMap:           make(map[string]*backup),
				},
				make(map[string]*defenderProperties),
			},
		},
		{
			name: "With authorizer",
			args: args{
				opts: []DiscoveryOption{WithAuthorizer(&mockAuthorizer{})},
			},
			want: &azureComputeDiscovery{
				&azureDiscovery{
					cred:                &mockAuthorizer{},
					discovererComponent: ComputeComponent,
					csID:                discovery.DefaultCloudServiceID,
					backupMap:           make(map[string]*backup),
				},
				make(map[string]*defenderProperties),
			},
		},
		{
			name: "With cloud service ID",
			args: args{
				opts: []DiscoveryOption{WithCloudServiceID(testdata.MockCloudServiceID1)},
			},
			want: &azureComputeDiscovery{
				&azureDiscovery{
					discovererComponent: ComputeComponent,
					csID:                testdata.MockCloudServiceID1,
					backupMap:           make(map[string]*backup),
				},
				make(map[string]*defenderProperties),
			},
		},
	}
	for _, tt := range tests {
		t.Run(tt.name, func(t *testing.T) {
			d := NewAzureComputeDiscovery(tt.args.opts...)
			assert.Equal(t, tt.want, d)
			assert.Equal(t, "Azure Compute", d.Name())
		})
	}
}

func TestAzureComputeAuthorizer(t *testing.T) {

	d := NewAzureComputeDiscovery()
	list, err := d.List()

	assert.Error(t, err)
	assert.Nil(t, list)
	assert.ErrorIs(t, err, ErrNoCredentialsConfigured)
}

func TestCompute(t *testing.T) {
	d := NewAzureComputeDiscovery(
		WithSender(&mockComputeSender{}),
		WithAuthorizer(&mockAuthorizer{}),
	)

	list, err := d.List()

	assert.NoError(t, err)
	assert.NotNil(t, list)
	assert.Equal(t, 12, len(list))
	assert.NotEmpty(t, d.Name())
}

func TestDiscoverer_List(t *testing.T) {
	d := NewAzureComputeDiscovery(
		WithSender(&mockComputeSender{}),
		WithAuthorizer(&mockAuthorizer{}),
	)

	list, err := d.List()
	assert.NoError(t, err)

	virtualMachine, ok := list[4].(*voc.VirtualMachine)

	assert.True(t, ok)
	assert.Equal(t, "/subscriptions/00000000-0000-0000-0000-000000000000/resourceGroups/res1/providers/Microsoft.Compute/virtualMachines/vm1", string(virtualMachine.ID))
	assert.Equal(t, "vm1", virtualMachine.Name)
	assert.Equal(t, 2, len(virtualMachine.NetworkInterfaces))
	assert.Equal(t, 3, len(virtualMachine.BlockStorage))

	assert.Equal(t, "data_disk_1", string(virtualMachine.BlockStorage[1]))
	assert.Equal(t, "123", string(virtualMachine.NetworkInterfaces[0]))
	assert.Equal(t, "eastus", virtualMachine.GeoLocation.Region)
	assert.Equal(t, true, virtualMachine.BootLogging.Enabled)
	//assert.Equal(t, voc.ResourceID("https://logstoragevm1.blob.core.windows.net/"), virtualMachine.BootLogging.LoggingService[0])
	assert.Equal(t, time.Duration(0), virtualMachine.BootLogging.RetentionPeriod)

	virtualMachine2, ok := list[5].(*voc.VirtualMachine)
	assert.True(t, ok)
	assert.Equal(t, []voc.ResourceID{}, virtualMachine2.BootLogging.LoggingService)

	virtualMachine3, ok := list[6].(*voc.VirtualMachine)
	assert.True(t, ok)
	assert.Equal(t, []voc.ResourceID{}, virtualMachine3.BlockStorage)
	assert.Equal(t, []voc.ResourceID{}, virtualMachine3.NetworkInterfaces)

}

func TestFunction(t *testing.T) {
	d := NewAzureComputeDiscovery(
		WithSender(&mockComputeSender{}),
		WithAuthorizer(&mockAuthorizer{}),
	)

	list, err := d.List()

	assert.NoError(t, err)
	assert.NotNil(t, list)
	assert.Equal(t, 12, len(list))

	function, ok := list[8].(*voc.Function)

	assert.True(t, ok)
	assert.Equal(t, "function1", function.Name)
}

func TestComputeDiscoverFunctionsWhenInputIsInvalid(t *testing.T) {
	d := azureComputeDiscovery{azureDiscovery: &azureDiscovery{}}

	discoverFunctionsResponse, err := d.discoverFunctionsWebApps()

	assert.ErrorContains(t, err, ErrGettingNextPage.Error())
	assert.Nil(t, discoverFunctionsResponse)
}

func TestComputeDiscoverVirtualMachines(t *testing.T) {
	d := azureComputeDiscovery{azureDiscovery: &azureDiscovery{}}

	discoverVirtualMachineResponse, err := d.discoverVirtualMachines()

	assert.ErrorContains(t, err, ErrGettingNextPage.Error())
	assert.Nil(t, discoverVirtualMachineResponse)
}

func TestBootLogOutput(t *testing.T) {
	// Get mocked compute.VirtualMachine
	reqURL := "/subscriptions/00000000-0000-0000-0000-000000000000/providers/Microsoft.Compute/virtualMachines"
	mockedVirtualMachinesResponse, err := mockedVirtualMachines(reqURL)
	if err != nil {
		fmt.Println("error getting mocked storage account object: %w", err)
	}

	virtualMachine := mockedVirtualMachinesResponse[0]

	assert.NotEmpty(t, virtualMachine)
	// Delete the "diagnosticsProfile" property
	virtualMachine.Properties.DiagnosticsProfile = nil

	getBootLogOutputResponse := bootLogOutput(&virtualMachine)

	assert.Empty(t, getBootLogOutputResponse)
}

// mockedVirtualMachines returns the mocked virtualMachines list
func mockedVirtualMachines(reqUrl string) (virtualMachines []armcompute.VirtualMachine, err error) {
	var mockedVirtualMachinesResponse mockedVirtualMachinesResponse

	m := newMockComputeSender()
	req, err := http.NewRequest("GET", reqUrl, nil)
	if err != nil {
		return virtualMachines, fmt.Errorf("error creating new request: %w", err)
	}
	resp, err := m.Do(req)
	if err != nil || resp.StatusCode == 404 {
		return virtualMachines, fmt.Errorf("error getting mock http response: %w", err)
	}

	defer func(Body io.ReadCloser) {
		err := Body.Close()
		if err != nil {
			fmt.Println("error io.ReadCloser: %w", err)
		}
	}(resp.Body)
	responseBody, err := io.ReadAll(resp.Body)
	if err != nil {
		return virtualMachines, fmt.Errorf("error read all: %w", err)
	}
	err = json.Unmarshal(responseBody, &mockedVirtualMachinesResponse)
	if err != nil {
		return virtualMachines, fmt.Errorf("error unmarshalling: %w", err)
	}

	virtualMachines = mockedVirtualMachinesResponse.Value

	return virtualMachines, nil
}

func Test_azureComputeDiscovery_List(t *testing.T) {
	creationTime := time.Date(2017, 05, 24, 13, 28, 53, 4540398, time.UTC)

	type fields struct {
		azureDiscovery *azureDiscovery
	}
	tests := []struct {
		name     string
		fields   fields
		wantList []voc.IsCloudResource
		wantErr  assert.ErrorAssertionFunc
	}{
		{
			name: "Authorize error",
			fields: fields{
				azureDiscovery: &azureDiscovery{
					cred: nil,
				},
			},
			wantList: nil,
			wantErr: func(t assert.TestingT, err error, i ...interface{}) bool {
				return assert.ErrorContains(t, err, ErrCouldNotAuthenticate.Error())
			},
		},
		{
			name: "Discovery error",
			fields: fields{
				// Intentionally use wrong sender
				azureDiscovery: NewMockAzureDiscovery(newMockNetworkSender()),
			},
			wantList: nil,
			wantErr: func(t assert.TestingT, err error, i ...interface{}) bool {
				return assert.ErrorContains(t, err, "could not discover block storage:")
			},
		},
		{
			name: "Without errors",
			fields: fields{
				azureDiscovery: NewMockAzureDiscovery(newMockComputeSender()),
			},
			wantList: []voc.IsCloudResource{
				&voc.BlockStorage{
					Storage: &voc.Storage{
						Resource: &voc.Resource{
							ID:           "/subscriptions/00000000-0000-0000-0000-000000000000/resourceGroups/res1/providers/Microsoft.Compute/disks/disk1",
							ServiceID:    testdata.MockCloudServiceID1,
							Name:         "disk1",
							CreationTime: util.SafeTimestamp(&creationTime),
							GeoLocation: voc.GeoLocation{
								Region: "eastus",
							},
							Labels: map[string]string{},
							Type:   voc.BlockStorageType,
							Parent: voc.ResourceID("/subscriptions/00000000-0000-0000-0000-000000000000/resourceGroups/res1"),
							Raw:    "{\"*armcompute.Disk\":[{\"id\":\"/subscriptions/00000000-0000-0000-0000-000000000000/resourceGroups/res1/providers/Microsoft.Compute/disks/disk1\",\"location\":\"eastus\",\"name\":\"disk1\",\"properties\":{\"encryption\":{\"diskEncryptionSetId\":\"\",\"type\":\"EncryptionAtRestWithPlatformKey\"},\"timeCreated\":\"2017-05-24T13:28:53.4540398Z\"},\"type\":\"Microsoft.Compute/disks\"}],\"*armcompute.DiskEncryptionSet\":[null]}",
						},
						AtRestEncryption: &voc.ManagedKeyEncryption{
							AtRestEncryption: &voc.AtRestEncryption{
								Algorithm: "AES256",
								Enabled:   true,
							},
						},
						Backups: []*voc.Backup{{
							Enabled:         true,
							RetentionPeriod: Duration30Days,
							Storage:         voc.ResourceID("/subscriptions/00000000-0000-0000-0000-000000000000/resourceGroups/res1/providers/Microsoft.DataProtection/backupVaults/backupAccount1/backupInstances/disk1-disk1-22222222-2222-2222-2222-222222222222"),
							TransportEncryption: &voc.TransportEncryption{
								Enforced:   true,
								Enabled:    true,
								TlsVersion: constants.TLS1_2,
								Algorithm:  constants.TLS,
							},
						},
						},
						Redundancy: &voc.Redundancy{},
					},
				},
				&voc.BlockStorage{
					Storage: &voc.Storage{
						Resource: &voc.Resource{
							ID:           "/subscriptions/00000000-0000-0000-0000-000000000000/resourceGroups/res1/providers/Microsoft.Compute/disks/disk2",
							ServiceID:    testdata.MockCloudServiceID1,
							Name:         "disk2",
							CreationTime: util.SafeTimestamp(&creationTime),
							GeoLocation: voc.GeoLocation{
								Region: "eastus",
							},
							Labels: map[string]string{},
							Type:   voc.BlockStorageType,
							Parent: voc.ResourceID("/subscriptions/00000000-0000-0000-0000-000000000000/resourceGroups/res1"),
							Raw:    "{\"*armcompute.Disk\":[{\"id\":\"/subscriptions/00000000-0000-0000-0000-000000000000/resourceGroups/res1/providers/Microsoft.Compute/disks/disk2\",\"location\":\"eastus\",\"name\":\"disk2\",\"properties\":{\"encryption\":{\"diskEncryptionSetId\":\"/subscriptions/00000000-0000-0000-0000-000000000000/resourceGroups/res1/providers/Microsoft.Compute/diskEncryptionSets/encryptionkeyvault1\",\"type\":\"EncryptionAtRestWithCustomerKey\"},\"timeCreated\":\"2017-05-24T13:28:53.4540398Z\"},\"type\":\"Microsoft.Compute/disks\"}],\"*armcompute.DiskEncryptionSet\":[{\"id\":\"/subscriptions/00000000-0000-0000-0000-000000000000/resourceGroups/res1/providers/Microsoft.Compute/diskEncryptionSets/encryption-keyvault1\",\"location\":\"germanywestcentral\",\"name\":\"encryptionkeyvault1\",\"properties\":{\"activeKey\":{\"keyUrl\":\"https://keyvault1.vault.azure.net/keys/customer-key/6273gdb374jz789hjm17819283748382\",\"sourceVault\":{\"id\":\"/subscriptions/00000000-0000-0000-0000-000000000000/resourceGroups/res1/providers/Microsoft.KeyVault/vaults/keyvault1\"}}},\"type\":\"Microsoft.Compute/diskEncryptionSets\"}]}",
						},
						AtRestEncryption: &voc.CustomerKeyEncryption{
							AtRestEncryption: &voc.AtRestEncryption{
								Algorithm: "",
								Enabled:   true,
							},
							KeyUrl: "https://keyvault1.vault.azure.net/keys/customer-key/6273gdb374jz789hjm17819283748382",
						},
						Backups: []*voc.Backup{
							{
								Enabled:         false,
								RetentionPeriod: -1,
								Interval:        -1,
							},
						},
						Redundancy: &voc.Redundancy{},
					},
				},
				&voc.BlockStorage{
					Storage: &voc.Storage{
						Resource: &voc.Resource{
							ID:           "/subscriptions/00000000-0000-0000-0000-000000000000/resourceGroups/res2/providers/Microsoft.Compute/disks/disk3",
							ServiceID:    testdata.MockCloudServiceID1,
							Name:         "disk3",
							CreationTime: util.SafeTimestamp(&creationTime),
							GeoLocation: voc.GeoLocation{
								Region: "eastus",
							},
							Labels: map[string]string{},
							Type:   voc.BlockStorageType,
							Parent: voc.ResourceID("/subscriptions/00000000-0000-0000-0000-000000000000/resourceGroups/res2"),
							Raw:    "{\"*armcompute.Disk\":[{\"id\":\"/subscriptions/00000000-0000-0000-0000-000000000000/resourceGroups/res2/providers/Microsoft.Compute/disks/disk3\",\"location\":\"eastus\",\"name\":\"disk3\",\"properties\":{\"encryption\":{\"diskEncryptionSetId\":\"\",\"type\":\"EncryptionAtRestWithPlatformKey\"},\"timeCreated\":\"2017-05-24T13:28:53.4540398Z\"},\"type\":\"Microsoft.Compute/disks\"}],\"*armcompute.DiskEncryptionSet\":[null]}",
						},
						AtRestEncryption: &voc.ManagedKeyEncryption{
							AtRestEncryption: &voc.AtRestEncryption{
								Algorithm: "AES256",
								Enabled:   true,
							},
						},
						Backups: []*voc.Backup{
							{
								Enabled:         false,
								RetentionPeriod: -1,
								Interval:        -1,
							},
						},
						Redundancy: &voc.Redundancy{},
					},
				},
				&voc.BlockStorage{
					// That is a backup storage and does not have redundancy
					Storage: &voc.Storage{
						Resource: &voc.Resource{
							ID:           "/subscriptions/00000000-0000-0000-0000-000000000000/resourceGroups/res1/providers/Microsoft.DataProtection/backupVaults/backupAccount1/backupInstances/disk1-disk1-22222222-2222-2222-2222-222222222222",
							Name:         "disk1-disk1-22222222-2222-2222-2222-222222222222",
							ServiceID:    testdata.MockCloudServiceID1,
							CreationTime: 0,
							Type:         voc.BlockStorageType,
							GeoLocation: voc.GeoLocation{
								Region: "westeurope",
							},
							Parent: voc.ResourceID("/subscriptions/00000000-0000-0000-0000-000000000000/resourceGroups/res1"),
							Raw:    "{\"*armdataprotection.BackupInstanceResource\":[{\"properties\":{\"dataSourceInfo\":{\"resourceID\":\"/subscriptions/00000000-0000-0000-0000-000000000000/resourceGroups/res1/providers/Microsoft.Compute/disks/disk1\",\"datasourceType\":\"Microsoft.Compute/disks\"},\"policyInfo\":{\"policyId\":\"/subscriptions/00000000-0000-0000-0000-000000000000/resourceGroups/res1/providers/Microsoft.DataProtection/backupVaults/backupAccount1/backupPolicies/backupPolicyDisk\"}},\"id\":\"/subscriptions/00000000-0000-0000-0000-000000000000/resourceGroups/res1/providers/Microsoft.DataProtection/backupVaults/backupAccount1/backupInstances/disk1-disk1-22222222-2222-2222-2222-222222222222\",\"name\":\"disk1-disk1-22222222-2222-2222-2222-222222222222\"}],\"*armdataprotection.BackupVaultResource\":[{\"id\":\"/subscriptions/00000000-0000-0000-0000-000000000000/resourceGroups/res1/providers/Microsoft.DataProtection/backupVaults/backupAccount1\",\"location\":\"westeurope\",\"name\":\"backupAccount1\"}]}",
						},
					},
				},
				&voc.VirtualMachine{
					Compute: &voc.Compute{
						Resource: &voc.Resource{
							ID:           "/subscriptions/00000000-0000-0000-0000-000000000000/resourceGroups/res1/providers/Microsoft.Compute/virtualMachines/vm1",
							ServiceID:    testdata.MockCloudServiceID1,
							Name:         "vm1",
							CreationTime: util.SafeTimestamp(&creationTime),
							Type:         voc.VirtualMachineType,
							Labels:       map[string]string{},
							GeoLocation: voc.GeoLocation{
								Region: "eastus",
							},
							Parent: voc.ResourceID("/subscriptions/00000000-0000-0000-0000-000000000000/resourceGroups/res1"),
							Raw:    "{\"*armcompute.VirtualMachine\":[{\"id\":\"/subscriptions/00000000-0000-0000-0000-000000000000/resourceGroups/res1/providers/Microsoft.Compute/virtualMachines/vm1\",\"location\":\"eastus\",\"name\":\"vm1\",\"properties\":{\"diagnosticsProfile\":{\"bootDiagnostics\":{\"enabled\":true,\"storageUri\":\"https://logstoragevm1.blob.core.windows.net/\"}},\"networkProfile\":{\"networkInterfaces\":[{\"id\":\"123\"},{\"id\":\"234\"}]},\"osProfile\":{\"linuxConfiguration\":{\"patchSettings\":{\"patchMode\":\"AutomaticByPlatform\"}}},\"storageProfile\":{\"dataDisks\":[{\"managedDisk\":{\"id\":\"data_disk_1\"}},{\"managedDisk\":{\"id\":\"data_disk_2\"}}],\"osDisk\":{\"managedDisk\":{\"id\":\"os_test_disk\"}}},\"timeCreated\":\"2017-05-24T13:28:53.4540398Z\"},\"resources\":[{\"id\":\"/subscriptions/00000000-0000-0000-0000-000000000000/resourceGroups/res1/providers/Microsoft.Compute/virtualMachines/vm1/extensions/MicrosoftMonitoringAgent\"}]}]}",
						},
						NetworkInterfaces: []voc.ResourceID{"123", "234"},
					},
					BlockStorage: []voc.ResourceID{"os_test_disk", "data_disk_1", "data_disk_2"},
					BootLogging: &voc.BootLogging{
						Logging: &voc.Logging{
							Enabled: true,
							//LoggingService: []voc.ResourceID{"https://logstoragevm1.blob.core.windows.net/"},
							LoggingService: []voc.ResourceID{},
							Auditing: &voc.Auditing{
								SecurityFeature: &voc.SecurityFeature{},
							},
							RetentionPeriod: 0,
						},
					},
					OsLogging: &voc.OSLogging{
						Logging: &voc.Logging{
							Enabled:         true,
							LoggingService:  []voc.ResourceID{},
							RetentionPeriod: 0,
							Auditing: &voc.Auditing{
								SecurityFeature: &voc.SecurityFeature{},
							},
						},
					},
					AutomaticUpdates: &voc.AutomaticUpdates{
						Enabled:  true,
						Interval: Duration30Days,
					},
					MalwareProtection: &voc.MalwareProtection{},
					ActivityLogging: &voc.ActivityLogging{
						Logging: &voc.Logging{
							Enabled:         true,
							RetentionPeriod: RetentionPeriod90Days,
							LoggingService:  []voc.ResourceID{},
						},
					},
				},
				&voc.VirtualMachine{
					Compute: &voc.Compute{
						Resource: &voc.Resource{
							ID:           "/subscriptions/00000000-0000-0000-0000-000000000000/resourceGroups/res1/providers/Microsoft.Compute/virtualMachines/vm2",
							ServiceID:    testdata.MockCloudServiceID1,
							Name:         "vm2",
							CreationTime: util.SafeTimestamp(&time.Time{}),
							Type:         voc.VirtualMachineType,
							Labels:       map[string]string{},
							GeoLocation: voc.GeoLocation{
								Region: "eastus",
							},
							Parent: voc.ResourceID("/subscriptions/00000000-0000-0000-0000-000000000000/resourceGroups/res1"),
							Raw:    "{\"*armcompute.VirtualMachine\":[{\"id\":\"/subscriptions/00000000-0000-0000-0000-000000000000/resourceGroups/res1/providers/Microsoft.Compute/virtualMachines/vm2\",\"location\":\"eastus\",\"name\":\"vm2\",\"properties\":{\"diagnosticsProfile\":{\"bootDiagnostics\":{\"enabled\":true}},\"networkProfile\":{\"networkInterfaces\":[{\"id\":\"987\"},{\"id\":\"654\"}]},\"osProfile\":{\"windowsConfiguration\":{\"enableAutomaticUpdates\":true,\"patchSettings\":{\"patchMode\":\"AutomaticByOS\"}}},\"storageProfile\":{\"dataDisks\":[{\"managedDisk\":{\"id\":\"data_disk_2\"}},{\"managedDisk\":{\"id\":\"data_disk_3\"}}],\"osDisk\":{\"managedDisk\":{\"id\":\"os_test_disk\"}}}},\"resources\":[{\"id\":\"/subscriptions/00000000-0000-0000-0000-000000000000/resourceGroups/res1/providers/Microsoft.Compute/virtualMachines/vm2/extensions/OmsAgentForLinux\"}]}]}",
						},
						NetworkInterfaces: []voc.ResourceID{"987", "654"},
					},
					BlockStorage: []voc.ResourceID{"os_test_disk", "data_disk_2", "data_disk_3"},
					BootLogging: &voc.BootLogging{
						Logging: &voc.Logging{
							Enabled:        true,
							LoggingService: []voc.ResourceID{},
							Auditing: &voc.Auditing{
								SecurityFeature: &voc.SecurityFeature{},
							},
							RetentionPeriod: 0,
						},
					},
					OsLogging: &voc.OSLogging{
						Logging: &voc.Logging{
							Enabled:         true,
							LoggingService:  []voc.ResourceID{},
							RetentionPeriod: 0,
							Auditing: &voc.Auditing{
								SecurityFeature: &voc.SecurityFeature{},
							},
						},
					},
					AutomaticUpdates: &voc.AutomaticUpdates{
						Enabled:  true,
						Interval: Duration30Days,
					},
					MalwareProtection: &voc.MalwareProtection{},
					ActivityLogging: &voc.ActivityLogging{
						Logging: &voc.Logging{
							Enabled:         true,
							RetentionPeriod: RetentionPeriod90Days,
							LoggingService:  []voc.ResourceID{},
						},
					},
				},
				&voc.VirtualMachine{
					Compute: &voc.Compute{
						Resource: &voc.Resource{
							ID:           "/subscriptions/00000000-0000-0000-0000-000000000000/resourceGroups/res1/providers/Microsoft.Compute/virtualMachines/vm3",
							ServiceID:    testdata.MockCloudServiceID1,
							Name:         "vm3",
							Type:         voc.VirtualMachineType,
							CreationTime: util.SafeTimestamp(&time.Time{}),
							Labels:       map[string]string{},
							GeoLocation: voc.GeoLocation{
								Region: "eastus",
							},
							Parent: voc.ResourceID("/subscriptions/00000000-0000-0000-0000-000000000000/resourceGroups/res1"),
							Raw:    "{\"*armcompute.VirtualMachine\":[{\"id\":\"/subscriptions/00000000-0000-0000-0000-000000000000/resourceGroups/res1/providers/Microsoft.Compute/virtualMachines/vm3\",\"location\":\"eastus\",\"name\":\"vm3\",\"properties\":{\"diagnosticsProfile\":{\"bootDiagnostics\":{}}}}]}",
						},
						NetworkInterfaces: []voc.ResourceID{},
					},
					BlockStorage: []voc.ResourceID{},
					BootLogging: &voc.BootLogging{
						Logging: &voc.Logging{
							Enabled:         false,
							LoggingService:  []voc.ResourceID{},
							RetentionPeriod: 0,
							Auditing: &voc.Auditing{
								SecurityFeature: &voc.SecurityFeature{},
							},
						},
					},
					OsLogging: &voc.OSLogging{
						Logging: &voc.Logging{
							Enabled:         false,
							LoggingService:  []voc.ResourceID{},
							RetentionPeriod: 0,
							Auditing: &voc.Auditing{
								SecurityFeature: &voc.SecurityFeature{},
							},
						},
					},
					AutomaticUpdates: &voc.AutomaticUpdates{
						Enabled:  false,
						Interval: time.Duration(0),
					},
					MalwareProtection: &voc.MalwareProtection{},
					ActivityLogging: &voc.ActivityLogging{
						Logging: &voc.Logging{
							Enabled:         true,
							RetentionPeriod: RetentionPeriod90Days,
							LoggingService:  []voc.ResourceID{},
						},
					},
				},
				&voc.VirtualMachine{
					Compute: &voc.Compute{
						Resource: &voc.Resource{
							ID:   "/subscriptions/00000000-0000-0000-0000-000000000000/resourceGroups/res1/providers/Microsoft.Compute/virtualMachineScaleSets/scaleSet1/virtualMachines/0",
							Name: "ScaleSetVM0",
							GeoLocation: voc.GeoLocation{
								Region: "eastus",
							},
							ServiceID: testdata.MockCloudServiceID1,
							Type:      voc.VirtualMachineType,
							Labels:    map[string]string{},
							Parent:    "/subscriptions/00000000-0000-0000-0000-000000000000/resourceGroups/res1/providers/Microsoft.Compute/virtualMachineScaleSets/scaleSet1",
							Raw:       "{\"*armcompute.VirtualMachineScaleSetVM\":[{\"id\":\"/subscriptions/00000000-0000-0000-0000-000000000000/resourceGroups/res1/providers/Microsoft.Compute/virtualMachineScaleSets/scaleSet1/virtualMachines/0\",\"location\":\"eastus\",\"name\":\"ScaleSetVM0\",\"properties\":{\"osProfile\":{\"linuxConfiguration\":{\"patchSettings\":{\"patchMode\":\"AutomaticByPlatform\"}}}},\"tags\":{}}]}",
						},
					},
					AutomaticUpdates: &voc.AutomaticUpdates{
						Enabled:  true,
						Interval: Duration30Days,
					},
				},
				&voc.Function{
					Compute: &voc.Compute{
						Resource: &voc.Resource{
							ID:           "/subscriptions/00000000-0000-0000-0000-000000000000/resourceGroups/res1/providers/Microsoft.Web/sites/function1",
							ServiceID:    testdata.MockCloudServiceID1,
							Name:         "function1",
							CreationTime: util.SafeTimestamp(&time.Time{}),
							Type:         voc.FunctionType,
							Labels: map[string]string{
								"testKey1": "testTag1",
								"testKey2": "testTag2",
							},
							GeoLocation: voc.GeoLocation{
								Region: "West Europe",
							},
							Parent: voc.ResourceID("/subscriptions/00000000-0000-0000-0000-000000000000/resourceGroups/res1"),
							Raw:    "{\"*armappservice.Site\":[{\"id\":\"/subscriptions/00000000-0000-0000-0000-000000000000/resourceGroups/res1/providers/Microsoft.Web/sites/function1\",\"kind\":\"functionapp,linux\",\"location\":\"West Europe\",\"name\":\"function1\",\"properties\":{\"publicNetworkAccess\":\"Enabled\",\"resourceGroup\":\"res1\",\"siteConfig\":{\"linuxFxVersion\":\"PYTHON|3.8\"}},\"tags\":{\"testKey1\":\"testTag1\",\"testKey2\":\"testTag2\"}}],\"armappservice.WebAppsClientGetConfigurationResponse\":[{\"properties\":{\"javaVersion\":\"1.8\",\"linuxFxVersion\":\"\",\"minTlsVersion\":\"1.1\"}}]}",
						},
						NetworkInterfaces: []voc.ResourceID{},
						ResourceLogging: &voc.ResourceLogging{
<<<<<<< HEAD
							Logging: &voc.Logging{},
=======
							Logging: &voc.Logging{
								Enabled: true,
							},
>>>>>>> 8af0758d
						},
					},
					HttpEndpoint: &voc.HttpEndpoint{
						TransportEncryption: &voc.TransportEncryption{
							Enabled:    true,
							Enforced:   false,
							TlsVersion: constants.TLS1_1,
							Algorithm:  "",
						},
					},
					RuntimeVersion:  "3.8",
					RuntimeLanguage: "PYTHON",
					PublicAccess:    true,
					Redundancy:      &voc.Redundancy{},
				},
				&voc.Function{
					Compute: &voc.Compute{
						Resource: &voc.Resource{
							ID:           "/subscriptions/00000000-0000-0000-0000-000000000000/resourceGroups/res1/providers/Microsoft.Web/sites/function2",
							ServiceID:    testdata.MockCloudServiceID1,
							Name:         "function2",
							CreationTime: util.SafeTimestamp(&time.Time{}),
							Type:         voc.FunctionType,
							Labels: map[string]string{
								"testKey1": "testTag1",
								"testKey2": "testTag2",
							},
							GeoLocation: voc.GeoLocation{
								Region: "West Europe",
							},
							Parent: voc.ResourceID("/subscriptions/00000000-0000-0000-0000-000000000000/resourceGroups/res1"),
							Raw:    "{\"*armappservice.Site\":[{\"id\":\"/subscriptions/00000000-0000-0000-0000-000000000000/resourceGroups/res1/providers/Microsoft.Web/sites/function2\",\"kind\":\"functionapp\",\"location\":\"West Europe\",\"name\":\"function2\",\"properties\":{\"publicNetworkAccess\":\"Disabled\",\"resourceGroup\":\"res1\",\"siteConfig\":{}},\"tags\":{\"testKey1\":\"testTag1\",\"testKey2\":\"testTag2\"}}],\"armappservice.WebAppsClientGetConfigurationResponse\":[{\"properties\":{\"javaVersion\":\"1.8\",\"linuxFxVersion\":\"\",\"minTlsVersion\":\"1.1\"}}]}",
						},
						NetworkInterfaces: []voc.ResourceID{},
						ResourceLogging: &voc.ResourceLogging{
<<<<<<< HEAD
							Logging: &voc.Logging{},
=======
							Logging: &voc.Logging{
								Enabled: false,
							},
>>>>>>> 8af0758d
						},
					},
					HttpEndpoint: &voc.HttpEndpoint{
						TransportEncryption: &voc.TransportEncryption{
							Enabled:    true,
							Enforced:   false,
							TlsVersion: constants.TLS1_1,
							Algorithm:  "",
						},
					},
					RuntimeVersion:  "1.8",
					RuntimeLanguage: "Java",
					PublicAccess:    false,
					Redundancy:      &voc.Redundancy{},
				},
				&voc.WebApp{
					Compute: &voc.Compute{
						Resource: &voc.Resource{
							ID:           "/subscriptions/00000000-0000-0000-0000-000000000000/resourceGroups/res1/providers/Microsoft.Web/sites/WebApp1",
							ServiceID:    testdata.MockCloudServiceID1,
							Name:         "WebApp1",
							CreationTime: util.SafeTimestamp(&time.Time{}),
							Type:         []string{"WebApp", "Compute", "Resource"},
							Labels: map[string]string{
								"testKey1": "testTag1",
								"testKey2": "testTag2",
							},
							GeoLocation: voc.GeoLocation{
								Region: "West Europe",
							},
							Parent: voc.ResourceID("/subscriptions/00000000-0000-0000-0000-000000000000/resourceGroups/res1"),
							Raw:    "{\"*armappservice.Site\":[{\"id\":\"/subscriptions/00000000-0000-0000-0000-000000000000/resourceGroups/res1/providers/Microsoft.Web/sites/WebApp1\",\"kind\":\"app\",\"location\":\"West Europe\",\"name\":\"WebApp1\",\"properties\":{\"httpsOnly\":true,\"publicNetworkAccess\":\"Enabled\",\"resourceGroup\":\"res1\",\"siteConfig\":{\"minTlsCipherSuite\":\"TLS_AES_128_GCM_SHA256\",\"minTlsVersion\":\"1.1\"},\"virtualNetworkSubnetId\":\"/subscriptions/00000000-0000-0000-0000-000000000000/resourceGroups/res1/providers/Microsoft.Network/virtualNetworks/vnet1/subnets/subnet1\"},\"tags\":{\"testKey1\":\"testTag1\",\"testKey2\":\"testTag2\"}}],\"armappservice.WebAppsClientGetConfigurationResponse\":[{\"properties\":{\"linuxFxVersion\":\"\",\"minTlsCipherSuite\":\"TLS_AES_128_GCM_SHA256\",\"minTlsVersion\":\"1.1\"}}]}",
						},
						NetworkInterfaces: []voc.ResourceID{"/subscriptions/00000000-0000-0000-0000-000000000000/resourceGroups/res1/providers/Microsoft.Network/virtualNetworks/vnet1/subnets/subnet1"},
						ResourceLogging: &voc.ResourceLogging{
<<<<<<< HEAD
							Logging: &voc.Logging{},
=======
							Logging: &voc.Logging{
								Enabled: true,
							},
>>>>>>> 8af0758d
						},
					},
					HttpEndpoint: &voc.HttpEndpoint{
						TransportEncryption: &voc.TransportEncryption{
							Enabled:    true,
							Enforced:   true,
							TlsVersion: constants.TLS1_1,
							Algorithm:  string(armappservice.TLSCipherSuitesTLSAES128GCMSHA256),
						},
					},
					PublicAccess: true,
					Redundancy:   &voc.Redundancy{},
				},
				&voc.WebApp{
					Compute: &voc.Compute{
						Resource: &voc.Resource{
							ID:           "/subscriptions/00000000-0000-0000-0000-000000000000/resourceGroups/res1/providers/Microsoft.Web/sites/WebApp2",
							ServiceID:    testdata.MockCloudServiceID1,
							Name:         "WebApp2",
							CreationTime: util.SafeTimestamp(&time.Time{}),
							Type:         []string{"WebApp", "Compute", "Resource"},
							Labels: map[string]string{
								"testKey1": "testTag1",
								"testKey2": "testTag2",
							},
							GeoLocation: voc.GeoLocation{
								Region: "West Europe",
							},
							Parent: voc.ResourceID("/subscriptions/00000000-0000-0000-0000-000000000000/resourceGroups/res1"),
<<<<<<< HEAD
							Raw:    "{\"*armappservice.Site\":[{\"id\":\"/subscriptions/00000000-0000-0000-0000-000000000000/resourceGroups/res1/providers/Microsoft.Web/sites/WebApp2\",\"kind\":\"app,linux\",\"location\":\"West Europe\",\"name\":\"WebApp2\",\"properties\":{\"httpsOnly\":false,\"publicNetworkAccess\":\"Disabled\",\"resourceGroup\":\"res1\",\"siteConfig\":{\"minTlsCipherSuite\":\"\",\"minTlsVersion\":\"1.1\"},\"virtualNetworkSubnetId\":\"/subscriptions/00000000-0000-0000-0000-000000000000/resourceGroups/res1/providers/Microsoft.Network/virtualNetworks/vnet1/subnets/subnet2\"},\"tags\":{\"testKey1\":\"testTag1\",\"testKey2\":\"testTag2\"}}]}",
						},
						NetworkInterfaces: []voc.ResourceID{"/subscriptions/00000000-0000-0000-0000-000000000000/resourceGroups/res1/providers/Microsoft.Network/virtualNetworks/vnet1/subnets/subnet2"},
						ResourceLogging: &voc.ResourceLogging{
							Logging: &voc.Logging{},
=======
							Raw:    "{\"*armappservice.Site\":[{\"id\":\"/subscriptions/00000000-0000-0000-0000-000000000000/resourceGroups/res1/providers/Microsoft.Web/sites/WebApp2\",\"kind\":\"app,linux\",\"location\":\"West Europe\",\"name\":\"WebApp2\",\"properties\":{\"httpsOnly\":false,\"publicNetworkAccess\":\"Disabled\",\"resourceGroup\":\"res1\",\"siteConfig\":{\"minTlsCipherSuite\":\"\"},\"virtualNetworkSubnetId\":\"/subscriptions/00000000-0000-0000-0000-000000000000/resourceGroups/res1/providers/Microsoft.Network/virtualNetworks/vnet1/subnets/subnet2\"},\"tags\":{\"testKey1\":\"testTag1\",\"testKey2\":\"testTag2\"}}],\"armappservice.WebAppsClientGetConfigurationResponse\":[{\"properties\":{\"linuxFxVersion\":\"\",\"minTlsVersion\":\"1.1\"}}]}",
						},
						NetworkInterfaces: []voc.ResourceID{"/subscriptions/00000000-0000-0000-0000-000000000000/resourceGroups/res1/providers/Microsoft.Network/virtualNetworks/vnet1/subnets/subnet2"},
						ResourceLogging: &voc.ResourceLogging{
							Logging: &voc.Logging{
								Enabled: false,
							},
>>>>>>> 8af0758d
						},
					},
					HttpEndpoint: &voc.HttpEndpoint{
						TransportEncryption: &voc.TransportEncryption{
							Enabled:    true,
							Enforced:   false,
							TlsVersion: constants.TLS1_1,
							Algorithm:  "",
						},
					},
					PublicAccess: false,
					Redundancy:   &voc.Redundancy{},
				},
			},
			wantErr: assert.NoError,
		},
		{
			name: "With resource group",
			fields: fields{
				azureDiscovery: NewMockAzureDiscovery(newMockComputeSender(), WithResourceGroup("res2")),
			},
			wantList: []voc.IsCloudResource{
				&voc.BlockStorage{
					Storage: &voc.Storage{
						Resource: &voc.Resource{
							ID:           "/subscriptions/00000000-0000-0000-0000-000000000000/resourceGroups/res2/providers/Microsoft.Compute/disks/disk3",
							ServiceID:    testdata.MockCloudServiceID1,
							Name:         "disk3",
							CreationTime: util.SafeTimestamp(&creationTime),
							GeoLocation: voc.GeoLocation{
								Region: "eastus",
							},
							Labels: map[string]string{},
							Type:   voc.BlockStorageType,
							Parent: voc.ResourceID("/subscriptions/00000000-0000-0000-0000-000000000000/resourceGroups/res2"),
							Raw:    "{\"*armcompute.Disk\":[{\"id\":\"/subscriptions/00000000-0000-0000-0000-000000000000/resourceGroups/res2/providers/Microsoft.Compute/disks/disk3\",\"location\":\"eastus\",\"name\":\"disk3\",\"properties\":{\"encryption\":{\"diskEncryptionSetId\":\"\",\"type\":\"EncryptionAtRestWithPlatformKey\"},\"timeCreated\":\"2017-05-24T13:28:53.4540398Z\"},\"type\":\"Microsoft.Compute/disks\"}],\"*armcompute.DiskEncryptionSet\":[null]}",
						},
						Backups: []*voc.Backup{
							{
								Enabled:         false,
								RetentionPeriod: -1,
								Interval:        -1,
							},
						},
						AtRestEncryption: &voc.ManagedKeyEncryption{
							AtRestEncryption: &voc.AtRestEncryption{
								Algorithm: "AES256",
								Enabled:   true,
							},
						},
						Redundancy: &voc.Redundancy{},
					},
				},
			},
			wantErr: assert.NoError,
		},
	}
	for _, tt := range tests {
		t.Run(tt.name, func(t *testing.T) {
			d := &azureComputeDiscovery{
				azureDiscovery: tt.fields.azureDiscovery,
			}
			gotList, err := d.List()
			if !tt.wantErr(t, err) {
				return
			}

			assert.Equal(t, tt.wantList, gotList)
		})
	}
}

func Test_azureComputeDiscovery_discoverFunctionsWebApps(t *testing.T) {
	type fields struct {
		azureDiscovery *azureDiscovery
	}
	tests := []struct {
		name    string
		fields  fields
		want    []voc.IsCloudResource
		wantErr assert.ErrorAssertionFunc
	}{
		{
			name: "Error list pages",
			fields: fields{
				azureDiscovery: &azureDiscovery{
					cred: nil,
				},
			},
			want: nil,
			wantErr: func(t assert.TestingT, err error, i ...interface{}) bool {
				return assert.ErrorContains(t, err, ErrGettingNextPage.Error())
			},
		},
		{
			name: "Happy path",
			fields: fields{
				azureDiscovery: NewMockAzureDiscovery(newMockComputeSender()),
			},

			want: []voc.IsCloudResource{
				&voc.Function{
					Compute: &voc.Compute{
						Resource: &voc.Resource{
							ID:           "/subscriptions/00000000-0000-0000-0000-000000000000/resourceGroups/res1/providers/Microsoft.Web/sites/function1",
							ServiceID:    testdata.MockCloudServiceID1,
							Name:         "function1",
							CreationTime: util.SafeTimestamp(&time.Time{}),
							Type:         []string{"Function", "Compute", "Resource"},
							Labels: map[string]string{
								"testKey1": "testTag1",
								"testKey2": "testTag2",
							},
							GeoLocation: voc.GeoLocation{
								Region: "West Europe",
							},
							Parent: voc.ResourceID("/subscriptions/00000000-0000-0000-0000-000000000000/resourceGroups/res1"),
							Raw:    "{\"*armappservice.Site\":[{\"id\":\"/subscriptions/00000000-0000-0000-0000-000000000000/resourceGroups/res1/providers/Microsoft.Web/sites/function1\",\"kind\":\"functionapp,linux\",\"location\":\"West Europe\",\"name\":\"function1\",\"properties\":{\"publicNetworkAccess\":\"Enabled\",\"resourceGroup\":\"res1\",\"siteConfig\":{\"linuxFxVersion\":\"PYTHON|3.8\"}},\"tags\":{\"testKey1\":\"testTag1\",\"testKey2\":\"testTag2\"}}],\"armappservice.WebAppsClientGetConfigurationResponse\":[{\"properties\":{\"javaVersion\":\"1.8\",\"linuxFxVersion\":\"\",\"minTlsVersion\":\"1.1\"}}]}",
						},
						NetworkInterfaces: []voc.ResourceID{},
						ResourceLogging: &voc.ResourceLogging{
<<<<<<< HEAD
							Logging: &voc.Logging{},
=======
							Logging: &voc.Logging{
								Enabled: true,
							},
>>>>>>> 8af0758d
						},
					},
					HttpEndpoint: &voc.HttpEndpoint{
						TransportEncryption: &voc.TransportEncryption{
							Enforced:   false,
							Enabled:    true,
							TlsVersion: constants.TLS1_1,
							Algorithm:  "",
						},
					},
					RuntimeVersion:  "3.8",
					RuntimeLanguage: "PYTHON",
					PublicAccess:    true,
					Redundancy:      &voc.Redundancy{},
				},
				&voc.Function{
					Compute: &voc.Compute{
						Resource: &voc.Resource{
							ID:           "/subscriptions/00000000-0000-0000-0000-000000000000/resourceGroups/res1/providers/Microsoft.Web/sites/function2",
							ServiceID:    testdata.MockCloudServiceID1,
							Name:         "function2",
							CreationTime: util.SafeTimestamp(&time.Time{}),
							Type:         []string{"Function", "Compute", "Resource"},
							Labels: map[string]string{
								"testKey1": "testTag1",
								"testKey2": "testTag2",
							},
							GeoLocation: voc.GeoLocation{
								Region: "West Europe",
							},
							Parent: voc.ResourceID("/subscriptions/00000000-0000-0000-0000-000000000000/resourceGroups/res1"),
							Raw:    "{\"*armappservice.Site\":[{\"id\":\"/subscriptions/00000000-0000-0000-0000-000000000000/resourceGroups/res1/providers/Microsoft.Web/sites/function2\",\"kind\":\"functionapp\",\"location\":\"West Europe\",\"name\":\"function2\",\"properties\":{\"publicNetworkAccess\":\"Disabled\",\"resourceGroup\":\"res1\",\"siteConfig\":{}},\"tags\":{\"testKey1\":\"testTag1\",\"testKey2\":\"testTag2\"}}],\"armappservice.WebAppsClientGetConfigurationResponse\":[{\"properties\":{\"javaVersion\":\"1.8\",\"linuxFxVersion\":\"\",\"minTlsVersion\":\"1.1\"}}]}",
						},
						NetworkInterfaces: []voc.ResourceID{},
						ResourceLogging: &voc.ResourceLogging{
							Logging: &voc.Logging{},
						},
					},
					HttpEndpoint: &voc.HttpEndpoint{
						TransportEncryption: &voc.TransportEncryption{
							Enforced:   false,
							Enabled:    true,
							TlsVersion: constants.TLS1_1,
							Algorithm:  "",
						},
					},
					RuntimeVersion:  "1.8",
					RuntimeLanguage: "Java",
					PublicAccess:    false,
					Redundancy:      &voc.Redundancy{},
				},
				&voc.WebApp{
					Compute: &voc.Compute{
						Resource: &voc.Resource{
							ID:           "/subscriptions/00000000-0000-0000-0000-000000000000/resourceGroups/res1/providers/Microsoft.Web/sites/WebApp1",
							ServiceID:    testdata.MockCloudServiceID1,
							Name:         "WebApp1",
							CreationTime: util.SafeTimestamp(&time.Time{}),
							Type:         []string{"WebApp", "Compute", "Resource"},
							Labels: map[string]string{
								"testKey1": "testTag1",
								"testKey2": "testTag2",
							},
							GeoLocation: voc.GeoLocation{
								Region: "West Europe",
							},
							Parent: voc.ResourceID("/subscriptions/00000000-0000-0000-0000-000000000000/resourceGroups/res1"),
							Raw:    "{\"*armappservice.Site\":[{\"id\":\"/subscriptions/00000000-0000-0000-0000-000000000000/resourceGroups/res1/providers/Microsoft.Web/sites/WebApp1\",\"kind\":\"app\",\"location\":\"West Europe\",\"name\":\"WebApp1\",\"properties\":{\"httpsOnly\":true,\"publicNetworkAccess\":\"Enabled\",\"resourceGroup\":\"res1\",\"siteConfig\":{\"minTlsCipherSuite\":\"TLS_AES_128_GCM_SHA256\",\"minTlsVersion\":\"1.1\"},\"virtualNetworkSubnetId\":\"/subscriptions/00000000-0000-0000-0000-000000000000/resourceGroups/res1/providers/Microsoft.Network/virtualNetworks/vnet1/subnets/subnet1\"},\"tags\":{\"testKey1\":\"testTag1\",\"testKey2\":\"testTag2\"}}],\"armappservice.WebAppsClientGetConfigurationResponse\":[{\"properties\":{\"linuxFxVersion\":\"\",\"minTlsCipherSuite\":\"TLS_AES_128_GCM_SHA256\",\"minTlsVersion\":\"1.1\"}}]}",
						},
						NetworkInterfaces: []voc.ResourceID{"/subscriptions/00000000-0000-0000-0000-000000000000/resourceGroups/res1/providers/Microsoft.Network/virtualNetworks/vnet1/subnets/subnet1"},
						ResourceLogging: &voc.ResourceLogging{
<<<<<<< HEAD
							Logging: &voc.Logging{},
=======
							Logging: &voc.Logging{
								Enabled: true,
							},
>>>>>>> 8af0758d
						},
					},
					HttpEndpoint: &voc.HttpEndpoint{
						TransportEncryption: &voc.TransportEncryption{
							Enabled:    true,
							Enforced:   true,
							TlsVersion: constants.TLS1_1,
							Algorithm:  string(armappservice.TLSCipherSuitesTLSAES128GCMSHA256),
						},
					},
					PublicAccess: true,
					Redundancy:   &voc.Redundancy{},
				},
				&voc.WebApp{
					Compute: &voc.Compute{
						Resource: &voc.Resource{
							ID:           "/subscriptions/00000000-0000-0000-0000-000000000000/resourceGroups/res1/providers/Microsoft.Web/sites/WebApp2",
							ServiceID:    testdata.MockCloudServiceID1,
							Name:         "WebApp2",
							CreationTime: util.SafeTimestamp(&time.Time{}),
							Type:         []string{"WebApp", "Compute", "Resource"},
							Labels: map[string]string{
								"testKey1": "testTag1",
								"testKey2": "testTag2",
							},
							GeoLocation: voc.GeoLocation{
								Region: "West Europe",
							},
							Parent: voc.ResourceID("/subscriptions/00000000-0000-0000-0000-000000000000/resourceGroups/res1"),
<<<<<<< HEAD
							Raw:    "{\"*armappservice.Site\":[{\"id\":\"/subscriptions/00000000-0000-0000-0000-000000000000/resourceGroups/res1/providers/Microsoft.Web/sites/WebApp2\",\"kind\":\"app,linux\",\"location\":\"West Europe\",\"name\":\"WebApp2\",\"properties\":{\"httpsOnly\":false,\"publicNetworkAccess\":\"Disabled\",\"resourceGroup\":\"res1\",\"siteConfig\":{\"minTlsCipherSuite\":\"\",\"minTlsVersion\":\"1.1\"},\"virtualNetworkSubnetId\":\"/subscriptions/00000000-0000-0000-0000-000000000000/resourceGroups/res1/providers/Microsoft.Network/virtualNetworks/vnet1/subnets/subnet2\"},\"tags\":{\"testKey1\":\"testTag1\",\"testKey2\":\"testTag2\"}}]}",
=======
							Raw:    "{\"*armappservice.Site\":[{\"id\":\"/subscriptions/00000000-0000-0000-0000-000000000000/resourceGroups/res1/providers/Microsoft.Web/sites/WebApp2\",\"kind\":\"app,linux\",\"location\":\"West Europe\",\"name\":\"WebApp2\",\"properties\":{\"httpsOnly\":false,\"publicNetworkAccess\":\"Disabled\",\"resourceGroup\":\"res1\",\"siteConfig\":{\"minTlsCipherSuite\":\"\"},\"virtualNetworkSubnetId\":\"/subscriptions/00000000-0000-0000-0000-000000000000/resourceGroups/res1/providers/Microsoft.Network/virtualNetworks/vnet1/subnets/subnet2\"},\"tags\":{\"testKey1\":\"testTag1\",\"testKey2\":\"testTag2\"}}],\"armappservice.WebAppsClientGetConfigurationResponse\":[{\"properties\":{\"linuxFxVersion\":\"\",\"minTlsVersion\":\"1.1\"}}]}",
>>>>>>> 8af0758d
						},
						NetworkInterfaces: []voc.ResourceID{"/subscriptions/00000000-0000-0000-0000-000000000000/resourceGroups/res1/providers/Microsoft.Network/virtualNetworks/vnet1/subnets/subnet2"},
						ResourceLogging: &voc.ResourceLogging{
							Logging: &voc.Logging{},
						},
					},
					HttpEndpoint: &voc.HttpEndpoint{
						TransportEncryption: &voc.TransportEncryption{
							Enabled:    true,
							Enforced:   false,
							TlsVersion: constants.TLS1_1,
							Algorithm:  "",
						},
					},
					PublicAccess: false,
					Redundancy:   &voc.Redundancy{},
				},
			},
			wantErr: assert.NoError,
		},
	}
	for _, tt := range tests {
		t.Run(tt.name, func(t *testing.T) {
			d := &azureComputeDiscovery{
				azureDiscovery: tt.fields.azureDiscovery,
			}
			got, err := d.discoverFunctionsWebApps()
			if !tt.wantErr(t, err) {
				return
			}
			assert.Equal(t, tt.want, got)
		})
	}
}

func Test_azureComputeDiscovery_handleFunction(t *testing.T) {
	diskRegion := "West Europe"
	testTag1 := "testTag1"
	testTag2 := "testTag2"

	type fields struct {
		azureDiscovery *azureDiscovery
		clientWebApps  bool
	}
	type args struct {
		function *armappservice.Site
		config   armappservice.WebAppsClientGetConfigurationResponse
	}
	tests := []struct {
		name   string
		fields fields
		args   args
		want   voc.IsCompute
	}{
		{
			name: "Empty input",
			args: args{
				function: nil,
			},
			want: nil,
		},
		{
			name: "Happy path: Linux function",
			fields: fields{
				azureDiscovery: NewMockAzureDiscovery(newMockComputeSender()),
				clientWebApps:  true,
			},
			args: args{
				function: &armappservice.Site{
					ID:       util.Ref("/subscriptions/00000000-0000-0000-0000-000000000000/resourceGroups/res1/providers/Microsoft.Web/sites/function1"),
					Name:     util.Ref("function1"),
					Location: &diskRegion,
					Tags: map[string]*string{
						"testKey1": &testTag1,
						"testKey2": &testTag2,
					},
					Kind: util.Ref("functionapp,linux"),
					Properties: &armappservice.SiteProperties{
						SiteConfig: &armappservice.SiteConfig{
							LinuxFxVersion:    util.Ref("PYTHON|3.8"),
							MinTLSVersion:     util.Ref(armappservice.SupportedTLSVersionsOne2),
							MinTLSCipherSuite: util.Ref(armappservice.TLSCipherSuitesTLSAES128GCMSHA256),
						},
<<<<<<< HEAD
						ResourceGroup: util.Ref("res2"),
						HTTPSOnly:     util.Ref(true),
=======
						HTTPSOnly:     util.Ref(true),
						ResourceGroup: util.Ref("res1"),
>>>>>>> 8af0758d
					},
				},
				config: armappservice.WebAppsClientGetConfigurationResponse{
					SiteConfigResource: armappservice.SiteConfigResource{
						Properties: &armappservice.SiteConfig{
							MinTLSVersion:     util.Ref(armappservice.SupportedTLSVersionsOne2),
							MinTLSCipherSuite: util.Ref(armappservice.TLSCipherSuitesTLSAES128GCMSHA256),
						},
					},
				},
			},
			want: &voc.Function{
				Compute: &voc.Compute{
					Resource: &voc.Resource{
						ID:           "/subscriptions/00000000-0000-0000-0000-000000000000/resourceGroups/res1/providers/Microsoft.Web/sites/function1",
						ServiceID:    testdata.MockCloudServiceID1,
						Name:         "function1",
						CreationTime: util.SafeTimestamp(&time.Time{}),
						Type:         []string{"Function", "Compute", "Resource"},
						Labels: map[string]string{
							"testKey1": testTag1,
							"testKey2": testTag2,
						},
						GeoLocation: voc.GeoLocation{
							Region: "West Europe",
						},
						Parent: voc.ResourceID("/subscriptions/00000000-0000-0000-0000-000000000000/resourceGroups/res1"),
<<<<<<< HEAD
						Raw:    "{\"*armappservice.Site\":[{\"id\":\"/subscriptions/00000000-0000-0000-0000-000000000000/resourceGroups/res1/providers/Microsoft.Web/sites/function1\",\"kind\":\"functionapp,linux\",\"location\":\"West Europe\",\"name\":\"function1\",\"properties\":{\"httpsOnly\":true,\"resourceGroup\":\"res2\",\"siteConfig\":{\"linuxFxVersion\":\"PYTHON|3.8\",\"minTlsCipherSuite\":\"TLS_AES_128_GCM_SHA256\",\"minTlsVersion\":\"1.2\"}},\"tags\":{\"testKey1\":\"testTag1\",\"testKey2\":\"testTag2\"}}],\"armappservice.WebAppsClientGetConfigurationResponse\":[{\"properties\":{\"minTlsCipherSuite\":\"TLS_AES_128_GCM_SHA256\",\"minTlsVersion\":\"1.2\"}}]}",
					},
					NetworkInterfaces: []voc.ResourceID{},
					ResourceLogging: &voc.ResourceLogging{
						Logging: &voc.Logging{},
=======
						Raw:    "{\"*armappservice.Site\":[{\"id\":\"/subscriptions/00000000-0000-0000-0000-000000000000/resourceGroups/res1/providers/Microsoft.Web/sites/function1\",\"kind\":\"functionapp,linux\",\"location\":\"West Europe\",\"name\":\"function1\",\"properties\":{\"httpsOnly\":true,\"resourceGroup\":\"res1\",\"siteConfig\":{\"linuxFxVersion\":\"PYTHON|3.8\",\"minTlsCipherSuite\":\"TLS_AES_128_GCM_SHA256\",\"minTlsVersion\":\"1.2\"}},\"tags\":{\"testKey1\":\"testTag1\",\"testKey2\":\"testTag2\"}}],\"armappservice.WebAppsClientGetConfigurationResponse\":[{\"properties\":{\"minTlsCipherSuite\":\"TLS_AES_128_GCM_SHA256\",\"minTlsVersion\":\"1.2\"}}]}",
					},
					NetworkInterfaces: []voc.ResourceID{},
					ResourceLogging: &voc.ResourceLogging{
						Logging: &voc.Logging{
							Enabled: true,
						},
>>>>>>> 8af0758d
					},
				},
				HttpEndpoint: &voc.HttpEndpoint{
					TransportEncryption: &voc.TransportEncryption{
						Enforced:   true,
						Enabled:    true,
						TlsVersion: constants.TLS1_2,
						Algorithm:  string(armappservice.TLSCipherSuitesTLSAES128GCMSHA256),
					},
				},
				RuntimeVersion:  "3.8",
				RuntimeLanguage: "PYTHON",
				Redundancy:      &voc.Redundancy{},
			},
		},
		{
			name: "Happy path: Windows function",
			fields: fields{
				azureDiscovery: NewMockAzureDiscovery(newMockComputeSender()),
				clientWebApps:  true,
			},
			args: args{
				function: &armappservice.Site{
					ID:       util.Ref("/subscriptions/00000000-0000-0000-0000-000000000000/resourceGroups/res1/providers/Microsoft.Web/sites/function2"),
					Name:     util.Ref("function2"),
					Location: &diskRegion,
					Tags: map[string]*string{
						"testKey1": &testTag1,
						"testKey2": &testTag2,
					},
					Kind: util.Ref("functionapp"),
					Properties: &armappservice.SiteProperties{
						SiteConfig: &armappservice.SiteConfig{
							MinTLSVersion:     util.Ref(armappservice.SupportedTLSVersionsOne2),
							MinTLSCipherSuite: util.Ref(armappservice.TLSCipherSuitesTLSAES128GCMSHA256),
						},
						ResourceGroup: util.Ref("res1"),
						HTTPSOnly:     util.Ref(true),
					},
				},
				config: armappservice.WebAppsClientGetConfigurationResponse{
					SiteConfigResource: armappservice.SiteConfigResource{
						Properties: &armappservice.SiteConfig{
							MinTLSVersion:     util.Ref(armappservice.SupportedTLSVersionsOne2),
							MinTLSCipherSuite: util.Ref(armappservice.TLSCipherSuitesTLSAES128GCMSHA256),
						},
					},
				},
			},
			want: &voc.Function{
				Compute: &voc.Compute{
					Resource: &voc.Resource{
						ID:           "/subscriptions/00000000-0000-0000-0000-000000000000/resourceGroups/res1/providers/Microsoft.Web/sites/function2",
						ServiceID:    testdata.MockCloudServiceID1,
						Name:         "function2",
						CreationTime: util.SafeTimestamp(&time.Time{}),
						Type:         []string{"Function", "Compute", "Resource"},
						Labels: map[string]string{
							"testKey1": testTag1,
							"testKey2": testTag2,
						},
						GeoLocation: voc.GeoLocation{
							Region: "West Europe",
						},
						Parent: voc.ResourceID("/subscriptions/00000000-0000-0000-0000-000000000000/resourceGroups/res1"),
						Raw:    "{\"*armappservice.Site\":[{\"id\":\"/subscriptions/00000000-0000-0000-0000-000000000000/resourceGroups/res1/providers/Microsoft.Web/sites/function2\",\"kind\":\"functionapp\",\"location\":\"West Europe\",\"name\":\"function2\",\"properties\":{\"httpsOnly\":true,\"resourceGroup\":\"res1\",\"siteConfig\":{\"minTlsCipherSuite\":\"TLS_AES_128_GCM_SHA256\",\"minTlsVersion\":\"1.2\"}},\"tags\":{\"testKey1\":\"testTag1\",\"testKey2\":\"testTag2\"}}],\"armappservice.WebAppsClientGetConfigurationResponse\":[{\"properties\":{\"minTlsCipherSuite\":\"TLS_AES_128_GCM_SHA256\",\"minTlsVersion\":\"1.2\"}}]}",
					},
					NetworkInterfaces: []voc.ResourceID{},
					ResourceLogging: &voc.ResourceLogging{
						Logging: &voc.Logging{},
					},
				},
				HttpEndpoint: &voc.HttpEndpoint{
					TransportEncryption: &voc.TransportEncryption{
						Enforced:   true,
						Enabled:    true,
						TlsVersion: constants.TLS1_2,
						Algorithm:  string(armappservice.TLSCipherSuitesTLSAES128GCMSHA256),
					},
				},
<<<<<<< HEAD
				RuntimeVersion:  "",
				RuntimeLanguage: "",
				Redundancy:      &voc.Redundancy{},
=======
				Redundancy: &voc.Redundancy{},
>>>>>>> 8af0758d
			},
		},
	}
	for _, tt := range tests {
		t.Run(tt.name, func(t *testing.T) {
			az := &azureComputeDiscovery{
				azureDiscovery: tt.fields.azureDiscovery,
			}
			// Set clients if needed
			if tt.fields.clientWebApps {
				// initialize backup vaults client
				_ = az.initWebAppsClient()
			}

			assert.Equalf(t, tt.want, az.handleFunction(tt.args.function, tt.args.config), "handleFunction(%v)", tt.args.function)
		})
	}
}

func Test_azureComputeDiscovery_discoverVirtualMachines(t *testing.T) {
	creationTime := time.Date(2017, 05, 24, 13, 28, 53, 4540398, time.UTC)

	type fields struct {
		azureDiscovery *azureDiscovery
	}
	tests := []struct {
		name    string
		fields  fields
		want    []voc.IsCloudResource
		wantErr assert.ErrorAssertionFunc
	}{
		{
			name: "Error list pages",
			fields: fields{
				azureDiscovery: NewMockAzureDiscovery(nil),
			},
			want: nil,
			wantErr: func(t assert.TestingT, err error, i ...interface{}) bool {
				return assert.ErrorContains(t, err, ErrGettingNextPage.Error())
			},
		},
		{
			name: "No error",
			fields: fields{
				azureDiscovery: NewMockAzureDiscovery(newMockComputeSender()),
			},
			want: []voc.IsCloudResource{
				&voc.VirtualMachine{
					Compute: &voc.Compute{
						Resource: &voc.Resource{
							ID:           "/subscriptions/00000000-0000-0000-0000-000000000000/resourceGroups/res1/providers/Microsoft.Compute/virtualMachines/vm1",
							ServiceID:    testdata.MockCloudServiceID1,
							Name:         "vm1",
							CreationTime: util.SafeTimestamp(&creationTime),
							Type:         []string{"VirtualMachine", "Compute", "Resource"},
							Labels:       map[string]string{},
							GeoLocation: voc.GeoLocation{
								Region: "eastus",
							},
							Parent: voc.ResourceID("/subscriptions/00000000-0000-0000-0000-000000000000/resourceGroups/res1"),
							Raw:    "{\"*armcompute.VirtualMachine\":[{\"id\":\"/subscriptions/00000000-0000-0000-0000-000000000000/resourceGroups/res1/providers/Microsoft.Compute/virtualMachines/vm1\",\"location\":\"eastus\",\"name\":\"vm1\",\"properties\":{\"diagnosticsProfile\":{\"bootDiagnostics\":{\"enabled\":true,\"storageUri\":\"https://logstoragevm1.blob.core.windows.net/\"}},\"networkProfile\":{\"networkInterfaces\":[{\"id\":\"123\"},{\"id\":\"234\"}]},\"osProfile\":{\"linuxConfiguration\":{\"patchSettings\":{\"patchMode\":\"AutomaticByPlatform\"}}},\"storageProfile\":{\"dataDisks\":[{\"managedDisk\":{\"id\":\"data_disk_1\"}},{\"managedDisk\":{\"id\":\"data_disk_2\"}}],\"osDisk\":{\"managedDisk\":{\"id\":\"os_test_disk\"}}},\"timeCreated\":\"2017-05-24T13:28:53.4540398Z\"},\"resources\":[{\"id\":\"/subscriptions/00000000-0000-0000-0000-000000000000/resourceGroups/res1/providers/Microsoft.Compute/virtualMachines/vm1/extensions/MicrosoftMonitoringAgent\"}]}]}",
						},
						NetworkInterfaces: []voc.ResourceID{"123", "234"},
					},
					BlockStorage: []voc.ResourceID{"os_test_disk", "data_disk_1", "data_disk_2"},
					BootLogging: &voc.BootLogging{
						Logging: &voc.Logging{
							Enabled: true,
							//LoggingService: []voc.ResourceID{"https://logstoragevm1.blob.core.windows.net/"},
							LoggingService: []voc.ResourceID{},
							Auditing: &voc.Auditing{
								SecurityFeature: &voc.SecurityFeature{},
							},
							RetentionPeriod: 0,
						},
					},
					OsLogging: &voc.OSLogging{
						Logging: &voc.Logging{
							Enabled:         true,
							LoggingService:  []voc.ResourceID{},
							RetentionPeriod: 0,
							Auditing: &voc.Auditing{
								SecurityFeature: &voc.SecurityFeature{},
							},
						},
					},
					AutomaticUpdates: &voc.AutomaticUpdates{
						Enabled:  true,
						Interval: Duration30Days,
					},
					MalwareProtection: &voc.MalwareProtection{},
					ActivityLogging: &voc.ActivityLogging{
						Logging: &voc.Logging{
							Enabled:         true,
							RetentionPeriod: RetentionPeriod90Days,
							LoggingService:  []voc.ResourceID{},
						},
					},
				},
				&voc.VirtualMachine{
					Compute: &voc.Compute{
						Resource: &voc.Resource{
							ID:           "/subscriptions/00000000-0000-0000-0000-000000000000/resourceGroups/res1/providers/Microsoft.Compute/virtualMachines/vm2",
							ServiceID:    testdata.MockCloudServiceID1,
							Name:         "vm2",
							CreationTime: util.SafeTimestamp(&time.Time{}),
							Type:         []string{"VirtualMachine", "Compute", "Resource"},
							Labels:       map[string]string{},
							GeoLocation: voc.GeoLocation{
								Region: "eastus",
							},
							Parent: voc.ResourceID("/subscriptions/00000000-0000-0000-0000-000000000000/resourceGroups/res1"),
							Raw:    "{\"*armcompute.VirtualMachine\":[{\"id\":\"/subscriptions/00000000-0000-0000-0000-000000000000/resourceGroups/res1/providers/Microsoft.Compute/virtualMachines/vm2\",\"location\":\"eastus\",\"name\":\"vm2\",\"properties\":{\"diagnosticsProfile\":{\"bootDiagnostics\":{\"enabled\":true}},\"networkProfile\":{\"networkInterfaces\":[{\"id\":\"987\"},{\"id\":\"654\"}]},\"osProfile\":{\"windowsConfiguration\":{\"enableAutomaticUpdates\":true,\"patchSettings\":{\"patchMode\":\"AutomaticByOS\"}}},\"storageProfile\":{\"dataDisks\":[{\"managedDisk\":{\"id\":\"data_disk_2\"}},{\"managedDisk\":{\"id\":\"data_disk_3\"}}],\"osDisk\":{\"managedDisk\":{\"id\":\"os_test_disk\"}}}},\"resources\":[{\"id\":\"/subscriptions/00000000-0000-0000-0000-000000000000/resourceGroups/res1/providers/Microsoft.Compute/virtualMachines/vm2/extensions/OmsAgentForLinux\"}]}]}",
						},
						NetworkInterfaces: []voc.ResourceID{"987", "654"},
					},
					BlockStorage: []voc.ResourceID{"os_test_disk", "data_disk_2", "data_disk_3"},
					BootLogging: &voc.BootLogging{
						Logging: &voc.Logging{
							Enabled:        true,
							LoggingService: []voc.ResourceID{},
							Auditing: &voc.Auditing{
								SecurityFeature: &voc.SecurityFeature{},
							},
							RetentionPeriod: 0,
						},
					},
					OsLogging: &voc.OSLogging{
						Logging: &voc.Logging{
							Enabled:         true,
							LoggingService:  []voc.ResourceID{},
							RetentionPeriod: 0,
							Auditing: &voc.Auditing{
								SecurityFeature: &voc.SecurityFeature{},
							},
						},
					},
					AutomaticUpdates: &voc.AutomaticUpdates{
						Enabled:  true,
						Interval: Duration30Days,
					},
					MalwareProtection: &voc.MalwareProtection{},
					ActivityLogging: &voc.ActivityLogging{
						Logging: &voc.Logging{
							Enabled:         true,
							RetentionPeriod: RetentionPeriod90Days,
							LoggingService:  []voc.ResourceID{},
						},
					},
				},
				&voc.VirtualMachine{
					Compute: &voc.Compute{
						Resource: &voc.Resource{
							ID:           "/subscriptions/00000000-0000-0000-0000-000000000000/resourceGroups/res1/providers/Microsoft.Compute/virtualMachines/vm3",
							ServiceID:    testdata.MockCloudServiceID1,
							Name:         "vm3",
							Type:         []string{"VirtualMachine", "Compute", "Resource"},
							CreationTime: util.SafeTimestamp(&time.Time{}),
							Labels:       map[string]string{},
							GeoLocation: voc.GeoLocation{
								Region: "eastus",
							},
							Parent: voc.ResourceID("/subscriptions/00000000-0000-0000-0000-000000000000/resourceGroups/res1"),
							Raw:    "{\"*armcompute.VirtualMachine\":[{\"id\":\"/subscriptions/00000000-0000-0000-0000-000000000000/resourceGroups/res1/providers/Microsoft.Compute/virtualMachines/vm3\",\"location\":\"eastus\",\"name\":\"vm3\",\"properties\":{\"diagnosticsProfile\":{\"bootDiagnostics\":{}}}}]}",
						},
						NetworkInterfaces: []voc.ResourceID{},
					},
					BlockStorage: []voc.ResourceID{},
					BootLogging: &voc.BootLogging{
						Logging: &voc.Logging{
							Enabled:         false,
							LoggingService:  []voc.ResourceID{},
							RetentionPeriod: 0,
							Auditing: &voc.Auditing{
								SecurityFeature: &voc.SecurityFeature{},
							},
						},
					},
					OsLogging: &voc.OSLogging{
						Logging: &voc.Logging{
							Enabled:         false,
							LoggingService:  []voc.ResourceID{},
							RetentionPeriod: 0,
							Auditing: &voc.Auditing{
								SecurityFeature: &voc.SecurityFeature{},
							},
						},
					},
					AutomaticUpdates: &voc.AutomaticUpdates{
						Enabled:  false,
						Interval: time.Duration(0),
					},
					MalwareProtection: &voc.MalwareProtection{},
					ActivityLogging: &voc.ActivityLogging{
						Logging: &voc.Logging{
							Enabled:         true,
							RetentionPeriod: RetentionPeriod90Days,
							LoggingService:  []voc.ResourceID{},
						},
					},
				},
			},
			wantErr: assert.NoError,
		},
	}
	for _, tt := range tests {
		t.Run(tt.name, func(t *testing.T) {
			d := &azureComputeDiscovery{
				azureDiscovery: tt.fields.azureDiscovery,
			}
			got, err := d.discoverVirtualMachines()
			if !tt.wantErr(t, err) {
				return
			}
			assert.Equal(t, tt.want, got)
		})
	}
}

func Test_azureComputeDiscovery_handleVirtualMachines(t *testing.T) {
	creationTime := time.Date(2017, 05, 24, 13, 28, 53, 4540398, time.UTC)
	ID := "/subscriptions/00000000-0000-0000-0000-000000000000/resourceGroups/res1/providers/Microsoft.Compute/virtualMachines/vm1"
	name := "vm1"
	region := "eastus"
	netInterface1 := "123"
	netInterface2 := "234"
	netInterfaces := armcompute.NetworkProfile{
		NetworkInterfaces: []*armcompute.NetworkInterfaceReference{
			{
				ID: &netInterface1,
			},
			{
				ID: &netInterface2,
			},
		},
	}
	dataDisk1 := "data_disk_1"
	dataDisk2 := "data_disk_2"
	dataDisks := []*armcompute.DataDisk{
		{
			ManagedDisk: &armcompute.ManagedDiskParameters{
				ID: &dataDisk1,
			},
		},
		{
			ManagedDisk: &armcompute.ManagedDiskParameters{
				ID: &dataDisk2,
			},
		},
	}
	osDisk := "os_test_disk"
	storageUri := "https://logstoragevm1.blob.core.windows.net/"
	enabledTrue := true

	type fields struct {
		azureDiscovery     *azureDiscovery
		defenderProperties map[string]*defenderProperties
	}
	type args struct {
		vm *armcompute.VirtualMachine
	}
	tests := []struct {
		name    string
		fields  fields
		args    args
		want    voc.IsCompute
		wantErr assert.ErrorAssertionFunc
	}{
		{
			name: "Virtual Machine is empty",
			want: nil,
			wantErr: func(t assert.TestingT, err error, i ...interface{}) bool {
				return assert.ErrorIs(t, err, ErrEmptyVirtualMachine)
			},
		},
		{
			name: "No error",
			fields: fields{
				azureDiscovery: NewMockAzureDiscovery(newMockComputeSender()),
				defenderProperties: map[string]*defenderProperties{
					DefenderVirtualMachineType: {
						monitoringLogDataEnabled: true,
						securityAlertsEnabled:    true,
					},
				},
			},
			args: args{
				vm: &armcompute.VirtualMachine{
					ID:       &ID,
					Name:     &name,
					Location: &region,
					Properties: &armcompute.VirtualMachineProperties{
						TimeCreated:    &creationTime,
						NetworkProfile: &netInterfaces,
						StorageProfile: &armcompute.StorageProfile{
							OSDisk: &armcompute.OSDisk{
								ManagedDisk: &armcompute.ManagedDiskParameters{
									ID: &osDisk,
								},
							},
							DataDisks: dataDisks,
						},
						DiagnosticsProfile: &armcompute.DiagnosticsProfile{
							BootDiagnostics: &armcompute.BootDiagnostics{
								Enabled:    &enabledTrue,
								StorageURI: &storageUri,
							},
						},
					},
				},
			},
			want: &voc.VirtualMachine{
				Compute: &voc.Compute{
					Resource: &voc.Resource{
						ID:           "/subscriptions/00000000-0000-0000-0000-000000000000/resourceGroups/res1/providers/Microsoft.Compute/virtualMachines/vm1",
						ServiceID:    testdata.MockCloudServiceID1,
						Name:         "vm1",
						CreationTime: util.SafeTimestamp(&creationTime),
						Type:         []string{"VirtualMachine", "Compute", "Resource"},
						Labels:       map[string]string{},
						GeoLocation: voc.GeoLocation{
							Region: "eastus",
						},
						Parent: voc.ResourceID("/subscriptions/00000000-0000-0000-0000-000000000000/resourceGroups/res1"),
						Raw:    "{\"*armcompute.VirtualMachine\":[{\"id\":\"/subscriptions/00000000-0000-0000-0000-000000000000/resourceGroups/res1/providers/Microsoft.Compute/virtualMachines/vm1\",\"location\":\"eastus\",\"name\":\"vm1\",\"properties\":{\"diagnosticsProfile\":{\"bootDiagnostics\":{\"enabled\":true,\"storageUri\":\"https://logstoragevm1.blob.core.windows.net/\"}},\"networkProfile\":{\"networkInterfaces\":[{\"id\":\"123\"},{\"id\":\"234\"}]},\"storageProfile\":{\"dataDisks\":[{\"managedDisk\":{\"id\":\"data_disk_1\"}},{\"managedDisk\":{\"id\":\"data_disk_2\"}}],\"osDisk\":{\"managedDisk\":{\"id\":\"os_test_disk\"}}},\"timeCreated\":\"2017-05-24T13:28:53.004540398Z\"}}]}",
					},
					NetworkInterfaces: []voc.ResourceID{"123", "234"},
				},
				BlockStorage: []voc.ResourceID{"os_test_disk", "data_disk_1", "data_disk_2"},
				BootLogging: &voc.BootLogging{
					Logging: &voc.Logging{
						Enabled: true,
						//LoggingService: []voc.ResourceID{"https://logstoragevm1.blob.core.windows.net/"},
						LoggingService: []voc.ResourceID{},
						Auditing: &voc.Auditing{
							SecurityFeature: &voc.SecurityFeature{},
						},
						RetentionPeriod:          0,
						MonitoringLogDataEnabled: true,
						SecurityAlertsEnabled:    true,
					},
				},
				OsLogging: &voc.OSLogging{
					Logging: &voc.Logging{
						Enabled:         false,
						LoggingService:  []voc.ResourceID{},
						RetentionPeriod: 0,
						Auditing: &voc.Auditing{
							SecurityFeature: &voc.SecurityFeature{},
						},
						MonitoringLogDataEnabled: true,
						SecurityAlertsEnabled:    true,
					},
				},
				AutomaticUpdates: &voc.AutomaticUpdates{
					Enabled:  false,
					Interval: time.Duration(0),
				},
				MalwareProtection: &voc.MalwareProtection{},
				ActivityLogging: &voc.ActivityLogging{
					Logging: &voc.Logging{
						Enabled:         true,
						RetentionPeriod: RetentionPeriod90Days,
						LoggingService:  []voc.ResourceID{},
					},
				},
			},
			wantErr: assert.NoError,
		},
	}
	for _, tt := range tests {
		t.Run(tt.name, func(t *testing.T) {
			d := &azureComputeDiscovery{
				azureDiscovery:     tt.fields.azureDiscovery,
				defenderProperties: tt.fields.defenderProperties,
			}
			got, err := d.handleVirtualMachines(tt.args.vm)
			if !tt.wantErr(t, err) {
				return
			}
			assert.Equal(t, tt.want, got)
		})
	}
}

func Test_isBootDiagnosticEnabled(t *testing.T) {
	ID := "/subscriptions/00000000-0000-0000-0000-000000000000/resourceGroups/res1/providers/Microsoft.Compute/virtualMachines/vm1"
	name := "vm1"
	enabledTrue := true

	type args struct {
		vm *armcompute.VirtualMachine
	}
	tests := []struct {
		name string
		args args
		want bool
	}{
		{
			name: "Empty input",
			args: args{
				vm: nil,
			},
			want: false,
		},
		{
			name: "Empty properties value",
			args: args{
				vm: &armcompute.VirtualMachine{
					ID:         &ID,
					Name:       &name,
					Properties: nil,
				},
			},
			want: false,
		},
		{
			name: "Empty DiagnosticsProfile value",
			args: args{
				vm: &armcompute.VirtualMachine{
					ID:   &ID,
					Name: &name,
					Properties: &armcompute.VirtualMachineProperties{
						DiagnosticsProfile: nil,
					},
				},
			},
			want: false,
		},
		{
			name: "Empty BootDiagnostics value",
			args: args{
				vm: &armcompute.VirtualMachine{
					ID:   &ID,
					Name: &name,
					Properties: &armcompute.VirtualMachineProperties{
						DiagnosticsProfile: &armcompute.DiagnosticsProfile{
							BootDiagnostics: nil,
						},
					},
				},
			},
			want: false,
		},
		{
			name: "Correct input",
			args: args{
				vm: &armcompute.VirtualMachine{
					ID:   &ID,
					Name: &name,
					Properties: &armcompute.VirtualMachineProperties{
						DiagnosticsProfile: &armcompute.DiagnosticsProfile{
							BootDiagnostics: &armcompute.BootDiagnostics{
								Enabled: &enabledTrue,
							},
						},
					},
				},
			},
			want: true,
		},
	}
	for _, tt := range tests {
		t.Run(tt.name, func(t *testing.T) {
			assert.Equal(t, tt.want, isBootDiagnosticEnabled(tt.args.vm))
		})
	}
}

func Test_bootLogOutput(t *testing.T) {
	ID := "/subscriptions/00000000-0000-0000-0000-000000000000/resourceGroups/res1/providers/Microsoft.Compute/virtualMachines/vm1"
	name := "vm1"
	enabledTrue := true
	enabledFalse := false
	storageUri := "https://logstoragevm1.blob.core.windows.net/"
	emptyStorageUri := ""

	type args struct {
		vm *armcompute.VirtualMachine
	}
	tests := []struct {
		name string
		args args
		want string
	}{
		{
			name: "Empty input",
			args: args{
				vm: nil,
			},
			want: "",
		},
		{
			name: "StorageURI is nil",
			args: args{
				vm: &armcompute.VirtualMachine{
					ID:   &ID,
					Name: &name,
					Properties: &armcompute.VirtualMachineProperties{
						DiagnosticsProfile: &armcompute.DiagnosticsProfile{
							BootDiagnostics: &armcompute.BootDiagnostics{
								Enabled:    &enabledFalse,
								StorageURI: nil,
							},
						},
					},
				},
			},
			want: "",
		},
		{
			name: "BootDiagnostics disabled",
			args: args{
				vm: &armcompute.VirtualMachine{
					ID:   &ID,
					Name: &name,
					Properties: &armcompute.VirtualMachineProperties{
						DiagnosticsProfile: &armcompute.DiagnosticsProfile{
							BootDiagnostics: &armcompute.BootDiagnostics{
								Enabled:    &enabledFalse,
								StorageURI: &emptyStorageUri,
							},
						},
					},
				},
			},
			want: "",
		},
		{
			name: "BootDiagnostics enabled",
			args: args{
				vm: &armcompute.VirtualMachine{
					ID:   &ID,
					Name: &name,
					Properties: &armcompute.VirtualMachineProperties{
						DiagnosticsProfile: &armcompute.DiagnosticsProfile{
							BootDiagnostics: &armcompute.BootDiagnostics{
								Enabled:    &enabledTrue,
								StorageURI: &storageUri,
							},
						},
					},
				},
			},
			//want: storageUri,
		},
	}
	for _, tt := range tests {
		t.Run(tt.name, func(t *testing.T) {
			assert.Equal(t, tt.want, bootLogOutput(tt.args.vm))
		})
	}
}

func TestBlockStoragesHandleMethodsWhenInputIsInvalid(t *testing.T) {
	d := azureComputeDiscovery{}

	// Test method handleBlockStorage
	disk := &armcompute.Disk{}
	handleBlockStorageResponse, err := d.handleBlockStorage(disk)
	assert.Error(t, err)
	assert.Nil(t, handleBlockStorageResponse)
}

func Test_azureComputeDiscovery_discoverBlockStorage(t *testing.T) {
	creationTime := time.Date(2017, 05, 24, 13, 28, 53, 4540398, time.UTC)

	type fields struct {
		azureDiscovery *azureDiscovery
	}
	tests := []struct {
		name    string
		fields  fields
		want    []voc.IsCloudResource
		wantErr assert.ErrorAssertionFunc
	}{
		{
			name: "Error list pages",
			fields: fields{
				azureDiscovery: &azureDiscovery{
					cred: nil,
				},
			},
			want: nil,
			wantErr: func(t assert.TestingT, err error, i ...interface{}) bool {
				return assert.ErrorContains(t, err, ErrGettingNextPage.Error())
			},
		},
		{
			name: "No error",
			fields: fields{
				azureDiscovery: NewMockAzureDiscovery(newMockComputeSender()),
			},
			want: []voc.IsCloudResource{
				&voc.BlockStorage{
					Storage: &voc.Storage{
						Resource: &voc.Resource{
							ID:           "/subscriptions/00000000-0000-0000-0000-000000000000/resourceGroups/res1/providers/Microsoft.Compute/disks/disk1",
							ServiceID:    testdata.MockCloudServiceID1,
							Name:         "disk1",
							CreationTime: util.SafeTimestamp(&creationTime),
							GeoLocation: voc.GeoLocation{
								Region: "eastus",
							},
							Type:   []string{"BlockStorage", "Storage", "Resource"},
							Labels: map[string]string{},
							Parent: voc.ResourceID("/subscriptions/00000000-0000-0000-0000-000000000000/resourceGroups/res1"),
							Raw:    "{\"*armcompute.Disk\":[{\"id\":\"/subscriptions/00000000-0000-0000-0000-000000000000/resourceGroups/res1/providers/Microsoft.Compute/disks/disk1\",\"location\":\"eastus\",\"name\":\"disk1\",\"properties\":{\"encryption\":{\"diskEncryptionSetId\":\"\",\"type\":\"EncryptionAtRestWithPlatformKey\"},\"timeCreated\":\"2017-05-24T13:28:53.4540398Z\"},\"type\":\"Microsoft.Compute/disks\"}],\"*armcompute.DiskEncryptionSet\":[null]}",
						},
						AtRestEncryption: &voc.ManagedKeyEncryption{
							AtRestEncryption: &voc.AtRestEncryption{
								Algorithm: "AES256",
								Enabled:   true,
							},
						},
						Backups: []*voc.Backup{
							{
								Enabled:         false,
								RetentionPeriod: -1,
								Interval:        -1,
							},
						},
						Redundancy: &voc.Redundancy{},
					},
				},
				&voc.BlockStorage{
					Storage: &voc.Storage{
						Resource: &voc.Resource{
							ID:           "/subscriptions/00000000-0000-0000-0000-000000000000/resourceGroups/res1/providers/Microsoft.Compute/disks/disk2",
							ServiceID:    testdata.MockCloudServiceID1,
							Name:         "disk2",
							CreationTime: util.SafeTimestamp(&creationTime),
							GeoLocation: voc.GeoLocation{
								Region: "eastus",
							},
							Type:   []string{"BlockStorage", "Storage", "Resource"},
							Labels: map[string]string{},
							Parent: voc.ResourceID("/subscriptions/00000000-0000-0000-0000-000000000000/resourceGroups/res1"),
							Raw:    "{\"*armcompute.Disk\":[{\"id\":\"/subscriptions/00000000-0000-0000-0000-000000000000/resourceGroups/res1/providers/Microsoft.Compute/disks/disk2\",\"location\":\"eastus\",\"name\":\"disk2\",\"properties\":{\"encryption\":{\"diskEncryptionSetId\":\"/subscriptions/00000000-0000-0000-0000-000000000000/resourceGroups/res1/providers/Microsoft.Compute/diskEncryptionSets/encryptionkeyvault1\",\"type\":\"EncryptionAtRestWithCustomerKey\"},\"timeCreated\":\"2017-05-24T13:28:53.4540398Z\"},\"type\":\"Microsoft.Compute/disks\"}],\"*armcompute.DiskEncryptionSet\":[{\"id\":\"/subscriptions/00000000-0000-0000-0000-000000000000/resourceGroups/res1/providers/Microsoft.Compute/diskEncryptionSets/encryption-keyvault1\",\"location\":\"germanywestcentral\",\"name\":\"encryptionkeyvault1\",\"properties\":{\"activeKey\":{\"keyUrl\":\"https://keyvault1.vault.azure.net/keys/customer-key/6273gdb374jz789hjm17819283748382\",\"sourceVault\":{\"id\":\"/subscriptions/00000000-0000-0000-0000-000000000000/resourceGroups/res1/providers/Microsoft.KeyVault/vaults/keyvault1\"}}},\"type\":\"Microsoft.Compute/diskEncryptionSets\"}]}",
						},
						AtRestEncryption: &voc.CustomerKeyEncryption{
							AtRestEncryption: &voc.AtRestEncryption{
								Algorithm: "",
								Enabled:   true,
							},
							KeyUrl: "https://keyvault1.vault.azure.net/keys/customer-key/6273gdb374jz789hjm17819283748382",
						},
						Backups: []*voc.Backup{
							{
								Enabled:         false,
								RetentionPeriod: -1,
								Interval:        -1,
							},
						},
						Redundancy: &voc.Redundancy{},
					},
				},
				&voc.BlockStorage{
					Storage: &voc.Storage{
						Resource: &voc.Resource{
							ID:           "/subscriptions/00000000-0000-0000-0000-000000000000/resourceGroups/res2/providers/Microsoft.Compute/disks/disk3",
							ServiceID:    testdata.MockCloudServiceID1,
							Name:         "disk3",
							CreationTime: util.SafeTimestamp(&creationTime),
							GeoLocation: voc.GeoLocation{
								Region: "eastus",
							},
							Labels: map[string]string{},
							Type:   voc.BlockStorageType,
							Parent: voc.ResourceID("/subscriptions/00000000-0000-0000-0000-000000000000/resourceGroups/res2"),
							Raw:    "{\"*armcompute.Disk\":[{\"id\":\"/subscriptions/00000000-0000-0000-0000-000000000000/resourceGroups/res2/providers/Microsoft.Compute/disks/disk3\",\"location\":\"eastus\",\"name\":\"disk3\",\"properties\":{\"encryption\":{\"diskEncryptionSetId\":\"\",\"type\":\"EncryptionAtRestWithPlatformKey\"},\"timeCreated\":\"2017-05-24T13:28:53.4540398Z\"},\"type\":\"Microsoft.Compute/disks\"}],\"*armcompute.DiskEncryptionSet\":[null]}",
						},
						AtRestEncryption: &voc.ManagedKeyEncryption{
							AtRestEncryption: &voc.AtRestEncryption{
								Algorithm: "AES256",
								Enabled:   true,
							},
						},
						Backups: []*voc.Backup{
							{
								Enabled:         false,
								RetentionPeriod: -1,
								Interval:        -1,
							},
						},
						Redundancy: &voc.Redundancy{},
					},
				},
			},
			wantErr: assert.NoError,
		},
	}
	for _, tt := range tests {
		t.Run(tt.name, func(t *testing.T) {
			d := &azureComputeDiscovery{
				azureDiscovery: tt.fields.azureDiscovery,
			}
			got, err := d.discoverBlockStorages()
			if !tt.wantErr(t, err) {
				return
			}
			assert.Equalf(t, tt.want, got, "discoverBlockStorages()")
		})
	}
}

func Test_azureComputeDiscovery_handleBlockStorage(t *testing.T) {
	encType := armcompute.EncryptionTypeEncryptionAtRestWithCustomerKey
	diskID := "/subscriptions/00000000-0000-0000-0000-000000000000/resourceGroups/res1/providers/Microsoft.Compute/disks/disk1"
	diskName := "disk1"
	diskRegion := "eastus"
	encSetID := "/subscriptions/00000000-0000-0000-0000-000000000000/resourceGroups/res1/providers/Microsoft.Compute/diskEncryptionSets/encryptionkeyvault1"
	creationTime := time.Date(2017, 05, 24, 13, 28, 53, 4540398, time.UTC)

	type fields struct {
		azureDiscovery *azureDiscovery
	}
	type args struct {
		disk *armcompute.Disk
	}
	tests := []struct {
		name    string
		fields  fields
		args    args
		want    *voc.BlockStorage
		wantErr assert.ErrorAssertionFunc
	}{
		{
			name: "Empty input",
			args: args{
				disk: nil,
			},
			want: nil,
			wantErr: func(t assert.TestingT, err error, i ...interface{}) bool {
				return assert.ErrorContains(t, err, "disk is nil")
			},
		},
		{
			name: "Empty diskID",
			fields: fields{
				azureDiscovery: NewMockAzureDiscovery(newMockComputeSender()),
			},
			args: args{
				disk: &armcompute.Disk{
					ID: &diskID,
					Properties: &armcompute.DiskProperties{
						Encryption: &armcompute.Encryption{
							Type: &encType,
						},
					},
				},
			},
			want: nil,
			wantErr: func(t assert.TestingT, err error, i ...interface{}) bool {
				return assert.ErrorContains(t, err, "could not get block storage properties for the atRestEncryption:")
			},
		},
		{
			name: "Empty encryptionType",
			args: args{
				disk: &armcompute.Disk{
					ID: &diskID,
					Properties: &armcompute.DiskProperties{
						Encryption: &armcompute.Encryption{
							Type: nil,
						},
					},
				},
			},
			want: nil,
			wantErr: func(t assert.TestingT, err error, i ...interface{}) bool {
				return assert.ErrorContains(t, err, "error getting atRestEncryption properties of blockStorage")
			},
		},
		{
			name: "No error",
			args: args{
				disk: &armcompute.Disk{
					ID:       &diskID,
					Name:     &diskName,
					Location: &diskRegion,
					Properties: &armcompute.DiskProperties{
						Encryption: &armcompute.Encryption{
							Type:                &encType,
							DiskEncryptionSetID: &encSetID,
						},
						TimeCreated: &creationTime,
					},
				},
			},
			fields: fields{
				azureDiscovery: NewMockAzureDiscovery(newMockComputeSender()),
			},
			want: &voc.BlockStorage{
				Storage: &voc.Storage{
					Resource: &voc.Resource{
						ID:           voc.ResourceID(diskID),
						ServiceID:    testdata.MockCloudServiceID1,
						Name:         "disk1",
						CreationTime: util.SafeTimestamp(&creationTime),
						Type:         []string{"BlockStorage", "Storage", "Resource"},
						GeoLocation: voc.GeoLocation{
							Region: "eastus",
						},
						Labels: map[string]string{},
						Parent: voc.ResourceID("/subscriptions/00000000-0000-0000-0000-000000000000/resourceGroups/res1"),
						Raw:    "{\"*armcompute.Disk\":[{\"id\":\"/subscriptions/00000000-0000-0000-0000-000000000000/resourceGroups/res1/providers/Microsoft.Compute/disks/disk1\",\"location\":\"eastus\",\"name\":\"disk1\",\"properties\":{\"encryption\":{\"diskEncryptionSetId\":\"/subscriptions/00000000-0000-0000-0000-000000000000/resourceGroups/res1/providers/Microsoft.Compute/diskEncryptionSets/encryptionkeyvault1\",\"type\":\"EncryptionAtRestWithCustomerKey\"},\"timeCreated\":\"2017-05-24T13:28:53.004540398Z\"}}],\"*armcompute.DiskEncryptionSet\":[{\"id\":\"/subscriptions/00000000-0000-0000-0000-000000000000/resourceGroups/res1/providers/Microsoft.Compute/diskEncryptionSets/encryption-keyvault1\",\"location\":\"germanywestcentral\",\"name\":\"encryptionkeyvault1\",\"properties\":{\"activeKey\":{\"keyUrl\":\"https://keyvault1.vault.azure.net/keys/customer-key/6273gdb374jz789hjm17819283748382\",\"sourceVault\":{\"id\":\"/subscriptions/00000000-0000-0000-0000-000000000000/resourceGroups/res1/providers/Microsoft.KeyVault/vaults/keyvault1\"}}},\"type\":\"Microsoft.Compute/diskEncryptionSets\"}]}",
					},

					AtRestEncryption: &voc.CustomerKeyEncryption{
						AtRestEncryption: &voc.AtRestEncryption{
							Algorithm: "",
							Enabled:   true,
						},
						KeyUrl: "https://keyvault1.vault.azure.net/keys/customer-key/6273gdb374jz789hjm17819283748382",
					},
					Backups: []*voc.Backup{
						{
							Enabled:         false,
							RetentionPeriod: -1,
							Interval:        -1,
						},
					},
					Redundancy: &voc.Redundancy{},
				},
			},

			wantErr: assert.NoError,
		},
	}
	for _, tt := range tests {
		t.Run(tt.name, func(t *testing.T) {
			d := &azureComputeDiscovery{
				azureDiscovery: tt.fields.azureDiscovery,
			}
			got, err := d.handleBlockStorage(tt.args.disk)
			if !tt.wantErr(t, err, fmt.Sprintf("handleBlockStorage(%v)", tt.args.disk)) {
				return
			}
			assert.Equal(t, tt.want, got)
		})
	}
}

func Test_azureComputeDiscovery_blockStorageAtRestEncryption(t *testing.T) {
	encType := armcompute.EncryptionTypeEncryptionAtRestWithCustomerKey
	diskID := "/subscriptions/00000000-0000-0000-0000-000000000000/resourceGroups/res1/providers/Microsoft.Compute/disks/disk1"
	diskName := "disk1"
	diskRegion := "eastus"
	encSetID := "/subscriptions/00000000-0000-0000-0000-000000000000/resourceGroups/res1/providers/Microsoft.Compute/diskEncryptionSets/encryptionkeyvault1"
	creationTime := time.Date(2017, 05, 24, 13, 28, 53, 4540398, time.UTC)

	type fields struct {
		azureDiscovery *azureDiscovery
	}
	type args struct {
		disk *armcompute.Disk
	}
	tests := []struct {
		name    string
		fields  fields
		args    args
		want    voc.IsAtRestEncryption
		wantErr assert.ErrorAssertionFunc
	}{
		{
			name: "Empty disk",
			args: args{},
			want: nil,
			wantErr: func(t assert.TestingT, err error, i ...interface{}) bool {
				return assert.ErrorContains(t, err, "disk is empty")
			},
		},
		{
			name: "Error getting atRestEncryptionProperties",
			fields: fields{
				azureDiscovery: NewMockAzureDiscovery(newMockComputeSender()),
			},
			args: args{
				disk: &armcompute.Disk{
					ID:       &diskID,
					Name:     &diskName,
					Location: &diskRegion,
					Properties: &armcompute.DiskProperties{
						Encryption:  &armcompute.Encryption{},
						TimeCreated: &creationTime,
					},
				},
			},
			want: nil,
			wantErr: func(t assert.TestingT, err error, i ...interface{}) bool {
				return assert.ErrorContains(t, err, "error getting atRestEncryption properties of blockStorage")
			},
		},
		{
			name: "No error",
			fields: fields{
				azureDiscovery: NewMockAzureDiscovery(newMockComputeSender()),
			},
			args: args{
				disk: &armcompute.Disk{
					ID:       &diskID,
					Name:     &diskName,
					Location: &diskRegion,
					Properties: &armcompute.DiskProperties{
						Encryption: &armcompute.Encryption{
							Type:                &encType,
							DiskEncryptionSetID: &encSetID,
						},
						TimeCreated: &creationTime,
					},
				},
			},
			want: &voc.CustomerKeyEncryption{
				AtRestEncryption: &voc.AtRestEncryption{
					Algorithm: "",
					Enabled:   true,
				},
				KeyUrl: "https://keyvault1.vault.azure.net/keys/customer-key/6273gdb374jz789hjm17819283748382",
			},
			wantErr: assert.NoError,
		},
	}
	for _, tt := range tests {
		t.Run(tt.name, func(t *testing.T) {
			d := &azureComputeDiscovery{
				azureDiscovery: tt.fields.azureDiscovery,
			}
			got, _, err := d.blockStorageAtRestEncryption(tt.args.disk)
			if !tt.wantErr(t, err) {
				return
			}
			assert.Equal(t, tt.want, got)
		})
	}
}

func Test_azureComputeDiscovery_keyURL(t *testing.T) {
	encSetID := "/subscriptions/00000000-0000-0000-0000-000000000000/resourceGroups/res1/providers/Microsoft.Compute/diskEncryptionSets/encryptionkeyvault1"
	encSetID2 := "/subscriptions/00000000-0000-0000-0000-000000000000/resourceGroups/res1/providers/Microsoft.Compute/diskEncryptionSets/encryptionkeyvault2"

	type fields struct {
		azureDiscovery *azureDiscovery
	}
	type args struct {
		diskEncryptionSetID string
	}
	tests := []struct {
		name    string
		fields  fields
		args    args
		want    string
		wantErr assert.ErrorAssertionFunc
	}{
		{
			name: "Empty input",
			want: "",
			wantErr: func(t assert.TestingT, err error, i ...interface{}) bool {
				return assert.ErrorIs(t, err, ErrMissingDiskEncryptionSetID)
			},
		},
		{
			name:   "Error get disc encryption set",
			fields: fields{&azureDiscovery{}},
			args: args{
				diskEncryptionSetID: encSetID,
			},
			want: "",
			wantErr: func(t assert.TestingT, err error, i ...interface{}) bool {
				return assert.ErrorContains(t, err, "could not get key vault:")
			},
		},
		{
			name: "Empty keyURL",
			fields: fields{
				azureDiscovery: NewMockAzureDiscovery(newMockComputeSender()),
			},
			args: args{
				diskEncryptionSetID: encSetID2,
			},
			want: "",
			wantErr: func(t assert.TestingT, err error, i ...interface{}) bool {
				return assert.ErrorContains(t, err, "could not get keyURL")
			},
		},
		{
			name: "No error",
			args: args{
				diskEncryptionSetID: encSetID,
			},
			fields: fields{
				azureDiscovery: NewMockAzureDiscovery(newMockComputeSender()),
			},
			want:    "https://keyvault1.vault.azure.net/keys/customer-key/6273gdb374jz789hjm17819283748382",
			wantErr: assert.NoError,
		},
	}
	for _, tt := range tests {
		t.Run(tt.name, func(t *testing.T) {
			d := &azureComputeDiscovery{
				azureDiscovery: tt.fields.azureDiscovery,
			}
			got, _, err := d.keyURL(tt.args.diskEncryptionSetID)
			if !tt.wantErr(t, err, fmt.Sprintf("keyURL(%v)", tt.args.diskEncryptionSetID)) {
				return
			}
			assert.Equalf(t, tt.want, got, "keyURL(%v)", tt.args.diskEncryptionSetID)
		})
	}
}

func Test_diskEncryptionSetName(t *testing.T) {
	type args struct {
		diskEncryptionSetID string
	}
	tests := []struct {
		name string
		args args
		want string
	}{
		{
			name: "Correct ID",
			args: args{
				diskEncryptionSetID: "/subscriptions/00000000-0000-0000-0000-000000000000/resourceGroups/res1/providers/Microsoft.Compute/diskEncryptionSets/encryptionkeyvault1",
			},
			want: "encryptionkeyvault1",
		},
		{
			name: "Empty ID",
			args: args{
				diskEncryptionSetID: "",
			},
			want: "",
		},
	}
	for _, tt := range tests {
		t.Run(tt.name, func(t *testing.T) {
			assert.Equal(t, tt.want, diskEncryptionSetName(tt.args.diskEncryptionSetID))
		})
	}
}

func Test_runtimeInfo(t *testing.T) {
	type args struct {
		runtime string
	}
	tests := []struct {
		name                string
		args                args
		wantRuntimeLanguage string
		wantRuntimeVersion  string
	}{
		{
			name: "Empty input",
			args: args{
				runtime: "",
			},
			wantRuntimeLanguage: "",
			wantRuntimeVersion:  "",
		},
		{
			name: "Wrong input",
			args: args{
				runtime: "TEST",
			},
			wantRuntimeLanguage: "",
			wantRuntimeVersion:  "",
		},
		{
			name: "Happy path",
			args: args{
				runtime: "PYTHON|3.8",
			},
			wantRuntimeLanguage: "PYTHON",
			wantRuntimeVersion:  "3.8",
		},
	}
	for _, tt := range tests {
		t.Run(tt.name, func(t *testing.T) {
			gotRuntimeLanguage, gotRuntimeVersion := runtimeInfo(tt.args.runtime)
			if gotRuntimeLanguage != tt.wantRuntimeLanguage {
				t.Errorf("runtimeInfo() gotRuntimeLanguage = %v, want %v", gotRuntimeLanguage, tt.wantRuntimeLanguage)
			}
			if gotRuntimeVersion != tt.wantRuntimeVersion {
				t.Errorf("runtimeInfo() gotRuntimeVersion = %v, want %v", gotRuntimeVersion, tt.wantRuntimeVersion)
			}
		})
	}
}

func Test_automaticUpdatesEnabled(t *testing.T) {
	type args struct {
		vm *armcompute.VirtualMachine
	}
	tests := []struct {
		name string
		args args
		want *voc.AutomaticUpdates
	}{
		{
			name: "Empty input",
			args: args{},
			want: &voc.AutomaticUpdates{
				Enabled:  false,
				Interval: time.Duration(0),
			},
		},
		{
			name: "Happy path: Windows configuration set to manual",
			args: args{
				&armcompute.VirtualMachine{
					Properties: &armcompute.VirtualMachineProperties{
						OSProfile: &armcompute.OSProfile{
							WindowsConfiguration: &armcompute.WindowsConfiguration{
								PatchSettings: &armcompute.PatchSettings{
									PatchMode: util.Ref(armcompute.WindowsVMGuestPatchModeManual),
								},
							},
						},
					},
				},
			},
			want: &voc.AutomaticUpdates{
				Enabled:  false,
				Interval: time.Duration(0),
			},
		},
		{
			name: "Happy path: Linux configuration",
			args: args{
				&armcompute.VirtualMachine{
					Properties: &armcompute.VirtualMachineProperties{
						OSProfile: &armcompute.OSProfile{
							LinuxConfiguration: &armcompute.LinuxConfiguration{
								PatchSettings: &armcompute.LinuxPatchSettings{
									PatchMode: util.Ref(armcompute.LinuxVMGuestPatchModeAutomaticByPlatform),
								},
							},
						},
					},
				},
			},
			want: &voc.AutomaticUpdates{
				Enabled:  true,
				Interval: Duration30Days,
			},
		},
		{
			name: "Happy path: Windows configuration",
			args: args{
				&armcompute.VirtualMachine{
					Properties: &armcompute.VirtualMachineProperties{
						OSProfile: &armcompute.OSProfile{
							WindowsConfiguration: &armcompute.WindowsConfiguration{
								PatchSettings: &armcompute.PatchSettings{
									PatchMode: util.Ref(armcompute.WindowsVMGuestPatchModeAutomaticByOS),
								},
								EnableAutomaticUpdates: util.Ref(true),
							},
						},
					},
				},
			},
			want: &voc.AutomaticUpdates{
				Enabled:  true,
				Interval: Duration30Days,
			},
		},
	}
	for _, tt := range tests {
		t.Run(tt.name, func(t *testing.T) {
			got := automaticUpdates(tt.args.vm)

			assert.Equal(t, tt.want, got)
		})
	}
}

func Test_automaticUpdates(t *testing.T) {
	type args struct {
		vm *armcompute.VirtualMachine
	}
	tests := []struct {
		name                 string
		args                 args
		wantAutomaticUpdates *voc.AutomaticUpdates
	}{
		{
			name:                 "Empty input",
			args:                 args{},
			wantAutomaticUpdates: &voc.AutomaticUpdates{},
		},
		{
			name: "No automatic update for the given VM",
			args: args{
				vm: &armcompute.VirtualMachine{
					Properties: &armcompute.VirtualMachineProperties{
						OSProfile: &armcompute.OSProfile{
							LinuxConfiguration: &armcompute.LinuxConfiguration{
								PatchSettings: &armcompute.LinuxPatchSettings{},
							},
						},
					},
				},
			},
			wantAutomaticUpdates: &voc.AutomaticUpdates{},
		},
		{
			name: "Happy path: Linux",
			args: args{
				vm: &armcompute.VirtualMachine{
					Properties: &armcompute.VirtualMachineProperties{
						OSProfile: &armcompute.OSProfile{
							LinuxConfiguration: &armcompute.LinuxConfiguration{
								PatchSettings: &armcompute.LinuxPatchSettings{
									PatchMode: util.Ref(armcompute.LinuxVMGuestPatchModeAutomaticByPlatform),
								},
							},
						},
					},
				},
			},
			wantAutomaticUpdates: &voc.AutomaticUpdates{
				Enabled:  true,
				Interval: Duration30Days,
			},
		},
		{
			name: "Happy path: Windows",
			args: args{
				vm: &armcompute.VirtualMachine{
					Properties: &armcompute.VirtualMachineProperties{
						OSProfile: &armcompute.OSProfile{
							WindowsConfiguration: &armcompute.WindowsConfiguration{
								PatchSettings: &armcompute.PatchSettings{
									PatchMode: util.Ref(armcompute.WindowsVMGuestPatchModeAutomaticByPlatform),
								},
								EnableAutomaticUpdates: util.Ref(true),
							},
						},
					},
				},
			},
			wantAutomaticUpdates: &voc.AutomaticUpdates{
				Enabled:  true,
				Interval: Duration30Days,
			},
		},
	}
	for _, tt := range tests {
		t.Run(tt.name, func(t *testing.T) {
			if gotAutomaticUpdates := automaticUpdates(tt.args.vm); !reflect.DeepEqual(gotAutomaticUpdates, tt.wantAutomaticUpdates) {
				t.Errorf("automaticUpdates() = %v, want %v", gotAutomaticUpdates, tt.wantAutomaticUpdates)
			}
		})
	}
}

func Test_azureComputeDiscovery_handleWebApp(t *testing.T) {
	webAppRegion := "West Europe"
	testTag1 := "testTag1"
	testTag2 := "testTag2"

	type fields struct {
		azureDiscovery     *azureDiscovery
		clientWebApps      bool
		defenderProperties map[string]*defenderProperties
	}
	type args struct {
		webApp *armappservice.Site
		config armappservice.WebAppsClientGetConfigurationResponse
	}
	tests := []struct {
		name   string
		fields fields
		args   args
		want   voc.IsCompute
	}{
		{
			name: "Empty input",
			args: args{
				webApp: nil,
			},
			want: nil,
		},
		{
			name: "Happy path: WebApp Windows",
			fields: fields{
				azureDiscovery: NewMockAzureDiscovery(newMockComputeSender()),
				clientWebApps:  true,
			},
			args: args{
				webApp: &armappservice.Site{
					ID:       util.Ref("/subscriptions/00000000-0000-0000-0000-000000000000/resourceGroups/res1/providers/Microsoft.Web/sites/WebApp1"),
					Name:     util.Ref("WebApp1"),
					Location: &webAppRegion,
					Tags: map[string]*string{
						"testKey1": &testTag1,
						"testKey2": &testTag2,
					},
					Kind: util.Ref("app"),
					Properties: &armappservice.SiteProperties{
						HTTPSOnly: util.Ref(true),
						SiteConfig: &armappservice.SiteConfig{
							MinTLSVersion: util.Ref(armappservice.SupportedTLSVersionsOne2),
						},
						ResourceGroup:          util.Ref("res1"),
						VirtualNetworkSubnetID: util.Ref("/subscriptions/00000000-0000-0000-0000-000000000000/resourceGroups/res1/providers/Microsoft.Network/virtualNetworks/vnet1/subnets/subnet1"),
						ResourceGroup:          util.Ref("res1"),
					},
				},

				config: armappservice.WebAppsClientGetConfigurationResponse{
					SiteConfigResource: armappservice.SiteConfigResource{
						Properties: &armappservice.SiteConfig{
							MinTLSVersion:     util.Ref(armappservice.SupportedTLSVersionsOne2),
							MinTLSCipherSuite: util.Ref(armappservice.TLSCipherSuitesTLSAES128GCMSHA256),
						},
					},
				},
				config: armappservice.WebAppsClientGetConfigurationResponse{
					SiteConfigResource: armappservice.SiteConfigResource{
						Properties: &armappservice.SiteConfig{
							MinTLSVersion:     util.Ref(armappservice.SupportedTLSVersionsOne2),
							MinTLSCipherSuite: util.Ref(armappservice.TLSCipherSuitesTLSAES128GCMSHA256),
						},
					},
				},
			},
			want: &voc.WebApp{
				Compute: &voc.Compute{
					Resource: &voc.Resource{
						ID:           "/subscriptions/00000000-0000-0000-0000-000000000000/resourceGroups/res1/providers/Microsoft.Web/sites/WebApp1",
						ServiceID:    testdata.MockCloudServiceID1,
						Name:         "WebApp1",
						CreationTime: util.SafeTimestamp(&time.Time{}),
						Type:         []string{"WebApp", "Compute", "Resource"},
						Labels: map[string]string{
							"testKey1": testTag1,
							"testKey2": testTag2,
						},
						GeoLocation: voc.GeoLocation{
							Region: "West Europe",
						},
						Parent: voc.ResourceID("/subscriptions/00000000-0000-0000-0000-000000000000/resourceGroups/res1"),
<<<<<<< HEAD
						Raw:    "{\"*armappservice.Site\":[{\"id\":\"/subscriptions/00000000-0000-0000-0000-000000000000/resourceGroups/res1/providers/Microsoft.Web/sites/WebApp1\",\"kind\":\"app\",\"location\":\"West Europe\",\"name\":\"WebApp1\",\"properties\":{\"httpsOnly\":true,\"resourceGroup\":\"res1\",\"siteConfig\":{\"minTlsVersion\":\"1.2\"},\"virtualNetworkSubnetId\":\"/subscriptions/00000000-0000-0000-0000-000000000000/resourceGroups/res1/providers/Microsoft.Network/virtualNetworks/vnet1/subnets/subnet1\"},\"tags\":{\"testKey1\":\"testTag1\",\"testKey2\":\"testTag2\"}}]}",
					},
					NetworkInterfaces: []voc.ResourceID{"/subscriptions/00000000-0000-0000-0000-000000000000/resourceGroups/res1/providers/Microsoft.Network/virtualNetworks/vnet1/subnets/subnet1"},
					ResourceLogging: &voc.ResourceLogging{
						Logging: &voc.Logging{},
=======
						Raw:    "{\"*armappservice.Site\":[{\"id\":\"/subscriptions/00000000-0000-0000-0000-000000000000/resourceGroups/res1/providers/Microsoft.Web/sites/WebApp1\",\"kind\":\"app\",\"location\":\"West Europe\",\"name\":\"WebApp1\",\"properties\":{\"httpsOnly\":true,\"resourceGroup\":\"res1\",\"siteConfig\":{\"minTlsVersion\":\"1.2\"},\"virtualNetworkSubnetId\":\"/subscriptions/00000000-0000-0000-0000-000000000000/resourceGroups/res1/providers/Microsoft.Network/virtualNetworks/vnet1/subnets/subnet1\"},\"tags\":{\"testKey1\":\"testTag1\",\"testKey2\":\"testTag2\"}}],\"armappservice.WebAppsClientGetConfigurationResponse\":[{\"properties\":{\"minTlsCipherSuite\":\"TLS_AES_128_GCM_SHA256\",\"minTlsVersion\":\"1.2\"}}]}",
					},
					NetworkInterfaces: []voc.ResourceID{"/subscriptions/00000000-0000-0000-0000-000000000000/resourceGroups/res1/providers/Microsoft.Network/virtualNetworks/vnet1/subnets/subnet1"},
					ResourceLogging: &voc.ResourceLogging{
						Logging: &voc.Logging{
							Enabled: true,
						},
>>>>>>> 8af0758d
					},
				},
				HttpEndpoint: &voc.HttpEndpoint{
					TransportEncryption: &voc.TransportEncryption{
						Enabled:    true,
						Enforced:   true,
						TlsVersion: constants.TLS1_2,
<<<<<<< HEAD
						Algorithm:  string(armappservice.TLSCipherSuitesTLSAES128GCMSHA256),
=======
						Algorithm:  "TLS_AES_128_GCM_SHA256",
>>>>>>> 8af0758d
					},
				},
				Redundancy: &voc.Redundancy{},
			},
		},
		{
			name: "Happy path: WebApp Linux",
			fields: fields{
				azureDiscovery: NewMockAzureDiscovery(newMockComputeSender()),
				clientWebApps:  true,
			},
			args: args{
				webApp: &armappservice.Site{
					ID:       util.Ref("/subscriptions/00000000-0000-0000-0000-000000000000/resourceGroups/res1/providers/Microsoft.Web/sites/WebApp2"),
					Name:     util.Ref("WebApp2"),
					Location: &webAppRegion,
					Tags: map[string]*string{
						"testKey1": &testTag1,
						"testKey2": &testTag2,
					},
					Kind: util.Ref("app"),
					Properties: &armappservice.SiteProperties{
						HTTPSOnly: util.Ref(false),
						SiteConfig: &armappservice.SiteConfig{
							MinTLSVersion: nil,
						},
						ResourceGroup:          util.Ref("res1"),
						VirtualNetworkSubnetID: util.Ref("/subscriptions/00000000-0000-0000-0000-000000000000/resourceGroups/res1/providers/Microsoft.Network/virtualNetworks/vnet1/subnets/subnet2"),
						ResourceGroup:          util.Ref("res1"),
					},
				},
				config: armappservice.WebAppsClientGetConfigurationResponse{
					SiteConfigResource: armappservice.SiteConfigResource{
						Properties: &armappservice.SiteConfig{
							MinTLSVersion:     util.Ref(armappservice.SupportedTLSVersionsOne2),
							MinTLSCipherSuite: util.Ref(armappservice.TLSCipherSuitesTLSAES128GCMSHA256),
						},
					},
				},
				config: armappservice.WebAppsClientGetConfigurationResponse{
					SiteConfigResource: armappservice.SiteConfigResource{
						Properties: &armappservice.SiteConfig{
							MinTLSVersion:     util.Ref(armappservice.SupportedTLSVersionsOne2),
							MinTLSCipherSuite: util.Ref(armappservice.TLSCipherSuitesTLSAES128GCMSHA256),
						},
					},
				},
			},
			want: &voc.WebApp{
				Compute: &voc.Compute{
					Resource: &voc.Resource{
						ID:           "/subscriptions/00000000-0000-0000-0000-000000000000/resourceGroups/res1/providers/Microsoft.Web/sites/WebApp2",
						ServiceID:    testdata.MockCloudServiceID1,
						Name:         "WebApp2",
						CreationTime: util.SafeTimestamp(&time.Time{}),
						Type:         []string{"WebApp", "Compute", "Resource"},
						Labels: map[string]string{
							"testKey1": testTag1,
							"testKey2": testTag2,
						},
						GeoLocation: voc.GeoLocation{
							Region: "West Europe",
						},
						Parent: voc.ResourceID("/subscriptions/00000000-0000-0000-0000-000000000000/resourceGroups/res1"),
<<<<<<< HEAD
						Raw:    "{\"*armappservice.Site\":[{\"id\":\"/subscriptions/00000000-0000-0000-0000-000000000000/resourceGroups/res1/providers/Microsoft.Web/sites/WebApp2\",\"kind\":\"app\",\"location\":\"West Europe\",\"name\":\"WebApp2\",\"properties\":{\"httpsOnly\":false,\"resourceGroup\":\"res1\",\"siteConfig\":{},\"virtualNetworkSubnetId\":\"/subscriptions/00000000-0000-0000-0000-000000000000/resourceGroups/res1/providers/Microsoft.Network/virtualNetworks/vnet1/subnets/subnet2\"},\"tags\":{\"testKey1\":\"testTag1\",\"testKey2\":\"testTag2\"}}]}",
=======
						Raw:    "{\"*armappservice.Site\":[{\"id\":\"/subscriptions/00000000-0000-0000-0000-000000000000/resourceGroups/res1/providers/Microsoft.Web/sites/WebApp2\",\"kind\":\"app\",\"location\":\"West Europe\",\"name\":\"WebApp2\",\"properties\":{\"httpsOnly\":false,\"resourceGroup\":\"res1\",\"siteConfig\":{},\"virtualNetworkSubnetId\":\"/subscriptions/00000000-0000-0000-0000-000000000000/resourceGroups/res1/providers/Microsoft.Network/virtualNetworks/vnet1/subnets/subnet2\"},\"tags\":{\"testKey1\":\"testTag1\",\"testKey2\":\"testTag2\"}}],\"armappservice.WebAppsClientGetConfigurationResponse\":[{\"properties\":{\"minTlsCipherSuite\":\"TLS_AES_128_GCM_SHA256\",\"minTlsVersion\":\"1.2\"}}]}",
>>>>>>> 8af0758d
					},
					NetworkInterfaces: []voc.ResourceID{"/subscriptions/00000000-0000-0000-0000-000000000000/resourceGroups/res1/providers/Microsoft.Network/virtualNetworks/vnet1/subnets/subnet2"},
					ResourceLogging: &voc.ResourceLogging{
						Logging: &voc.Logging{},
					},
				},
				HttpEndpoint: &voc.HttpEndpoint{
					TransportEncryption: &voc.TransportEncryption{
						Enabled:    true,
						Enforced:   false,
						TlsVersion: constants.TLS1_2,
<<<<<<< HEAD
						Algorithm:  string(armappservice.TLSCipherSuitesTLSAES128GCMSHA256),
=======
						Algorithm:  "TLS_AES_128_GCM_SHA256",
>>>>>>> 8af0758d
					},
				},
				Redundancy: &voc.Redundancy{},
			},
		},
	}
	for _, tt := range tests {
		t.Run(tt.name, func(t *testing.T) {
			d := &azureComputeDiscovery{
				azureDiscovery:     tt.fields.azureDiscovery,
				defenderProperties: tt.fields.defenderProperties,
			}

			// Set clients if needed
			if tt.fields.clientWebApps {
				// initialize backup vaults client
				_ = d.initWebAppsClient()
			}
<<<<<<< HEAD

=======
>>>>>>> 8af0758d
			assert.Equalf(t, tt.want, d.handleWebApp(tt.args.webApp, tt.args.config), "handleWebApps(%v)", tt.args.webApp)
		})
	}
}

func Test_getTransportEncryption(t *testing.T) {
	type args struct {
		siteProps *armappservice.SiteProperties
		config    armappservice.WebAppsClientGetConfigurationResponse
	}
	tests := []struct {
		name    string
		args    args
		wantEnc *voc.TransportEncryption
	}{

		{
			name: "Happy path: TLSVersion/CipherSuite available",
			args: args{
				siteProps: &armappservice.SiteProperties{
					SiteConfig: &armappservice.SiteConfig{
						MinTLSVersion: util.Ref(armappservice.SupportedTLSVersionsOne2),
					},
					HTTPSOnly: util.Ref(true),
				},
				config: armappservice.WebAppsClientGetConfigurationResponse{
					SiteConfigResource: armappservice.SiteConfigResource{
						Properties: &armappservice.SiteConfig{
							MinTLSCipherSuite: util.Ref(armappservice.TLSCipherSuitesTLSAES128GCMSHA256),
							MinTLSVersion:     util.Ref(armappservice.SupportedTLSVersionsOne2),
						},
					},
				},
			},
			wantEnc: &voc.TransportEncryption{
				Enforced:   true,
				Enabled:    true,
				TlsVersion: constants.TLS1_2,
				Algorithm:  string(armappservice.TLSCipherSuitesTLSAES128GCMSHA256),
			},
		},
	}
	for _, tt := range tests {
		t.Run(tt.name, func(t *testing.T) {
			if gotEnc := getTransportEncryption(tt.args.siteProps, tt.args.config); !reflect.DeepEqual(gotEnc, tt.wantEnc) {
				t.Errorf("getTransportEncryption() = %v, want %v", gotEnc, tt.wantEnc)
			}
		})
	}
}

// TODO(lebogg asking oxisto): Is this valid to do so? We could also maybe write some tools independent of the repo to
// check such things.
// Test_IfWeConsiderAllPossibleDiskStorageAccountTypes checks if we still consider all possible SKU names/Storage
// account types for Azure Disks. Currently, the number is [clients].
func Test_IfWeConsiderAllPossibleDiskStorageAccountTypes(t *testing.T) {
	currentlyConsideredDiskStorageAccountTypeValues := 7
	assert.Equal(t, len(armcompute.PossibleDiskStorageAccountTypesValues()), currentlyConsideredDiskStorageAccountTypeValues)
}

func Test_azureComputeDiscovery_discoverVirtualMachineScaleSets(t *testing.T) {
	type fields struct {
		azureDiscovery     *azureDiscovery
		defenderProperties map[string]*defenderProperties
	}
	tests := []struct {
		name    string
		fields  fields
		want    []voc.IsCloudResource
		wantErr assert.ErrorAssertionFunc
	}{
		{
			name: "Error list pages",
			fields: fields{
				azureDiscovery: NewMockAzureDiscovery(nil),
			},
			want: nil,
			wantErr: func(t assert.TestingT, err error, i ...interface{}) bool {
				return assert.ErrorContains(t, err, ErrGettingNextPage.Error())
			},
		},
		{
			name: "Happy path",
			fields: fields{
				azureDiscovery: NewMockAzureDiscovery(newMockComputeSender()),
			},
			want: []voc.IsCloudResource{
				&voc.VirtualMachine{
					Compute: &voc.Compute{
						Resource: &voc.Resource{
							ID:        "/subscriptions/00000000-0000-0000-0000-000000000000/resourceGroups/res1/providers/Microsoft.Compute/virtualMachineScaleSets/scaleSet1/virtualMachines/0",
							ServiceID: testdata.MockCloudServiceID1,
							Name:      "ScaleSetVM0",
							Type:      voc.VirtualMachineType,
							GeoLocation: voc.GeoLocation{
								Region: "eastus",
							},
							Labels: map[string]string{},
							Raw:    "{\"*armcompute.VirtualMachineScaleSetVM\":[{\"id\":\"/subscriptions/00000000-0000-0000-0000-000000000000/resourceGroups/res1/providers/Microsoft.Compute/virtualMachineScaleSets/scaleSet1/virtualMachines/0\",\"location\":\"eastus\",\"name\":\"ScaleSetVM0\",\"properties\":{\"osProfile\":{\"linuxConfiguration\":{\"patchSettings\":{\"patchMode\":\"AutomaticByPlatform\"}}}},\"tags\":{}}]}",
							Parent: "/subscriptions/00000000-0000-0000-0000-000000000000/resourceGroups/res1/providers/Microsoft.Compute/virtualMachineScaleSets/scaleSet1",
						},
					},
					AutomaticUpdates: &voc.AutomaticUpdates{
						Enabled:  true,
						Interval: Duration30Days,
					},
				},
			},

			wantErr: assert.NoError,
		},
	}
	for _, tt := range tests {
		t.Run(tt.name, func(t *testing.T) {
			d := &azureComputeDiscovery{
				azureDiscovery:     tt.fields.azureDiscovery,
				defenderProperties: tt.fields.defenderProperties,
			}
			got, err := d.discoverVirtualMachineScaleSets()

			tt.wantErr(t, err)

			assert.Equal(t, tt.want, got)

		})
	}
}

func Test_azureComputeDiscovery_handleVirtualMachineScaleSet(t *testing.T) {
	type fields struct {
		azureDiscovery     *azureDiscovery
		defenderProperties map[string]*defenderProperties
	}
	type args struct {
		set    *armcompute.VirtualMachineScaleSetVM
		parent string
	}
	tests := []struct {
		name    string
		fields  fields
		args    args
		want    voc.IsCompute
		wantErr assert.ErrorAssertionFunc
	}{
		{
			name: "Happy path",
			fields: fields{
				azureDiscovery: NewMockAzureDiscovery(newMockComputeSender()),
			},
			args: args{
				set: &armcompute.VirtualMachineScaleSetVM{
					Location: util.Ref("eastus"),
					ID:       util.Ref("/subscriptions/00000000-0000-0000-0000-000000000000/resourceGroups/res1/providers/Microsoft.Compute/virtualMachineScaleSets/scaleSet1/virtualMachines/0"),
					Name:     util.Ref("ScaleSetVM1"),
					Tags:     map[string]*string{},
					Properties: &armcompute.VirtualMachineScaleSetVMProperties{
						OSProfile: &armcompute.OSProfile{
							LinuxConfiguration: &armcompute.LinuxConfiguration{
								PatchSettings: &armcompute.LinuxPatchSettings{
									PatchMode: util.Ref(armcompute.LinuxVMGuestPatchModeAutomaticByPlatform),
								},
							},
						},
					},
				},
				parent: "/subscriptions/00000000-0000-0000-0000-000000000000/resourceGroups/res1/providers/Microsoft.Compute/virtualMachineScaleSets/scaleSet1",
			},
			want: &voc.VirtualMachine{
				Compute: &voc.Compute{
					Resource: &voc.Resource{
						ID:        "/subscriptions/00000000-0000-0000-0000-000000000000/resourceGroups/res1/providers/Microsoft.Compute/virtualMachineScaleSets/scaleSet1/virtualMachines/0",
						Name:      "ScaleSetVM1",
						ServiceID: testdata.MockCloudServiceID1,
						Type:      voc.VirtualMachineType,
						GeoLocation: voc.GeoLocation{
							Region: "eastus",
						},
						Parent: "/subscriptions/00000000-0000-0000-0000-000000000000/resourceGroups/res1/providers/Microsoft.Compute/virtualMachineScaleSets/scaleSet1",
						Labels: map[string]string{},
						Raw:    "{\"*armcompute.VirtualMachineScaleSetVM\":[{\"id\":\"/subscriptions/00000000-0000-0000-0000-000000000000/resourceGroups/res1/providers/Microsoft.Compute/virtualMachineScaleSets/scaleSet1/virtualMachines/0\",\"location\":\"eastus\",\"name\":\"ScaleSetVM1\",\"properties\":{\"osProfile\":{\"linuxConfiguration\":{\"patchSettings\":{\"patchMode\":\"AutomaticByPlatform\"}}}},\"tags\":{}}]}",
					},
				},
				AutomaticUpdates: &voc.AutomaticUpdates{
					Enabled:  true,
					Interval: Duration30Days,
				},
			},
			wantErr: assert.NoError,
		},
	}
	for _, tt := range tests {
		t.Run(tt.name, func(t *testing.T) {
			d := &azureComputeDiscovery{
				azureDiscovery:     tt.fields.azureDiscovery,
				defenderProperties: tt.fields.defenderProperties,
			}
			got, err := d.handleVirtualMachineScaleSet(tt.args.set, tt.args.parent)

			tt.wantErr(t, err)

			assert.Equal(t, tt.want, got)
		})
	}
}<|MERGE_RESOLUTION|>--- conflicted
+++ resolved
@@ -273,11 +273,8 @@
 						},
 						"publicNetworkAccess": "Enabled",
 						"resourceGroup":       "res1",
-<<<<<<< HEAD
 						"minTlsVersion":       "1.1",
 						"minTlsCipherSuite":   "TLS_AES_128_GCM_SHA256",
-=======
->>>>>>> 8af0758d
 					},
 				},
 				{
@@ -370,8 +367,6 @@
 			"properties": map[string]interface{}{
 				"minTlsVersion":  "1.1",
 				"linuxFxVersion": "",
-<<<<<<< HEAD
-=======
 			},
 		}, 200)
 	} else if req.URL.Path == "/subscriptions/00000000-0000-0000-0000-000000000000/resourceGroups/res1/providers/Microsoft.Web/sites/function1/config/appsettings/list" {
@@ -384,15 +379,10 @@
 		return createResponse(req, map[string]interface{}{
 			"properties": map[string]interface{}{
 				"APPLICATIONINSIGHTS_CONNECTION_STRING": "some_application_settings_string",
->>>>>>> 8af0758d
 			},
 		}, 200)
 
-	} else if req.URL.Path == "/subscriptions/00000000-0000-0000-0000-000000000000/resourceGroups/res1/providers/Microsoft.Web/sites/function1/config/appsettings/list" {
-		return createResponse(req, map[string]interface{}{}, 200)
 	} else if req.URL.Path == "/subscriptions/00000000-0000-0000-0000-000000000000/resourceGroups/res1/providers/Microsoft.Web/sites/function2/config/appsettings/list" {
-		return createResponse(req, map[string]interface{}{}, 200)
-	} else if req.URL.Path == "/subscriptions/00000000-0000-0000-0000-000000000000/resourceGroups/res1/providers/Microsoft.Web/sites/WebApp1/config/appsettings/list" {
 		return createResponse(req, map[string]interface{}{}, 200)
 	} else if req.URL.Path == "/subscriptions/00000000-0000-0000-0000-000000000000/resourceGroups/res1/providers/Microsoft.Web/sites/WebApp2/config/appsettings/list" {
 		return createResponse(req, map[string]interface{}{}, 200)
@@ -1106,13 +1096,9 @@
 						},
 						NetworkInterfaces: []voc.ResourceID{},
 						ResourceLogging: &voc.ResourceLogging{
-<<<<<<< HEAD
-							Logging: &voc.Logging{},
-=======
 							Logging: &voc.Logging{
 								Enabled: true,
 							},
->>>>>>> 8af0758d
 						},
 					},
 					HttpEndpoint: &voc.HttpEndpoint{
@@ -1148,13 +1134,9 @@
 						},
 						NetworkInterfaces: []voc.ResourceID{},
 						ResourceLogging: &voc.ResourceLogging{
-<<<<<<< HEAD
-							Logging: &voc.Logging{},
-=======
 							Logging: &voc.Logging{
 								Enabled: false,
 							},
->>>>>>> 8af0758d
 						},
 					},
 					HttpEndpoint: &voc.HttpEndpoint{
@@ -1190,13 +1172,9 @@
 						},
 						NetworkInterfaces: []voc.ResourceID{"/subscriptions/00000000-0000-0000-0000-000000000000/resourceGroups/res1/providers/Microsoft.Network/virtualNetworks/vnet1/subnets/subnet1"},
 						ResourceLogging: &voc.ResourceLogging{
-<<<<<<< HEAD
-							Logging: &voc.Logging{},
-=======
 							Logging: &voc.Logging{
 								Enabled: true,
 							},
->>>>>>> 8af0758d
 						},
 					},
 					HttpEndpoint: &voc.HttpEndpoint{
@@ -1226,13 +1204,6 @@
 								Region: "West Europe",
 							},
 							Parent: voc.ResourceID("/subscriptions/00000000-0000-0000-0000-000000000000/resourceGroups/res1"),
-<<<<<<< HEAD
-							Raw:    "{\"*armappservice.Site\":[{\"id\":\"/subscriptions/00000000-0000-0000-0000-000000000000/resourceGroups/res1/providers/Microsoft.Web/sites/WebApp2\",\"kind\":\"app,linux\",\"location\":\"West Europe\",\"name\":\"WebApp2\",\"properties\":{\"httpsOnly\":false,\"publicNetworkAccess\":\"Disabled\",\"resourceGroup\":\"res1\",\"siteConfig\":{\"minTlsCipherSuite\":\"\",\"minTlsVersion\":\"1.1\"},\"virtualNetworkSubnetId\":\"/subscriptions/00000000-0000-0000-0000-000000000000/resourceGroups/res1/providers/Microsoft.Network/virtualNetworks/vnet1/subnets/subnet2\"},\"tags\":{\"testKey1\":\"testTag1\",\"testKey2\":\"testTag2\"}}]}",
-						},
-						NetworkInterfaces: []voc.ResourceID{"/subscriptions/00000000-0000-0000-0000-000000000000/resourceGroups/res1/providers/Microsoft.Network/virtualNetworks/vnet1/subnets/subnet2"},
-						ResourceLogging: &voc.ResourceLogging{
-							Logging: &voc.Logging{},
-=======
 							Raw:    "{\"*armappservice.Site\":[{\"id\":\"/subscriptions/00000000-0000-0000-0000-000000000000/resourceGroups/res1/providers/Microsoft.Web/sites/WebApp2\",\"kind\":\"app,linux\",\"location\":\"West Europe\",\"name\":\"WebApp2\",\"properties\":{\"httpsOnly\":false,\"publicNetworkAccess\":\"Disabled\",\"resourceGroup\":\"res1\",\"siteConfig\":{\"minTlsCipherSuite\":\"\"},\"virtualNetworkSubnetId\":\"/subscriptions/00000000-0000-0000-0000-000000000000/resourceGroups/res1/providers/Microsoft.Network/virtualNetworks/vnet1/subnets/subnet2\"},\"tags\":{\"testKey1\":\"testTag1\",\"testKey2\":\"testTag2\"}}],\"armappservice.WebAppsClientGetConfigurationResponse\":[{\"properties\":{\"linuxFxVersion\":\"\",\"minTlsVersion\":\"1.1\"}}]}",
 						},
 						NetworkInterfaces: []voc.ResourceID{"/subscriptions/00000000-0000-0000-0000-000000000000/resourceGroups/res1/providers/Microsoft.Network/virtualNetworks/vnet1/subnets/subnet2"},
@@ -1240,7 +1211,6 @@
 							Logging: &voc.Logging{
 								Enabled: false,
 							},
->>>>>>> 8af0758d
 						},
 					},
 					HttpEndpoint: &voc.HttpEndpoint{
@@ -1362,13 +1332,9 @@
 						},
 						NetworkInterfaces: []voc.ResourceID{},
 						ResourceLogging: &voc.ResourceLogging{
-<<<<<<< HEAD
-							Logging: &voc.Logging{},
-=======
 							Logging: &voc.Logging{
 								Enabled: true,
 							},
->>>>>>> 8af0758d
 						},
 					},
 					HttpEndpoint: &voc.HttpEndpoint{
@@ -1440,13 +1406,9 @@
 						},
 						NetworkInterfaces: []voc.ResourceID{"/subscriptions/00000000-0000-0000-0000-000000000000/resourceGroups/res1/providers/Microsoft.Network/virtualNetworks/vnet1/subnets/subnet1"},
 						ResourceLogging: &voc.ResourceLogging{
-<<<<<<< HEAD
-							Logging: &voc.Logging{},
-=======
 							Logging: &voc.Logging{
 								Enabled: true,
 							},
->>>>>>> 8af0758d
 						},
 					},
 					HttpEndpoint: &voc.HttpEndpoint{
@@ -1476,11 +1438,7 @@
 								Region: "West Europe",
 							},
 							Parent: voc.ResourceID("/subscriptions/00000000-0000-0000-0000-000000000000/resourceGroups/res1"),
-<<<<<<< HEAD
-							Raw:    "{\"*armappservice.Site\":[{\"id\":\"/subscriptions/00000000-0000-0000-0000-000000000000/resourceGroups/res1/providers/Microsoft.Web/sites/WebApp2\",\"kind\":\"app,linux\",\"location\":\"West Europe\",\"name\":\"WebApp2\",\"properties\":{\"httpsOnly\":false,\"publicNetworkAccess\":\"Disabled\",\"resourceGroup\":\"res1\",\"siteConfig\":{\"minTlsCipherSuite\":\"\",\"minTlsVersion\":\"1.1\"},\"virtualNetworkSubnetId\":\"/subscriptions/00000000-0000-0000-0000-000000000000/resourceGroups/res1/providers/Microsoft.Network/virtualNetworks/vnet1/subnets/subnet2\"},\"tags\":{\"testKey1\":\"testTag1\",\"testKey2\":\"testTag2\"}}]}",
-=======
 							Raw:    "{\"*armappservice.Site\":[{\"id\":\"/subscriptions/00000000-0000-0000-0000-000000000000/resourceGroups/res1/providers/Microsoft.Web/sites/WebApp2\",\"kind\":\"app,linux\",\"location\":\"West Europe\",\"name\":\"WebApp2\",\"properties\":{\"httpsOnly\":false,\"publicNetworkAccess\":\"Disabled\",\"resourceGroup\":\"res1\",\"siteConfig\":{\"minTlsCipherSuite\":\"\"},\"virtualNetworkSubnetId\":\"/subscriptions/00000000-0000-0000-0000-000000000000/resourceGroups/res1/providers/Microsoft.Network/virtualNetworks/vnet1/subnets/subnet2\"},\"tags\":{\"testKey1\":\"testTag1\",\"testKey2\":\"testTag2\"}}],\"armappservice.WebAppsClientGetConfigurationResponse\":[{\"properties\":{\"linuxFxVersion\":\"\",\"minTlsVersion\":\"1.1\"}}]}",
->>>>>>> 8af0758d
 						},
 						NetworkInterfaces: []voc.ResourceID{"/subscriptions/00000000-0000-0000-0000-000000000000/resourceGroups/res1/providers/Microsoft.Network/virtualNetworks/vnet1/subnets/subnet2"},
 						ResourceLogging: &voc.ResourceLogging{
@@ -1564,13 +1522,8 @@
 							MinTLSVersion:     util.Ref(armappservice.SupportedTLSVersionsOne2),
 							MinTLSCipherSuite: util.Ref(armappservice.TLSCipherSuitesTLSAES128GCMSHA256),
 						},
-<<<<<<< HEAD
-						ResourceGroup: util.Ref("res2"),
-						HTTPSOnly:     util.Ref(true),
-=======
 						HTTPSOnly:     util.Ref(true),
 						ResourceGroup: util.Ref("res1"),
->>>>>>> 8af0758d
 					},
 				},
 				config: armappservice.WebAppsClientGetConfigurationResponse{
@@ -1598,13 +1551,6 @@
 							Region: "West Europe",
 						},
 						Parent: voc.ResourceID("/subscriptions/00000000-0000-0000-0000-000000000000/resourceGroups/res1"),
-<<<<<<< HEAD
-						Raw:    "{\"*armappservice.Site\":[{\"id\":\"/subscriptions/00000000-0000-0000-0000-000000000000/resourceGroups/res1/providers/Microsoft.Web/sites/function1\",\"kind\":\"functionapp,linux\",\"location\":\"West Europe\",\"name\":\"function1\",\"properties\":{\"httpsOnly\":true,\"resourceGroup\":\"res2\",\"siteConfig\":{\"linuxFxVersion\":\"PYTHON|3.8\",\"minTlsCipherSuite\":\"TLS_AES_128_GCM_SHA256\",\"minTlsVersion\":\"1.2\"}},\"tags\":{\"testKey1\":\"testTag1\",\"testKey2\":\"testTag2\"}}],\"armappservice.WebAppsClientGetConfigurationResponse\":[{\"properties\":{\"minTlsCipherSuite\":\"TLS_AES_128_GCM_SHA256\",\"minTlsVersion\":\"1.2\"}}]}",
-					},
-					NetworkInterfaces: []voc.ResourceID{},
-					ResourceLogging: &voc.ResourceLogging{
-						Logging: &voc.Logging{},
-=======
 						Raw:    "{\"*armappservice.Site\":[{\"id\":\"/subscriptions/00000000-0000-0000-0000-000000000000/resourceGroups/res1/providers/Microsoft.Web/sites/function1\",\"kind\":\"functionapp,linux\",\"location\":\"West Europe\",\"name\":\"function1\",\"properties\":{\"httpsOnly\":true,\"resourceGroup\":\"res1\",\"siteConfig\":{\"linuxFxVersion\":\"PYTHON|3.8\",\"minTlsCipherSuite\":\"TLS_AES_128_GCM_SHA256\",\"minTlsVersion\":\"1.2\"}},\"tags\":{\"testKey1\":\"testTag1\",\"testKey2\":\"testTag2\"}}],\"armappservice.WebAppsClientGetConfigurationResponse\":[{\"properties\":{\"minTlsCipherSuite\":\"TLS_AES_128_GCM_SHA256\",\"minTlsVersion\":\"1.2\"}}]}",
 					},
 					NetworkInterfaces: []voc.ResourceID{},
@@ -1612,7 +1558,6 @@
 						Logging: &voc.Logging{
 							Enabled: true,
 						},
->>>>>>> 8af0758d
 					},
 				},
 				HttpEndpoint: &voc.HttpEndpoint{
@@ -1693,13 +1638,7 @@
 						Algorithm:  string(armappservice.TLSCipherSuitesTLSAES128GCMSHA256),
 					},
 				},
-<<<<<<< HEAD
-				RuntimeVersion:  "",
-				RuntimeLanguage: "",
-				Redundancy:      &voc.Redundancy{},
-=======
 				Redundancy: &voc.Redundancy{},
->>>>>>> 8af0758d
 			},
 		},
 	}
@@ -3045,13 +2984,6 @@
 							Region: "West Europe",
 						},
 						Parent: voc.ResourceID("/subscriptions/00000000-0000-0000-0000-000000000000/resourceGroups/res1"),
-<<<<<<< HEAD
-						Raw:    "{\"*armappservice.Site\":[{\"id\":\"/subscriptions/00000000-0000-0000-0000-000000000000/resourceGroups/res1/providers/Microsoft.Web/sites/WebApp1\",\"kind\":\"app\",\"location\":\"West Europe\",\"name\":\"WebApp1\",\"properties\":{\"httpsOnly\":true,\"resourceGroup\":\"res1\",\"siteConfig\":{\"minTlsVersion\":\"1.2\"},\"virtualNetworkSubnetId\":\"/subscriptions/00000000-0000-0000-0000-000000000000/resourceGroups/res1/providers/Microsoft.Network/virtualNetworks/vnet1/subnets/subnet1\"},\"tags\":{\"testKey1\":\"testTag1\",\"testKey2\":\"testTag2\"}}]}",
-					},
-					NetworkInterfaces: []voc.ResourceID{"/subscriptions/00000000-0000-0000-0000-000000000000/resourceGroups/res1/providers/Microsoft.Network/virtualNetworks/vnet1/subnets/subnet1"},
-					ResourceLogging: &voc.ResourceLogging{
-						Logging: &voc.Logging{},
-=======
 						Raw:    "{\"*armappservice.Site\":[{\"id\":\"/subscriptions/00000000-0000-0000-0000-000000000000/resourceGroups/res1/providers/Microsoft.Web/sites/WebApp1\",\"kind\":\"app\",\"location\":\"West Europe\",\"name\":\"WebApp1\",\"properties\":{\"httpsOnly\":true,\"resourceGroup\":\"res1\",\"siteConfig\":{\"minTlsVersion\":\"1.2\"},\"virtualNetworkSubnetId\":\"/subscriptions/00000000-0000-0000-0000-000000000000/resourceGroups/res1/providers/Microsoft.Network/virtualNetworks/vnet1/subnets/subnet1\"},\"tags\":{\"testKey1\":\"testTag1\",\"testKey2\":\"testTag2\"}}],\"armappservice.WebAppsClientGetConfigurationResponse\":[{\"properties\":{\"minTlsCipherSuite\":\"TLS_AES_128_GCM_SHA256\",\"minTlsVersion\":\"1.2\"}}]}",
 					},
 					NetworkInterfaces: []voc.ResourceID{"/subscriptions/00000000-0000-0000-0000-000000000000/resourceGroups/res1/providers/Microsoft.Network/virtualNetworks/vnet1/subnets/subnet1"},
@@ -3059,7 +2991,6 @@
 						Logging: &voc.Logging{
 							Enabled: true,
 						},
->>>>>>> 8af0758d
 					},
 				},
 				HttpEndpoint: &voc.HttpEndpoint{
@@ -3067,11 +2998,7 @@
 						Enabled:    true,
 						Enforced:   true,
 						TlsVersion: constants.TLS1_2,
-<<<<<<< HEAD
 						Algorithm:  string(armappservice.TLSCipherSuitesTLSAES128GCMSHA256),
-=======
-						Algorithm:  "TLS_AES_128_GCM_SHA256",
->>>>>>> 8af0758d
 					},
 				},
 				Redundancy: &voc.Redundancy{},
@@ -3136,11 +3063,7 @@
 							Region: "West Europe",
 						},
 						Parent: voc.ResourceID("/subscriptions/00000000-0000-0000-0000-000000000000/resourceGroups/res1"),
-<<<<<<< HEAD
-						Raw:    "{\"*armappservice.Site\":[{\"id\":\"/subscriptions/00000000-0000-0000-0000-000000000000/resourceGroups/res1/providers/Microsoft.Web/sites/WebApp2\",\"kind\":\"app\",\"location\":\"West Europe\",\"name\":\"WebApp2\",\"properties\":{\"httpsOnly\":false,\"resourceGroup\":\"res1\",\"siteConfig\":{},\"virtualNetworkSubnetId\":\"/subscriptions/00000000-0000-0000-0000-000000000000/resourceGroups/res1/providers/Microsoft.Network/virtualNetworks/vnet1/subnets/subnet2\"},\"tags\":{\"testKey1\":\"testTag1\",\"testKey2\":\"testTag2\"}}]}",
-=======
 						Raw:    "{\"*armappservice.Site\":[{\"id\":\"/subscriptions/00000000-0000-0000-0000-000000000000/resourceGroups/res1/providers/Microsoft.Web/sites/WebApp2\",\"kind\":\"app\",\"location\":\"West Europe\",\"name\":\"WebApp2\",\"properties\":{\"httpsOnly\":false,\"resourceGroup\":\"res1\",\"siteConfig\":{},\"virtualNetworkSubnetId\":\"/subscriptions/00000000-0000-0000-0000-000000000000/resourceGroups/res1/providers/Microsoft.Network/virtualNetworks/vnet1/subnets/subnet2\"},\"tags\":{\"testKey1\":\"testTag1\",\"testKey2\":\"testTag2\"}}],\"armappservice.WebAppsClientGetConfigurationResponse\":[{\"properties\":{\"minTlsCipherSuite\":\"TLS_AES_128_GCM_SHA256\",\"minTlsVersion\":\"1.2\"}}]}",
->>>>>>> 8af0758d
 					},
 					NetworkInterfaces: []voc.ResourceID{"/subscriptions/00000000-0000-0000-0000-000000000000/resourceGroups/res1/providers/Microsoft.Network/virtualNetworks/vnet1/subnets/subnet2"},
 					ResourceLogging: &voc.ResourceLogging{
@@ -3152,11 +3075,7 @@
 						Enabled:    true,
 						Enforced:   false,
 						TlsVersion: constants.TLS1_2,
-<<<<<<< HEAD
 						Algorithm:  string(armappservice.TLSCipherSuitesTLSAES128GCMSHA256),
-=======
-						Algorithm:  "TLS_AES_128_GCM_SHA256",
->>>>>>> 8af0758d
 					},
 				},
 				Redundancy: &voc.Redundancy{},
@@ -3175,10 +3094,6 @@
 				// initialize backup vaults client
 				_ = d.initWebAppsClient()
 			}
-<<<<<<< HEAD
-
-=======
->>>>>>> 8af0758d
 			assert.Equalf(t, tt.want, d.handleWebApp(tt.args.webApp, tt.args.config), "handleWebApps(%v)", tt.args.webApp)
 		})
 	}
