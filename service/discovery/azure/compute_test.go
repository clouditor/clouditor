--- conflicted
+++ resolved
@@ -27,10 +27,6 @@
 
 import (
 	"fmt"
-<<<<<<< HEAD
-	"net/http"
-=======
->>>>>>> d7a338ac
 	"reflect"
 	"testing"
 	"time"
@@ -44,598 +40,7 @@
 	"github.com/stretchr/testify/assert"
 )
 
-<<<<<<< HEAD
-type mockComputeSender struct {
-	mockSender
-}
-
-func newMockComputeSender() *mockComputeSender {
-	m := &mockComputeSender{}
-	return m
-}
-
-=======
-/*
-TODO: check for changes
->>>>>>> d7a338ac
-func (m mockComputeSender) Do(req *http.Request) (res *http.Response, err error) {
-	if req.URL.Path == "/subscriptions/00000000-0000-0000-0000-000000000000/providers/Microsoft.Compute/virtualMachines" {
-		return createResponse(req, map[string]interface{}{
-			"value": &[]map[string]interface{}{
-				{
-					"id":       "/subscriptions/00000000-0000-0000-0000-000000000000/resourceGroups/res1/providers/Microsoft.Compute/virtualMachines/vm1",
-					"name":     "vm1",
-					"location": "eastus",
-					"properties": map[string]interface{}{
-						"timeCreated": "2017-05-24T13:28:53.4540398Z",
-						"storageProfile": map[string]interface{}{
-							"osDisk": map[string]interface{}{
-								"managedDisk": map[string]interface{}{
-									"id": "os_test_disk",
-								},
-							},
-							"dataDisks": &[]map[string]interface{}{
-								{
-									"managedDisk": map[string]interface{}{
-										"id": "data_disk_1",
-									},
-								},
-								{
-									"managedDisk": map[string]interface{}{
-										"id": "data_disk_2",
-									},
-								},
-							},
-						},
-						"osProfile": map[string]interface{}{
-							"linuxConfiguration": map[string]interface{}{
-								"patchSettings": map[string]interface{}{
-									"patchMode": "AutomaticByPlatform",
-								},
-							},
-						},
-						"diagnosticsProfile": map[string]interface{}{
-							"bootDiagnostics": map[string]interface{}{
-								"enabled":    true,
-								"storageUri": "https://logstoragevm1.blob.core.windows.net/",
-							},
-						},
-						"networkProfile": map[string]interface{}{
-							"networkInterfaces": &[]map[string]interface{}{
-								{
-									"id": "123",
-								},
-								{
-									"id": "234",
-								},
-							},
-						},
-					},
-					"resources": &[]map[string]interface{}{
-						{
-							"id": "/subscriptions/00000000-0000-0000-0000-000000000000/resourceGroups/res1/providers/Microsoft.Compute/virtualMachines/vm1/extensions/MicrosoftMonitoringAgent",
-						},
-					},
-				},
-				{
-					"id":       "/subscriptions/00000000-0000-0000-0000-000000000000/resourceGroups/res1/providers/Microsoft.Compute/virtualMachines/vm2",
-					"name":     "vm2",
-					"location": "eastus",
-					"properties": map[string]interface{}{
-						"storageProfile": map[string]interface{}{
-							"osDisk": map[string]interface{}{
-								"managedDisk": map[string]interface{}{
-									"id": "os_test_disk",
-								},
-							},
-							"dataDisks": &[]map[string]interface{}{
-								{
-									"managedDisk": map[string]interface{}{
-										"id": "data_disk_2",
-									},
-								},
-								{
-									"managedDisk": map[string]interface{}{
-										"id": "data_disk_3",
-									},
-								},
-							},
-						},
-						"osProfile": map[string]interface{}{
-							"windowsConfiguration": map[string]interface{}{
-								"patchSettings": map[string]interface{}{
-									"patchMode": "AutomaticByOS",
-								},
-								"enableAutomaticUpdates": true,
-							},
-						},
-						"diagnosticsProfile": map[string]interface{}{
-							"bootDiagnostics": map[string]interface{}{
-								"enabled":    true,
-								"storageUri": nil,
-							},
-						},
-						"networkProfile": map[string]interface{}{
-							"networkInterfaces": &[]map[string]interface{}{
-								{
-									"id": "987",
-								},
-								{
-									"id": "654",
-								},
-							},
-						},
-					},
-					"resources": &[]map[string]interface{}{
-						{
-							"id": "/subscriptions/00000000-0000-0000-0000-000000000000/resourceGroups/res1/providers/Microsoft.Compute/virtualMachines/vm2/extensions/OmsAgentForLinux",
-						},
-					},
-				},
-				{
-					"id":       "/subscriptions/00000000-0000-0000-0000-000000000000/resourceGroups/res1/providers/Microsoft.Compute/virtualMachines/vm3",
-					"name":     "vm3",
-					"location": "eastus",
-					"properties": map[string]interface{}{
-						"diagnosticsProfile": map[string]interface{}{
-							"bootDiagnostics": map[string]interface{}{},
-						},
-					},
-				},
-			},
-		}, 200)
-	} else if req.URL.Path == "/subscriptions/00000000-0000-0000-0000-000000000000/providers/Microsoft.Compute/disks" {
-		return createResponse(req, map[string]interface{}{
-			"value": &[]map[string]interface{}{
-				{
-					"id":       "/subscriptions/00000000-0000-0000-0000-000000000000/resourceGroups/res1/providers/Microsoft.Compute/disks/disk1",
-					"name":     "disk1",
-					"type":     "Microsoft.Compute/disks",
-					"location": "eastus",
-					"properties": map[string]interface{}{
-						"timeCreated": "2017-05-24T13:28:53.4540398Z",
-						"encryption": map[string]interface{}{
-							"diskEncryptionSetId": "",
-							"type":                "EncryptionAtRestWithPlatformKey",
-						},
-					},
-				},
-				{
-					"id":       "/subscriptions/00000000-0000-0000-0000-000000000000/resourceGroups/res1/providers/Microsoft.Compute/disks/disk2",
-					"name":     "disk2",
-					"type":     "Microsoft.Compute/disks",
-					"location": "eastus",
-					"properties": map[string]interface{}{
-						"timeCreated": "2017-05-24T13:28:53.4540398Z",
-						"encryption": map[string]interface{}{
-							"diskEncryptionSetId": "/subscriptions/00000000-0000-0000-0000-000000000000/resourceGroups/res1/providers/Microsoft.Compute/diskEncryptionSets/encryptionkeyvault1",
-							"type":                "EncryptionAtRestWithCustomerKey",
-						},
-					},
-				},
-				{
-					"id":       "/subscriptions/00000000-0000-0000-0000-000000000000/resourceGroups/res2/providers/Microsoft.Compute/disks/disk3",
-					"name":     "disk3",
-					"type":     "Microsoft.Compute/disks",
-					"location": "eastus",
-					"properties": map[string]interface{}{
-						"timeCreated": "2017-05-24T13:28:53.4540398Z",
-						"encryption": map[string]interface{}{
-							"diskEncryptionSetId": "",
-							"type":                "EncryptionAtRestWithPlatformKey",
-						},
-					},
-				},
-			},
-		}, 200)
-	} else if req.URL.Path == "/subscriptions/00000000-0000-0000-0000-000000000000/resourceGroups/res2/providers/Microsoft.Compute/disks" {
-		return createResponse(req, map[string]interface{}{
-			"value": &[]map[string]interface{}{
-				{
-					"id":       "/subscriptions/00000000-0000-0000-0000-000000000000/resourceGroups/res2/providers/Microsoft.Compute/disks/disk3",
-					"name":     "disk3",
-					"type":     "Microsoft.Compute/disks",
-					"location": "eastus",
-					"properties": map[string]interface{}{
-						"timeCreated": "2017-05-24T13:28:53.4540398Z",
-						"encryption": map[string]interface{}{
-							"diskEncryptionSetId": "",
-							"type":                "EncryptionAtRestWithPlatformKey",
-						},
-					},
-				},
-			},
-		}, 200)
-	} else if req.URL.Path == "/subscriptions/00000000-0000-0000-0000-000000000000/resourceGroups/res2/providers/Microsoft.Compute/virtualMachines" {
-		return createResponse(req, map[string]interface{}{
-			"value": &[]map[string]interface{}{},
-		}, 200)
-	} else if req.URL.Path == "/subscriptions/00000000-0000-0000-0000-000000000000/resourceGroups/res2/providers/Microsoft.Web/sites" {
-		return createResponse(req, map[string]interface{}{
-			"value": &[]map[string]interface{}{},
-		}, 200)
-	} else if req.URL.Path == "/subscriptions/00000000-0000-0000-0000-000000000000/providers/Microsoft.Web/sites" {
-		return createResponse(req, map[string]interface{}{
-			"value": &[]map[string]interface{}{
-				{
-					"id":       "/subscriptions/00000000-0000-0000-0000-000000000000/resourceGroups/res1/providers/Microsoft.Web/sites/function1",
-					"name":     "function1",
-					"location": "West Europe",
-					"kind":     "functionapp,linux",
-					"tags": map[string]interface{}{
-						"testKey1": "testTag1",
-						"testKey2": "testTag2",
-					},
-					"properties": map[string]interface{}{
-						"siteConfig": map[string]interface{}{
-							"linuxFxVersion": "PYTHON|3.8",
-						},
-						"resourceGroup":       "res1",
-						"publicNetworkAccess": "Enabled",
-					},
-				},
-				{
-					"id":       "/subscriptions/00000000-0000-0000-0000-000000000000/resourceGroups/res1/providers/Microsoft.Web/sites/function2",
-					"name":     "function2",
-					"location": "West Europe",
-					"kind":     "functionapp",
-					"tags": map[string]interface{}{
-						"testKey1": "testTag1",
-						"testKey2": "testTag2",
-					},
-					"properties": map[string]interface{}{
-						"siteConfig":          map[string]interface{}{},
-						"resourceGroup":       "res1",
-						"publicNetworkAccess": "Disabled",
-					},
-				},
-				{
-					"id":       "/subscriptions/00000000-0000-0000-0000-000000000000/resourceGroups/res1/providers/Microsoft.Web/sites/WebApp1",
-					"name":     "WebApp1",
-					"location": "West Europe",
-					"kind":     "app",
-					"tags": map[string]interface{}{
-						"testKey1": "testTag1",
-						"testKey2": "testTag2",
-					},
-					"properties": map[string]interface{}{
-						"siteConfig":             map[string]interface{}{},
-						"httpsOnly":              true,
-						"resourceGroup":          "res1",
-						"virtualNetworkSubnetId": "/subscriptions/00000000-0000-0000-0000-000000000000/resourceGroups/res1/providers/Microsoft.Network/virtualNetworks/vnet1/subnets/subnet1",
-						"publicNetworkAccess":    "Enabled",
-					},
-				},
-				{
-					"id":       "/subscriptions/00000000-0000-0000-0000-000000000000/resourceGroups/res1/providers/Microsoft.Web/sites/WebApp2",
-					"name":     "WebApp2",
-					"location": "West Europe",
-					"kind":     "app,linux",
-					"tags": map[string]interface{}{
-						"testKey1": "testTag1",
-						"testKey2": "testTag2",
-					},
-					"properties": map[string]interface{}{
-						"siteConfig":             map[string]interface{}{},
-						"httpsOnly":              false,
-						"resourceGroup":          "res1",
-						"virtualNetworkSubnetId": "/subscriptions/00000000-0000-0000-0000-000000000000/resourceGroups/res1/providers/Microsoft.Network/virtualNetworks/vnet1/subnets/subnet2",
-						"publicNetworkAccess":    "Disabled",
-					},
-				},
-			},
-		}, 200)
-	} else if req.URL.Path == "/subscriptions/00000000-0000-0000-0000-000000000000/resourceGroups/res1/providers/Microsoft.Web/sites/function1/config/web" {
-		return createResponse(req, map[string]interface{}{
-			"type": "Microsoft.Web/sites/config",
-			"name": "function1",
-			"properties": map[string]interface{}{
-				"minTlsVersion":     "1.1",
-				"minTlsCipherSuite": "TLS_AES_128_GCM_SHA256",
-			},
-		}, 200)
-	} else if req.URL.Path == "/subscriptions/00000000-0000-0000-0000-000000000000/resourceGroups/res1/providers/Microsoft.Web/sites/function2/config/web" {
-		return createResponse(req, map[string]interface{}{
-			"name": "function2",
-			"type": "Microsoft.Web/sites/config",
-			"properties": map[string]interface{}{
-				"javaVersion": "1.8",
-			},
-		}, 200)
-	} else if req.URL.Path == "/subscriptions/00000000-0000-0000-0000-000000000000/resourceGroups/res1/providers/Microsoft.Web/sites/WebApp1/config/web" {
-		return createResponse(req, map[string]interface{}{
-			"name": "WebApp1",
-			"type": "Microsoft.Web/sites/config",
-			"properties": map[string]interface{}{
-				"minTlsVersion":     "1.1",
-				"minTlsCipherSuite": "TLS_AES_128_GCM_SHA256",
-			},
-		}, 200)
-	} else if req.URL.Path == "/subscriptions/00000000-0000-0000-0000-000000000000/resourceGroups/res1/providers/Microsoft.Web/sites/WebApp2/config/web" {
-		return createResponse(req, map[string]interface{}{
-			"name":       "WebApp2",
-			"type":       "Microsoft.Web/sites/config",
-			"properties": map[string]interface{}{},
-		}, 200)
-	} else if req.URL.Path == "/subscriptions/00000000-0000-0000-0000-000000000000/resourceGroups/res1/providers/Microsoft.Web/sites/WebApp1/config/appsettings/list" {
-		return createResponse(req, map[string]interface{}{
-			"properties": map[string]interface{}{
-				"APPLICATIONINSIGHTS_CONNECTION_STRING": "test_connection_string",
-			},
-		}, 200)
-	} else if req.URL.Path == "/subscriptions/00000000-0000-0000-0000-000000000000/resourceGroups/res1/providers/Microsoft.Web/sites/WebApp2/config/appsettings/list" {
-		return createResponse(req, map[string]interface{}{
-			"properties": map[string]interface{}{},
-		}, 200)
-	} else if req.URL.Path == "/subscriptions/00000000-0000-0000-0000-000000000000/resourceGroups/res1/providers/Microsoft.Compute/diskEncryptionSets/encryptionkeyvault1" {
-		return createResponse(req, map[string]interface{}{
-			"id":       "/subscriptions/00000000-0000-0000-0000-000000000000/resourceGroups/res1/providers/Microsoft.Compute/diskEncryptionSets/encryption-keyvault1",
-			"type":     "Microsoft.Compute/diskEncryptionSets",
-			"name":     "encryptionkeyvault1",
-			"location": "germanywestcentral",
-			"properties": map[string]interface{}{
-				"activeKey": map[string]interface{}{
-					"sourceVault": map[string]interface{}{
-						"id": "/subscriptions/00000000-0000-0000-0000-000000000000/resourceGroups/res1/providers/Microsoft.KeyVault/vaults/keyvault1",
-					},
-					"keyUrl": "https://keyvault1.vault.azure.net/keys/customer-key/6273gdb374jz789hjm17819283748382",
-				},
-			},
-		}, 200)
-	} else if req.URL.Path == "/subscriptions/00000000-0000-0000-0000-000000000000/resourceGroups/res1/providers/Microsoft.Compute/diskEncryptionSets/encryptionkeyvault2" {
-		return createResponse(req, map[string]interface{}{
-			"id":       "/subscriptions/00000000-0000-0000-0000-000000000000/resourceGroups/res1/providers/Microsoft.Compute/diskEncryptionSets/encryption-keyvault2",
-			"type":     "Microsoft.Compute/diskEncryptionSets",
-			"name":     "encryptionkeyvault2",
-			"location": "germanywestcentral",
-			"properties": map[string]interface{}{
-				"activeKey": map[string]interface{}{
-					"sourceVault": map[string]interface{}{
-						"id": "/subscriptions/00000000-0000-0000-0000-000000000000/resourceGroups/res1/providers/Microsoft.KeyVault/vaults/keyvault2",
-					},
-				},
-			},
-		}, 200)
-	} else if req.URL.Path == "/subscriptions/00000000-0000-0000-0000-000000000000/providers/Microsoft.DataProtection/backupVaults" {
-		return createResponse(req, map[string]interface{}{
-			"value": &[]map[string]interface{}{
-				{
-					"id":       "/subscriptions/00000000-0000-0000-0000-000000000000/resourceGroups/res1/providers/Microsoft.DataProtection/backupVaults/backupAccount1",
-					"name":     "backupAccount1",
-					"location": "westeurope",
-				},
-			},
-		}, 200)
-	} else if req.URL.Path == "/subscriptions/00000000-0000-0000-0000-000000000000/resourceGroups/res1/providers/Microsoft.DataProtection/backupVaults/backupAccount1/backupInstances" {
-		return createResponse(req, map[string]interface{}{
-			"value": &[]map[string]interface{}{
-				{
-					"id":   "/subscriptions/00000000-0000-0000-0000-000000000000/resourceGroups/res1/providers/Microsoft.DataProtection/backupVaults/backupAccount1/backupInstances/disk1-disk1-22222222-2222-2222-2222-222222222222",
-					"name": "disk1-disk1-22222222-2222-2222-2222-222222222222",
-					"properties": map[string]interface{}{
-						"dataSourceInfo": map[string]interface{}{
-							"resourceID":     "/subscriptions/00000000-0000-0000-0000-000000000000/resourceGroups/res1/providers/Microsoft.Compute/disks/disk1",
-							"datasourceType": "Microsoft.Compute/disks",
-						},
-						"policyInfo": map[string]interface{}{
-							"policyId": "/subscriptions/00000000-0000-0000-0000-000000000000/resourceGroups/res1/providers/Microsoft.DataProtection/backupVaults/backupAccount1/backupPolicies/backupPolicyDisk",
-						},
-					},
-				},
-			},
-		}, 200)
-	} else if req.URL.Path == "/subscriptions/00000000-0000-0000-0000-000000000000/resourceGroups/res1/providers/Microsoft.DataProtection/backupVaults/backupAccount1/backupPolicies/backupPolicyDisk" {
-		return createResponse(req, map[string]interface{}{
-			"properties": map[string]interface{}{
-				"objectType": "BackupPolicy",
-				"policyRules": []map[string]interface{}{
-					{
-						"objectType": "AzureRetentionRule",
-						"lifecycles": []map[string]interface{}{
-							{
-								"deleteAfter": map[string]interface{}{
-									"duration":   "P30D",
-									"objectType": "AbsoluteDeleteOption",
-								},
-								"sourceDataStore": map[string]interface{}{
-									"objectType":    "OperationalStore",
-									"DataStoreType": "DataStoreInfoBase",
-								},
-							},
-						},
-					},
-				},
-			},
-		}, 200)
-	}
-
-	return m.mockSender.Do(req)
-<<<<<<< HEAD
-}
-
-func TestNewAzureComputeDiscovery(t *testing.T) {
-	type args struct {
-		opts []DiscoveryOption
-	}
-	tests := []struct {
-		name string
-		args args
-		want discovery.Discoverer
-	}{
-		{
-			name: "Empty input",
-			args: args{
-				opts: nil,
-			},
-			want: &azureComputeDiscovery{
-				&azureDiscovery{
-					discovererComponent: ComputeComponent,
-					csID:                discovery.DefaultCloudServiceID,
-					backupMap:           make(map[string]*backup),
-				},
-				make(map[string]*defenderProperties),
-			},
-		},
-		{
-			name: "With sender",
-			args: args{
-				opts: []DiscoveryOption{WithSender(mockComputeSender{})},
-			},
-			want: &azureComputeDiscovery{
-				&azureDiscovery{
-					clientOptions: arm.ClientOptions{
-						ClientOptions: policy.ClientOptions{
-							Transport: mockComputeSender{},
-						},
-					},
-					discovererComponent: ComputeComponent,
-					csID:                discovery.DefaultCloudServiceID,
-					backupMap:           make(map[string]*backup),
-				},
-				make(map[string]*defenderProperties),
-			},
-		},
-		{
-			name: "With authorizer",
-			args: args{
-				opts: []DiscoveryOption{WithAuthorizer(&mockAuthorizer{})},
-			},
-			want: &azureComputeDiscovery{
-				&azureDiscovery{
-					cred:                &mockAuthorizer{},
-					discovererComponent: ComputeComponent,
-					csID:                discovery.DefaultCloudServiceID,
-					backupMap:           make(map[string]*backup),
-				},
-				make(map[string]*defenderProperties),
-			},
-		},
-		{
-			name: "With cloud service ID",
-			args: args{
-				opts: []DiscoveryOption{WithCloudServiceID(testdata.MockCloudServiceID1)},
-			},
-			want: &azureComputeDiscovery{
-				&azureDiscovery{
-					discovererComponent: ComputeComponent,
-					csID:                testdata.MockCloudServiceID1,
-					backupMap:           make(map[string]*backup),
-				},
-				make(map[string]*defenderProperties),
-			},
-		},
-	}
-	for _, tt := range tests {
-		t.Run(tt.name, func(t *testing.T) {
-			d := NewAzureComputeDiscovery(tt.args.opts...)
-			assert.Equal(t, tt.want, d)
-			assert.Equal(t, "Azure Compute", d.Name())
-		})
-	}
-}
-
-func TestAzureComputeAuthorizer(t *testing.T) {
-
-	d := NewAzureComputeDiscovery()
-	list, err := d.List()
-
-	assert.Error(t, err)
-	assert.Nil(t, list)
-	assert.ErrorIs(t, err, ErrNoCredentialsConfigured)
-}
-
-func TestCompute(t *testing.T) {
-	d := NewAzureComputeDiscovery(
-		WithSender(&mockComputeSender{}),
-		WithAuthorizer(&mockAuthorizer{}),
-	)
-
-	list, err := d.List()
-
-	assert.NoError(t, err)
-	assert.NotNil(t, list)
-	assert.Equal(t, 11, len(list))
-	assert.NotEmpty(t, d.Name())
-}
-
-func TestDiscoverer_List(t *testing.T) {
-	d := NewAzureComputeDiscovery(
-		WithSender(&mockComputeSender{}),
-		WithAuthorizer(&mockAuthorizer{}),
-	)
-
-	list, err := d.List()
-	assert.NoError(t, err)
-
-	virtualMachine, ok := list[4].(*voc.VirtualMachine)
-
-	assert.True(t, ok)
-	assert.Equal(t, "/subscriptions/00000000-0000-0000-0000-000000000000/resourceGroups/res1/providers/Microsoft.Compute/virtualMachines/vm1", string(virtualMachine.ID))
-	assert.Equal(t, "vm1", virtualMachine.Name)
-	assert.Equal(t, 2, len(virtualMachine.NetworkInterfaces))
-	assert.Equal(t, 3, len(virtualMachine.BlockStorage))
-
-	assert.Equal(t, "data_disk_1", string(virtualMachine.BlockStorage[1]))
-	assert.Equal(t, "123", string(virtualMachine.NetworkInterfaces[0]))
-	assert.Equal(t, "eastus", virtualMachine.GeoLocation.Region)
-	assert.Equal(t, true, virtualMachine.BootLogging.Enabled)
-	//assert.Equal(t, voc.ResourceID("https://logstoragevm1.blob.core.windows.net/"), virtualMachine.BootLogging.LoggingService[0])
-	assert.Equal(t, time.Duration(0), virtualMachine.BootLogging.RetentionPeriod)
-
-	virtualMachine2, ok := list[5].(*voc.VirtualMachine)
-	assert.True(t, ok)
-	assert.Equal(t, []voc.ResourceID{}, virtualMachine2.BootLogging.LoggingService)
-
-	virtualMachine3, ok := list[6].(*voc.VirtualMachine)
-	assert.True(t, ok)
-	assert.Equal(t, []voc.ResourceID{}, virtualMachine3.BlockStorage)
-	assert.Equal(t, []voc.ResourceID{}, virtualMachine3.NetworkInterfaces)
-
-}
-
-func TestFunction(t *testing.T) {
-	d := NewAzureComputeDiscovery(
-		WithSender(&mockComputeSender{}),
-		WithAuthorizer(&mockAuthorizer{}),
-	)
-
-	list, err := d.List()
-
-	assert.NoError(t, err)
-	assert.NotNil(t, list)
-	assert.Equal(t, 11, len(list))
-
-	function, ok := list[7].(*voc.Function)
-
-	assert.True(t, ok)
-	assert.Equal(t, "function1", function.Name)
-}
-
-func TestComputeDiscoverFunctionsWhenInputIsInvalid(t *testing.T) {
-	d := azureComputeDiscovery{azureDiscovery: &azureDiscovery{}}
-
-	discoverFunctionsResponse, err := d.discoverFunctionsWebApps()
-
-	assert.ErrorContains(t, err, ErrGettingNextPage.Error())
-	assert.Nil(t, discoverFunctionsResponse)
-}
-
-func TestComputeDiscoverVirtualMachines(t *testing.T) {
-	d := azureComputeDiscovery{azureDiscovery: &azureDiscovery{}}
-
-	discoverVirtualMachineResponse, err := d.discoverVirtualMachines()
-
-	assert.ErrorContains(t, err, ErrGettingNextPage.Error())
-	assert.Nil(t, discoverVirtualMachineResponse)
-}
-
-func Test_azureComputeDiscovery_List(t *testing.T) {
-	creationTime := time.Date(2017, 05, 24, 13, 28, 53, 4540398, time.UTC)
-=======
-}*/
->>>>>>> d7a338ac
-
-func Test_azureComputeDiscovery_discoverFunctionsWebApps(t *testing.T) {
+func Test_azureDiscovery_discoverFunctionsWebApps(t *testing.T) {
 	type fields struct {
 		azureDiscovery *azureDiscovery
 	}
@@ -779,270 +184,6 @@
 				&voc.WebApp{
 					Compute: &voc.Compute{
 						Resource: &voc.Resource{
-<<<<<<< HEAD
-							ID:           "/subscriptions/00000000-0000-0000-0000-000000000000/resourceGroups/res1/providers/Microsoft.DataProtection/backupVaults/backupAccount1/backupInstances/disk1-disk1-22222222-2222-2222-2222-222222222222",
-							Name:         "disk1-disk1-22222222-2222-2222-2222-222222222222",
-							ServiceID:    testdata.MockCloudServiceID1,
-							CreationTime: 0,
-							Type:         voc.BlockStorageType,
-							GeoLocation: voc.GeoLocation{
-								Region: "westeurope",
-							},
-							Parent: voc.ResourceID("/subscriptions/00000000-0000-0000-0000-000000000000/resourceGroups/res1"),
-							Raw:    "{\"*armdataprotection.BackupInstanceResource\":[{\"properties\":{\"dataSourceInfo\":{\"resourceID\":\"/subscriptions/00000000-0000-0000-0000-000000000000/resourceGroups/res1/providers/Microsoft.Compute/disks/disk1\",\"datasourceType\":\"Microsoft.Compute/disks\"},\"policyInfo\":{\"policyId\":\"/subscriptions/00000000-0000-0000-0000-000000000000/resourceGroups/res1/providers/Microsoft.DataProtection/backupVaults/backupAccount1/backupPolicies/backupPolicyDisk\"}},\"id\":\"/subscriptions/00000000-0000-0000-0000-000000000000/resourceGroups/res1/providers/Microsoft.DataProtection/backupVaults/backupAccount1/backupInstances/disk1-disk1-22222222-2222-2222-2222-222222222222\",\"name\":\"disk1-disk1-22222222-2222-2222-2222-222222222222\"}],\"*armdataprotection.BackupVaultResource\":[{\"id\":\"/subscriptions/00000000-0000-0000-0000-000000000000/resourceGroups/res1/providers/Microsoft.DataProtection/backupVaults/backupAccount1\",\"location\":\"westeurope\",\"name\":\"backupAccount1\"}]}",
-						},
-					},
-				},
-				&voc.VirtualMachine{
-					Compute: &voc.Compute{
-						Resource: &voc.Resource{
-							ID:           "/subscriptions/00000000-0000-0000-0000-000000000000/resourceGroups/res1/providers/Microsoft.Compute/virtualMachines/vm1",
-							ServiceID:    testdata.MockCloudServiceID1,
-							Name:         "vm1",
-							CreationTime: util.SafeTimestamp(&creationTime),
-							Type:         voc.VirtualMachineType,
-							Labels:       map[string]string{},
-							GeoLocation: voc.GeoLocation{
-								Region: "eastus",
-							},
-							Parent: voc.ResourceID("/subscriptions/00000000-0000-0000-0000-000000000000/resourceGroups/res1"),
-							Raw:    "{\"*armcompute.VirtualMachine\":[{\"id\":\"/subscriptions/00000000-0000-0000-0000-000000000000/resourceGroups/res1/providers/Microsoft.Compute/virtualMachines/vm1\",\"location\":\"eastus\",\"name\":\"vm1\",\"properties\":{\"diagnosticsProfile\":{\"bootDiagnostics\":{\"enabled\":true,\"storageUri\":\"https://logstoragevm1.blob.core.windows.net/\"}},\"networkProfile\":{\"networkInterfaces\":[{\"id\":\"123\"},{\"id\":\"234\"}]},\"osProfile\":{\"linuxConfiguration\":{\"patchSettings\":{\"patchMode\":\"AutomaticByPlatform\"}}},\"storageProfile\":{\"dataDisks\":[{\"managedDisk\":{\"id\":\"data_disk_1\"}},{\"managedDisk\":{\"id\":\"data_disk_2\"}}],\"osDisk\":{\"managedDisk\":{\"id\":\"os_test_disk\"}}},\"timeCreated\":\"2017-05-24T13:28:53.4540398Z\"},\"resources\":[{\"id\":\"/subscriptions/00000000-0000-0000-0000-000000000000/resourceGroups/res1/providers/Microsoft.Compute/virtualMachines/vm1/extensions/MicrosoftMonitoringAgent\"}]}]}",
-						},
-						NetworkInterfaces: []voc.ResourceID{"123", "234"},
-					},
-					BlockStorage: []voc.ResourceID{"os_test_disk", "data_disk_1", "data_disk_2"},
-					BootLogging: &voc.BootLogging{
-						Logging: &voc.Logging{
-							Enabled:        true,
-							LoggingService: []voc.ResourceID{"/subscriptions/00000000-0000-0000-0000-000000000000/resourceGroups/res1/providers/Microsoft.Storage/storageAccounts/logstoragevm1"},
-							Auditing: &voc.Auditing{
-								SecurityFeature: &voc.SecurityFeature{},
-							},
-							RetentionPeriod: 0,
-						},
-					},
-					OsLogging: &voc.OSLogging{
-						Logging: &voc.Logging{
-							Enabled:         true,
-							LoggingService:  []voc.ResourceID{},
-							RetentionPeriod: 0,
-							Auditing: &voc.Auditing{
-								SecurityFeature: &voc.SecurityFeature{},
-							},
-						},
-					},
-					AutomaticUpdates: &voc.AutomaticUpdates{
-						Enabled:  true,
-						Interval: Duration30Days,
-					},
-					MalwareProtection: &voc.MalwareProtection{},
-					ActivityLogging: &voc.ActivityLogging{
-						Logging: &voc.Logging{
-							Enabled:         true,
-							RetentionPeriod: RetentionPeriod90Days,
-							LoggingService:  []voc.ResourceID{},
-						},
-					},
-				},
-				&voc.VirtualMachine{
-					Compute: &voc.Compute{
-						Resource: &voc.Resource{
-							ID:           "/subscriptions/00000000-0000-0000-0000-000000000000/resourceGroups/res1/providers/Microsoft.Compute/virtualMachines/vm2",
-							ServiceID:    testdata.MockCloudServiceID1,
-							Name:         "vm2",
-							CreationTime: util.SafeTimestamp(&time.Time{}),
-							Type:         voc.VirtualMachineType,
-							Labels:       map[string]string{},
-							GeoLocation: voc.GeoLocation{
-								Region: "eastus",
-							},
-							Parent: voc.ResourceID("/subscriptions/00000000-0000-0000-0000-000000000000/resourceGroups/res1"),
-							Raw:    "{\"*armcompute.VirtualMachine\":[{\"id\":\"/subscriptions/00000000-0000-0000-0000-000000000000/resourceGroups/res1/providers/Microsoft.Compute/virtualMachines/vm2\",\"location\":\"eastus\",\"name\":\"vm2\",\"properties\":{\"diagnosticsProfile\":{\"bootDiagnostics\":{\"enabled\":true}},\"networkProfile\":{\"networkInterfaces\":[{\"id\":\"987\"},{\"id\":\"654\"}]},\"osProfile\":{\"windowsConfiguration\":{\"enableAutomaticUpdates\":true,\"patchSettings\":{\"patchMode\":\"AutomaticByOS\"}}},\"storageProfile\":{\"dataDisks\":[{\"managedDisk\":{\"id\":\"data_disk_2\"}},{\"managedDisk\":{\"id\":\"data_disk_3\"}}],\"osDisk\":{\"managedDisk\":{\"id\":\"os_test_disk\"}}}},\"resources\":[{\"id\":\"/subscriptions/00000000-0000-0000-0000-000000000000/resourceGroups/res1/providers/Microsoft.Compute/virtualMachines/vm2/extensions/OmsAgentForLinux\"}]}]}",
-						},
-						NetworkInterfaces: []voc.ResourceID{"987", "654"},
-					},
-					BlockStorage: []voc.ResourceID{"os_test_disk", "data_disk_2", "data_disk_3"},
-					BootLogging: &voc.BootLogging{
-						Logging: &voc.Logging{
-							Enabled:        true,
-							LoggingService: []voc.ResourceID{},
-							Auditing: &voc.Auditing{
-								SecurityFeature: &voc.SecurityFeature{},
-							},
-							RetentionPeriod: 0,
-						},
-					},
-					OsLogging: &voc.OSLogging{
-						Logging: &voc.Logging{
-							Enabled:         true,
-							LoggingService:  []voc.ResourceID{},
-							RetentionPeriod: 0,
-							Auditing: &voc.Auditing{
-								SecurityFeature: &voc.SecurityFeature{},
-							},
-						},
-					},
-					AutomaticUpdates: &voc.AutomaticUpdates{
-						Enabled:  true,
-						Interval: Duration30Days,
-					},
-					MalwareProtection: &voc.MalwareProtection{},
-					ActivityLogging: &voc.ActivityLogging{
-						Logging: &voc.Logging{
-							Enabled:         true,
-							RetentionPeriod: RetentionPeriod90Days,
-							LoggingService:  []voc.ResourceID{},
-						},
-					},
-				},
-				&voc.VirtualMachine{
-					Compute: &voc.Compute{
-						Resource: &voc.Resource{
-							ID:           "/subscriptions/00000000-0000-0000-0000-000000000000/resourceGroups/res1/providers/Microsoft.Compute/virtualMachines/vm3",
-							ServiceID:    testdata.MockCloudServiceID1,
-							Name:         "vm3",
-							Type:         voc.VirtualMachineType,
-							CreationTime: util.SafeTimestamp(&time.Time{}),
-							Labels:       map[string]string{},
-							GeoLocation: voc.GeoLocation{
-								Region: "eastus",
-							},
-							Parent: voc.ResourceID("/subscriptions/00000000-0000-0000-0000-000000000000/resourceGroups/res1"),
-							Raw:    "{\"*armcompute.VirtualMachine\":[{\"id\":\"/subscriptions/00000000-0000-0000-0000-000000000000/resourceGroups/res1/providers/Microsoft.Compute/virtualMachines/vm3\",\"location\":\"eastus\",\"name\":\"vm3\",\"properties\":{\"diagnosticsProfile\":{\"bootDiagnostics\":{}}}}]}",
-						},
-						NetworkInterfaces: []voc.ResourceID{},
-					},
-					BlockStorage: []voc.ResourceID{},
-					BootLogging: &voc.BootLogging{
-						Logging: &voc.Logging{
-							Enabled:         false,
-							LoggingService:  []voc.ResourceID{},
-							RetentionPeriod: 0,
-							Auditing: &voc.Auditing{
-								SecurityFeature: &voc.SecurityFeature{},
-							},
-						},
-					},
-					OsLogging: &voc.OSLogging{
-						Logging: &voc.Logging{
-							Enabled:         false,
-							LoggingService:  []voc.ResourceID{},
-							RetentionPeriod: 0,
-							Auditing: &voc.Auditing{
-								SecurityFeature: &voc.SecurityFeature{},
-							},
-						},
-					},
-					AutomaticUpdates: &voc.AutomaticUpdates{
-						Enabled:  false,
-						Interval: time.Duration(0),
-					},
-					MalwareProtection: &voc.MalwareProtection{},
-					ActivityLogging: &voc.ActivityLogging{
-						Logging: &voc.Logging{
-							Enabled:         true,
-							RetentionPeriod: RetentionPeriod90Days,
-							LoggingService:  []voc.ResourceID{},
-						},
-					},
-				},
-				&voc.Function{
-					Compute: &voc.Compute{
-						Resource: &voc.Resource{
-							ID:           "/subscriptions/00000000-0000-0000-0000-000000000000/resourceGroups/res1/providers/Microsoft.Web/sites/function1",
-							ServiceID:    testdata.MockCloudServiceID1,
-							Name:         "function1",
-							CreationTime: util.SafeTimestamp(&time.Time{}),
-							Type:         voc.FunctionType,
-							Labels: map[string]string{
-								"testKey1": "testTag1",
-								"testKey2": "testTag2",
-							},
-							GeoLocation: voc.GeoLocation{
-								Region: "West Europe",
-							},
-							Parent: voc.ResourceID("/subscriptions/00000000-0000-0000-0000-000000000000/resourceGroups/res1"),
-							Raw:    "{\"*armappservice.Site\":[{\"id\":\"/subscriptions/00000000-0000-0000-0000-000000000000/resourceGroups/res1/providers/Microsoft.Web/sites/function1\",\"kind\":\"functionapp,linux\",\"location\":\"West Europe\",\"name\":\"function1\",\"properties\":{\"publicNetworkAccess\":\"Enabled\",\"siteConfig\":{\"linuxFxVersion\":\"PYTHON|3.8\"}},\"tags\":{\"testKey1\":\"testTag1\",\"testKey2\":\"testTag2\"}}],\"armappservice.WebAppsClientGetConfigurationResponse\":[{}]}",
-						},
-						NetworkInterfaces: []voc.ResourceID{},
-					},
-					HttpEndpoint: &voc.HttpEndpoint{
-						TransportEncryption: &voc.TransportEncryption{
-							Enabled:    false,
-							Enforced:   false,
-							TlsVersion: "",
-							Algorithm:  "",
-						},
-					},
-					RuntimeVersion:      "3.8",
-					RuntimeLanguage:     "PYTHON",
-					PublicNetworkAccess: true,
-				},
-				&voc.Function{
-					Compute: &voc.Compute{
-						Resource: &voc.Resource{
-							ID:           "/subscriptions/00000000-0000-0000-0000-000000000000/resourceGroups/res1/providers/Microsoft.Web/sites/function2",
-							ServiceID:    testdata.MockCloudServiceID1,
-							Name:         "function2",
-							CreationTime: util.SafeTimestamp(&time.Time{}),
-							Type:         voc.FunctionType,
-							Labels: map[string]string{
-								"testKey1": "testTag1",
-								"testKey2": "testTag2",
-							},
-							GeoLocation: voc.GeoLocation{
-								Region: "West Europe",
-							},
-							Parent: voc.ResourceID("/subscriptions/00000000-0000-0000-0000-000000000000/resourceGroups/res1"),
-							Raw:    "{\"*armappservice.Site\":[{\"id\":\"/subscriptions/00000000-0000-0000-0000-000000000000/resourceGroups/res1/providers/Microsoft.Web/sites/function2\",\"kind\":\"functionapp\",\"location\":\"West Europe\",\"name\":\"function2\",\"properties\":{\"publicNetworkAccess\":\"Disabled\",\"resourceGroup\":\"res1\",\"siteConfig\":{}},\"tags\":{\"testKey1\":\"testTag1\",\"testKey2\":\"testTag2\"}}],\"armappservice.WebAppsClientGetConfigurationResponse\":[{\"properties\":{\"javaVersion\":\"1.8\"}}]}",
-						},
-						NetworkInterfaces: []voc.ResourceID{},
-					},
-					HttpEndpoint: &voc.HttpEndpoint{
-						TransportEncryption: &voc.TransportEncryption{
-							Enabled:    false,
-							Enforced:   false,
-							TlsVersion: "",
-							Algorithm:  "",
-						},
-					},
-					RuntimeVersion:      "1.8",
-					RuntimeLanguage:     "Java",
-					PublicNetworkAccess: false,
-				},
-				&voc.WebApp{
-					Compute: &voc.Compute{
-						Resource: &voc.Resource{
-							ID:           "/subscriptions/00000000-0000-0000-0000-000000000000/resourceGroups/res1/providers/Microsoft.Web/sites/WebApp1",
-							ServiceID:    testdata.MockCloudServiceID1,
-							Name:         "WebApp1",
-							CreationTime: util.SafeTimestamp(&time.Time{}),
-							Type:         []string{"WebApp", "Compute", "Resource"},
-							Labels: map[string]string{
-								"testKey1": "testTag1",
-								"testKey2": "testTag2",
-							},
-							GeoLocation: voc.GeoLocation{
-								Region: "West Europe",
-							},
-							Parent: voc.ResourceID("/subscriptions/00000000-0000-0000-0000-000000000000/resourceGroups/res1"),
-							Raw:    "{\"*armappservice.Site\":[{\"id\":\"/subscriptions/00000000-0000-0000-0000-000000000000/resourceGroups/res1/providers/Microsoft.Web/sites/WebApp1\",\"kind\":\"app\",\"location\":\"West Europe\",\"name\":\"WebApp1\",\"properties\":{\"httpsOnly\":true,\"publicNetworkAccess\":\"Enabled\",\"resourceGroup\":\"res1\",\"siteConfig\":{\"minTlsCipherSuite\":\"TLS_AES_128_GCM_SHA256\",\"minTlsVersion\":\"1.1\"},\"virtualNetworkSubnetId\":\"/subscriptions/00000000-0000-0000-0000-000000000000/resourceGroups/res1/providers/Microsoft.Network/virtualNetworks/vnet1/subnets/subnet1\"},\"tags\":{\"testKey1\":\"testTag1\",\"testKey2\":\"testTag2\"}}]}",
-						},
-						NetworkInterfaces: []voc.ResourceID{"/subscriptions/00000000-0000-0000-0000-000000000000/resourceGroups/res1/providers/Microsoft.Network/virtualNetworks/vnet1/subnets/subnet1"},
-					},
-					HttpEndpoint: &voc.HttpEndpoint{
-						TransportEncryption: &voc.TransportEncryption{
-							Enabled:    true,
-							Enforced:   true,
-							TlsVersion: constants.TLS1_1,
-							Algorithm:  string(armappservice.TLSCipherSuitesTLSAES128GCMSHA256),
-						},
-					},
-					PublicNetworkAccess: true,
-				},
-				&voc.WebApp{
-					Compute: &voc.Compute{
-						Resource: &voc.Resource{
 							ID:           "/subscriptions/00000000-0000-0000-0000-000000000000/resourceGroups/res1/providers/Microsoft.Web/sites/WebApp2",
 							ServiceID:    testdata.MockCloudServiceID1,
 							Name:         "WebApp2",
@@ -1056,9 +197,14 @@
 								Region: "West Europe",
 							},
 							Parent: voc.ResourceID("/subscriptions/00000000-0000-0000-0000-000000000000/resourceGroups/res1"),
-							Raw:    "{\"*armappservice.Site\":[{\"id\":\"/subscriptions/00000000-0000-0000-0000-000000000000/resourceGroups/res1/providers/Microsoft.Web/sites/WebApp2\",\"kind\":\"app,linux\",\"location\":\"West Europe\",\"name\":\"WebApp2\",\"properties\":{\"httpsOnly\":false,\"publicNetworkAccess\":\"Disabled\",\"resourceGroup\":\"res1\",\"siteConfig\":{\"minTlsCipherSuite\":\"\"},\"virtualNetworkSubnetId\":\"/subscriptions/00000000-0000-0000-0000-000000000000/resourceGroups/res1/providers/Microsoft.Network/virtualNetworks/vnet1/subnets/subnet2\"},\"tags\":{\"testKey1\":\"testTag1\",\"testKey2\":\"testTag2\"}}]}",
+							Raw:    "{\"*armappservice.Site\":[{\"id\":\"/subscriptions/00000000-0000-0000-0000-000000000000/resourceGroups/res1/providers/Microsoft.Web/sites/WebApp2\",\"kind\":\"app,linux\",\"location\":\"West Europe\",\"name\":\"WebApp2\",\"properties\":{\"httpsOnly\":false,\"publicNetworkAccess\":\"Disabled\",\"resourceGroup\":\"res1\",\"siteConfig\":{},\"virtualNetworkSubnetId\":\"/subscriptions/00000000-0000-0000-0000-000000000000/resourceGroups/res1/providers/Microsoft.Network/virtualNetworks/vnet1/subnets/subnet2\"},\"tags\":{\"testKey1\":\"testTag1\",\"testKey2\":\"testTag2\"}}],\"armappservice.WebAppsClientGetConfigurationResponse\":[{\"name\":\"WebApp2\",\"properties\":{},\"type\":\"Microsoft.Web/sites/config\"}]}",
 						},
 						NetworkInterfaces: []voc.ResourceID{"/subscriptions/00000000-0000-0000-0000-000000000000/resourceGroups/res1/providers/Microsoft.Network/virtualNetworks/vnet1/subnets/subnet2"},
+						ResourceLogging: &voc.ResourceLogging{
+							Logging: &voc.Logging{
+								Enabled: false,
+							},
+						},
 					},
 					HttpEndpoint: &voc.HttpEndpoint{
 						TransportEncryption: &voc.TransportEncryption{
@@ -1068,224 +214,6 @@
 							Algorithm:  "",
 						},
 					},
-					PublicNetworkAccess: false,
-				},
-			},
-			wantErr: assert.NoError,
-		},
-		{
-			name: "With resource group",
-			fields: fields{
-				azureDiscovery: NewMockAzureDiscovery(newMockComputeSender(), WithResourceGroup("res2")),
-			},
-			wantList: []voc.IsCloudResource{
-				&voc.BlockStorage{
-					Storage: &voc.Storage{
-						Resource: &voc.Resource{
-							ID:           "/subscriptions/00000000-0000-0000-0000-000000000000/resourceGroups/res2/providers/Microsoft.Compute/disks/disk3",
-							ServiceID:    testdata.MockCloudServiceID1,
-							Name:         "disk3",
-							CreationTime: util.SafeTimestamp(&creationTime),
-							GeoLocation: voc.GeoLocation{
-								Region: "eastus",
-							},
-							Labels: map[string]string{},
-							Type:   voc.BlockStorageType,
-							Parent: voc.ResourceID("/subscriptions/00000000-0000-0000-0000-000000000000/resourceGroups/res2"),
-							Raw:    "{\"*armcompute.Disk\":[{\"id\":\"/subscriptions/00000000-0000-0000-0000-000000000000/resourceGroups/res2/providers/Microsoft.Compute/disks/disk3\",\"location\":\"eastus\",\"name\":\"disk3\",\"properties\":{\"encryption\":{\"diskEncryptionSetId\":\"\",\"type\":\"EncryptionAtRestWithPlatformKey\"},\"timeCreated\":\"2017-05-24T13:28:53.4540398Z\"},\"type\":\"Microsoft.Compute/disks\"}],\"*armcompute.DiskEncryptionSet\":[null]}",
-						},
-						Backups: []*voc.Backup{
-							{
-								Enabled:         false,
-								RetentionPeriod: -1,
-								Interval:        -1,
-							},
-						},
-						AtRestEncryption: &voc.ManagedKeyEncryption{
-							AtRestEncryption: &voc.AtRestEncryption{
-								Algorithm: "AES256",
-								Enabled:   true,
-							},
-						},
-					},
-				},
-			},
-			wantErr: assert.NoError,
-		},
-	}
-	for _, tt := range tests {
-		t.Run(tt.name, func(t *testing.T) {
-			d := &azureComputeDiscovery{
-				azureDiscovery: tt.fields.azureDiscovery,
-			}
-			gotList, err := d.List()
-			if !tt.wantErr(t, err) {
-				return
-			}
-
-			assert.Equal(t, tt.wantList, gotList)
-		})
-	}
-}
-
-func Test_azureComputeDiscovery_discoverFunctionsWebApps(t *testing.T) {
-	type fields struct {
-		azureDiscovery *azureDiscovery
-	}
-	tests := []struct {
-		name    string
-		fields  fields
-		want    []voc.IsCloudResource
-		wantErr assert.ErrorAssertionFunc
-	}{
-		{
-			name: "Error list pages",
-			fields: fields{
-				azureDiscovery: &azureDiscovery{
-					cred: nil,
-				},
-			},
-			want: nil,
-			wantErr: func(t assert.TestingT, err error, i ...interface{}) bool {
-				return assert.ErrorContains(t, err, ErrGettingNextPage.Error())
-			},
-		},
-		{
-			name: "Happy path",
-			fields: fields{
-				azureDiscovery: NewMockAzureDiscovery(newMockComputeSender()),
-			},
-
-			want: []voc.IsCloudResource{
-				&voc.Function{
-					Compute: &voc.Compute{
-						Resource: &voc.Resource{
-							ID:           "/subscriptions/00000000-0000-0000-0000-000000000000/resourceGroups/res1/providers/Microsoft.Web/sites/function1",
-							ServiceID:    testdata.MockCloudServiceID1,
-							Name:         "function1",
-							CreationTime: util.SafeTimestamp(&time.Time{}),
-							Type:         []string{"Function", "Compute", "Resource"},
-							Labels: map[string]string{
-								"testKey1": "testTag1",
-								"testKey2": "testTag2",
-							},
-							GeoLocation: voc.GeoLocation{
-								Region: "West Europe",
-							},
-							Parent: voc.ResourceID("/subscriptions/00000000-0000-0000-0000-000000000000/resourceGroups/res1"),
-							Raw:    "{\"*armappservice.Site\":[{\"id\":\"/subscriptions/00000000-0000-0000-0000-000000000000/resourceGroups/res1/providers/Microsoft.Web/sites/function1\",\"kind\":\"functionapp,linux\",\"location\":\"West Europe\",\"name\":\"function1\",\"properties\":{\"publicNetworkAccess\":\"Enabled\",\"siteConfig\":{\"linuxFxVersion\":\"PYTHON|3.8\"}},\"tags\":{\"testKey1\":\"testTag1\",\"testKey2\":\"testTag2\"}}],\"armappservice.WebAppsClientGetConfigurationResponse\":[{}]}",
-						},
-						NetworkInterfaces: []voc.ResourceID{},
-					},
-					HttpEndpoint: &voc.HttpEndpoint{
-						TransportEncryption: &voc.TransportEncryption{
-							Enforced:   false,
-							Enabled:    false,
-							TlsVersion: "",
-							Algorithm:  "",
-						},
-					},
-					RuntimeVersion:      "3.8",
-					RuntimeLanguage:     "PYTHON",
-					PublicNetworkAccess: true,
-				},
-				&voc.Function{
-					Compute: &voc.Compute{
-						Resource: &voc.Resource{
-							ID:           "/subscriptions/00000000-0000-0000-0000-000000000000/resourceGroups/res1/providers/Microsoft.Web/sites/function2",
-							ServiceID:    testdata.MockCloudServiceID1,
-							Name:         "function2",
-							CreationTime: util.SafeTimestamp(&time.Time{}),
-							Type:         []string{"Function", "Compute", "Resource"},
-							Labels: map[string]string{
-								"testKey1": "testTag1",
-								"testKey2": "testTag2",
-							},
-							GeoLocation: voc.GeoLocation{
-								Region: "West Europe",
-							},
-							Parent: voc.ResourceID("/subscriptions/00000000-0000-0000-0000-000000000000/resourceGroups/res1"),
-							Raw:    "{\"*armappservice.Site\":[{\"id\":\"/subscriptions/00000000-0000-0000-0000-000000000000/resourceGroups/res1/providers/Microsoft.Web/sites/function2\",\"kind\":\"functionapp\",\"location\":\"West Europe\",\"name\":\"function2\",\"properties\":{\"publicNetworkAccess\":\"Disabled\",\"resourceGroup\":\"res1\",\"siteConfig\":{}},\"tags\":{\"testKey1\":\"testTag1\",\"testKey2\":\"testTag2\"}}],\"armappservice.WebAppsClientGetConfigurationResponse\":[{\"properties\":{\"javaVersion\":\"1.8\"}}]}",
-						},
-						NetworkInterfaces: []voc.ResourceID{},
-					},
-					HttpEndpoint: &voc.HttpEndpoint{
-						TransportEncryption: &voc.TransportEncryption{
-							Enforced:   false,
-							Enabled:    false,
-							TlsVersion: "",
-							Algorithm:  "",
-						},
-					},
-					RuntimeVersion:      "1.8",
-					RuntimeLanguage:     "Java",
-					PublicNetworkAccess: false,
-				},
-				&voc.WebApp{
-					Compute: &voc.Compute{
-						Resource: &voc.Resource{
-							ID:           "/subscriptions/00000000-0000-0000-0000-000000000000/resourceGroups/res1/providers/Microsoft.Web/sites/WebApp1",
-							ServiceID:    testdata.MockCloudServiceID1,
-							Name:         "WebApp1",
-							CreationTime: util.SafeTimestamp(&time.Time{}),
-							Type:         []string{"WebApp", "Compute", "Resource"},
-							Labels: map[string]string{
-								"testKey1": "testTag1",
-								"testKey2": "testTag2",
-							},
-							GeoLocation: voc.GeoLocation{
-								Region: "West Europe",
-							},
-							Parent: voc.ResourceID("/subscriptions/00000000-0000-0000-0000-000000000000/resourceGroups/res1"),
-							Raw:    "{\"*armappservice.Site\":[{\"id\":\"/subscriptions/00000000-0000-0000-0000-000000000000/resourceGroups/res1/providers/Microsoft.Web/sites/WebApp1\",\"kind\":\"app\",\"location\":\"West Europe\",\"name\":\"WebApp1\",\"properties\":{\"httpsOnly\":true,\"publicNetworkAccess\":\"Enabled\",\"resourceGroup\":\"res1\",\"siteConfig\":{\"minTlsCipherSuite\":\"TLS_AES_128_GCM_SHA256\",\"minTlsVersion\":\"1.1\"},\"virtualNetworkSubnetId\":\"/subscriptions/00000000-0000-0000-0000-000000000000/resourceGroups/res1/providers/Microsoft.Network/virtualNetworks/vnet1/subnets/subnet1\"},\"tags\":{\"testKey1\":\"testTag1\",\"testKey2\":\"testTag2\"}}]}",
-						},
-						NetworkInterfaces: []voc.ResourceID{"/subscriptions/00000000-0000-0000-0000-000000000000/resourceGroups/res1/providers/Microsoft.Network/virtualNetworks/vnet1/subnets/subnet1"},
-					},
-					HttpEndpoint: &voc.HttpEndpoint{
-						TransportEncryption: &voc.TransportEncryption{
-							Enabled:    true,
-							Enforced:   true,
-							TlsVersion: constants.TLS1_1,
-							Algorithm:  string(armappservice.TLSCipherSuitesTLSAES128GCMSHA256),
-						},
-					},
-					PublicNetworkAccess: true,
-				},
-				&voc.WebApp{
-					Compute: &voc.Compute{
-						Resource: &voc.Resource{
-=======
->>>>>>> d7a338ac
-							ID:           "/subscriptions/00000000-0000-0000-0000-000000000000/resourceGroups/res1/providers/Microsoft.Web/sites/WebApp2",
-							ServiceID:    testdata.MockCloudServiceID1,
-							Name:         "WebApp2",
-							CreationTime: util.SafeTimestamp(&time.Time{}),
-							Type:         []string{"WebApp", "Compute", "Resource"},
-							Labels: map[string]string{
-								"testKey1": "testTag1",
-								"testKey2": "testTag2",
-							},
-							GeoLocation: voc.GeoLocation{
-								Region: "West Europe",
-							},
-							Parent: voc.ResourceID("/subscriptions/00000000-0000-0000-0000-000000000000/resourceGroups/res1"),
-							Raw:    "{\"*armappservice.Site\":[{\"id\":\"/subscriptions/00000000-0000-0000-0000-000000000000/resourceGroups/res1/providers/Microsoft.Web/sites/WebApp2\",\"kind\":\"app,linux\",\"location\":\"West Europe\",\"name\":\"WebApp2\",\"properties\":{\"httpsOnly\":false,\"publicNetworkAccess\":\"Disabled\",\"resourceGroup\":\"res1\",\"siteConfig\":{},\"virtualNetworkSubnetId\":\"/subscriptions/00000000-0000-0000-0000-000000000000/resourceGroups/res1/providers/Microsoft.Network/virtualNetworks/vnet1/subnets/subnet2\"},\"tags\":{\"testKey1\":\"testTag1\",\"testKey2\":\"testTag2\"}}],\"armappservice.WebAppsClientGetConfigurationResponse\":[{\"name\":\"WebApp2\",\"properties\":{},\"type\":\"Microsoft.Web/sites/config\"}]}",
-						},
-						NetworkInterfaces: []voc.ResourceID{"/subscriptions/00000000-0000-0000-0000-000000000000/resourceGroups/res1/providers/Microsoft.Network/virtualNetworks/vnet1/subnets/subnet2"},
-						ResourceLogging: &voc.ResourceLogging{
-							Logging: &voc.Logging{
-								Enabled: false,
-							},
-						},
-					},
-					HttpEndpoint: &voc.HttpEndpoint{
-						TransportEncryption: &voc.TransportEncryption{
-							Enabled:    false,
-							Enforced:   false,
-							TlsVersion: "",
-							Algorithm:  "",
-						},
-					},
 					PublicAccess: false,
 					Redundancy:   &voc.Redundancy{},
 				},
@@ -1307,7 +235,7 @@
 	}
 }
 
-func Test_azureComputeDiscovery_handleFunction(t *testing.T) {
+func Test_azureDiscovery_handleFunction(t *testing.T) {
 	type fields struct {
 		azureDiscovery *azureDiscovery
 		clientWebApps  bool
@@ -1488,7 +416,7 @@
 	}
 }
 
-func Test_azureComputeDiscovery_discoverVirtualMachines(t *testing.T) {
+func Test_azureDiscovery_discoverVirtualMachines(t *testing.T) {
 	creationTime := time.Date(2017, 05, 24, 13, 28, 53, 4540398, time.UTC)
 
 	type fields struct {
@@ -1536,8 +464,9 @@
 					BlockStorage: []voc.ResourceID{"os_test_disk", "data_disk_1", "data_disk_2"},
 					BootLogging: &voc.BootLogging{
 						Logging: &voc.Logging{
-							Enabled:        true,
-							LoggingService: []voc.ResourceID{"/subscriptions/00000000-0000-0000-0000-000000000000/resourceGroups/res1/providers/Microsoft.Storage/storageAccounts/logstoragevm1"},
+							Enabled: true,
+							//LoggingService: []voc.ResourceID{"https://logstoragevm1.blob.core.windows.net/"},
+							LoggingService: []voc.ResourceID{},
 							Auditing: &voc.Auditing{
 								SecurityFeature: &voc.SecurityFeature{},
 							},
@@ -1687,7 +616,7 @@
 	}
 }
 
-func Test_azureComputeDiscovery_handleVirtualMachines(t *testing.T) {
+func Test_azureDiscovery_handleVirtualMachines(t *testing.T) {
 	creationTime := time.Date(2017, 05, 24, 13, 28, 53, 4540398, time.UTC)
 
 	type fields struct {
@@ -1785,8 +714,9 @@
 				BlockStorage: []voc.ResourceID{"os_test_disk", "data_disk_1", "data_disk_2"},
 				BootLogging: &voc.BootLogging{
 					Logging: &voc.Logging{
-						Enabled:        true,
-						LoggingService: []voc.ResourceID{"/subscriptions/00000000-0000-0000-0000-000000000000/resourceGroups/res1/providers/Microsoft.Storage/storageAccounts/logstoragevm1"},
+						Enabled: true,
+						//LoggingService: []voc.ResourceID{"https://logstoragevm1.blob.core.windows.net/"},
+						LoggingService: []voc.ResourceID{},
 						Auditing: &voc.Auditing{
 							SecurityFeature: &voc.SecurityFeature{},
 						},
@@ -1920,24 +850,7 @@
 	}
 }
 
-<<<<<<< HEAD
-func TestBlockStoragesHandleMethodsWhenInputIsInvalid(t *testing.T) {
-	d := azureComputeDiscovery{}
-
-	// Test method handleBlockStorage
-	disk := &armcompute.Disk{}
-	handleBlockStorageResponse, err := d.handleBlockStorage(disk)
-	assert.Error(t, err)
-	assert.Nil(t, handleBlockStorageResponse)
-=======
 func Test_bootLogOutput(t *testing.T) {
-	ID := "/subscriptions/00000000-0000-0000-0000-000000000000/resourceGroups/res1/providers/Microsoft.Compute/virtualMachines/vm1"
-	name := "vm1"
-	enabledTrue := true
-	enabledFalse := false
-	storageUri := "https://logstoragevm1.blob.core.windows.net/"
-	emptyStorageUri := ""
-
 	type args struct {
 		vm *armcompute.VirtualMachine
 	}
@@ -1957,13 +870,10 @@
 			name: "StorageURI is nil",
 			args: args{
 				vm: &armcompute.VirtualMachine{
-					ID:   &ID,
-					Name: &name,
 					Properties: &armcompute.VirtualMachineProperties{
 						DiagnosticsProfile: &armcompute.DiagnosticsProfile{
 							BootDiagnostics: &armcompute.BootDiagnostics{
-								Enabled:    &enabledFalse,
-								StorageURI: nil,
+								Enabled: util.Ref(true),
 							},
 						},
 					},
@@ -1975,13 +885,10 @@
 			name: "BootDiagnostics disabled",
 			args: args{
 				vm: &armcompute.VirtualMachine{
-					ID:   &ID,
-					Name: &name,
 					Properties: &armcompute.VirtualMachineProperties{
 						DiagnosticsProfile: &armcompute.DiagnosticsProfile{
 							BootDiagnostics: &armcompute.BootDiagnostics{
-								Enabled:    &enabledFalse,
-								StorageURI: &emptyStorageUri,
+								Enabled: util.Ref(false),
 							},
 						},
 					},
@@ -1993,30 +900,29 @@
 			name: "BootDiagnostics enabled",
 			args: args{
 				vm: &armcompute.VirtualMachine{
-					ID:   &ID,
-					Name: &name,
 					Properties: &armcompute.VirtualMachineProperties{
 						DiagnosticsProfile: &armcompute.DiagnosticsProfile{
 							BootDiagnostics: &armcompute.BootDiagnostics{
-								Enabled:    &enabledTrue,
-								StorageURI: &storageUri,
-							},
-						},
-					},
-				},
-			},
-			//want: storageUri,
+								StorageURI: util.Ref("https://testDiagnostics.blob.core.windows.net/"),
+								Enabled:    util.Ref(true),
+							},
+						},
+					},
+					ID: util.Ref("/subscriptions/00000000-0000-0000-0000-000000000000/resourceGroups/res1/providers/Microsoft.Compute/virtualMachines/vm1"),
+				},
+			},
+			want: "/subscriptions/00000000-0000-0000-0000-000000000000/resourceGroups/res1/providers/Microsoft.Storage/storageAccounts/testDiagnostics",
 		},
 	}
 	for _, tt := range tests {
 		t.Run(tt.name, func(t *testing.T) {
-			assert.Equal(t, tt.want, bootLogOutput(tt.args.vm))
+			d := NewMockAzureDiscovery(newMockSender())
+			assert.Equal(t, tt.want, d.bootLogOutput(tt.args.vm))
 		})
 	}
->>>>>>> d7a338ac
 }
 
-func Test_azureComputeDiscovery_discoverBlockStorage(t *testing.T) {
+func Test_azureDiscovery_discoverBlockStorage(t *testing.T) {
 	creationTime := time.Date(2017, 05, 24, 13, 28, 53, 4540398, time.UTC)
 
 	type fields struct {
@@ -2155,7 +1061,7 @@
 	}
 }
 
-func Test_azureComputeDiscovery_handleBlockStorage(t *testing.T) {
+func Test_azureDiscovery_handleBlockStorage(t *testing.T) {
 	encType := armcompute.EncryptionTypeEncryptionAtRestWithCustomerKey
 	diskID := "/subscriptions/00000000-0000-0000-0000-000000000000/resourceGroups/res1/providers/Microsoft.Compute/disks/disk1"
 	diskName := "disk1"
@@ -2292,7 +1198,7 @@
 	}
 }
 
-func Test_azureComputeDiscovery_blockStorageAtRestEncryption(t *testing.T) {
+func Test_azureDiscovery_blockStorageAtRestEncryption(t *testing.T) {
 	encType := armcompute.EncryptionTypeEncryptionAtRestWithCustomerKey
 	diskID := "/subscriptions/00000000-0000-0000-0000-000000000000/resourceGroups/res1/providers/Microsoft.Compute/disks/disk1"
 	diskName := "disk1"
@@ -2385,7 +1291,7 @@
 	}
 }
 
-func Test_azureComputeDiscovery_keyURL(t *testing.T) {
+func Test_azureDiscovery_keyURL(t *testing.T) {
 	encSetID := "/subscriptions/00000000-0000-0000-0000-000000000000/resourceGroups/res1/providers/Microsoft.Compute/diskEncryptionSets/encryptionkeyvault1"
 	encSetID2 := "/subscriptions/00000000-0000-0000-0000-000000000000/resourceGroups/res1/providers/Microsoft.Compute/diskEncryptionSets/encryptionkeyvault2"
 
@@ -2618,7 +1524,7 @@
 	}
 }
 
-func Test_azureComputeDiscovery_handleWebApp(t *testing.T) {
+func Test_azureDiscovery_handleWebApp(t *testing.T) {
 	type fields struct {
 		azureDiscovery *azureDiscovery
 		clientWebApps  bool
@@ -2904,17 +1810,7 @@
 	}
 }
 
-<<<<<<< HEAD
-func Test_azureComputeDiscovery_getResourceId(t *testing.T) {
-	type fields struct {
-		azureDiscovery     *azureDiscovery
-		defenderProperties map[string]*defenderProperties
-	}
-	type args struct {
-		uri string
-		rg  string
-=======
-func Test_azureComputeDiscovery_getResourceLoggingWebApp(t *testing.T) {
+func Test_azureDiscovery_getResourceLoggingWebApp(t *testing.T) {
 	type fields struct {
 		azureDiscovery     *azureDiscovery
 		defenderProperties map[string]*defenderProperties
@@ -2922,36 +1818,11 @@
 	}
 	type args struct {
 		site *armappservice.Site
->>>>>>> d7a338ac
 	}
 	tests := []struct {
 		name   string
 		fields fields
 		args   args
-<<<<<<< HEAD
-		want   string
-	}{
-		{
-			name: "input empty",
-			fields: fields{
-				azureDiscovery: NewMockAzureDiscovery(newMockComputeSender()),
-			},
-			args: args{
-				uri: "testResourceGroup",
-			},
-			want: "",
-		},
-		{
-			name: "Happy path",
-			fields: fields{
-				azureDiscovery: NewMockAzureDiscovery(newMockComputeSender()),
-			},
-			args: args{
-				uri: "https://testDiagnostics.blob.core.windows.net/",
-				rg:  "testResourceGroup",
-			},
-			want: "/subscriptions/00000000-0000-0000-0000-000000000000/resourceGroups/testResourceGroup/providers/Microsoft.Storage/storageAccounts/testDiagnostics",
-=======
 		wantRl *voc.ResourceLogging
 	}{
 		{
@@ -3013,30 +1884,190 @@
 					Enabled: true,
 				},
 			},
->>>>>>> d7a338ac
 		},
 	}
 	for _, tt := range tests {
 		t.Run(tt.name, func(t *testing.T) {
-<<<<<<< HEAD
-			d := &azureComputeDiscovery{
-				azureDiscovery:     tt.fields.azureDiscovery,
-				defenderProperties: tt.fields.defenderProperties,
+			d := tt.fields.azureDiscovery
+			d.defenderProperties = tt.fields.defenderProperties
+
+			// Set clients if needed
+			if tt.fields.clientWebApp {
+				// initialize webApps client
+				_ = d.initWebAppsClient()
 			}
-			if got := d.getResourceId(tt.args.uri, tt.args.rg); got != tt.want {
-				t.Errorf("azureComputeDiscovery.getResourceId() = %v, want %v", got, tt.want)
+
+			if gotRl := d.getResourceLoggingWebApps(tt.args.site); !reflect.DeepEqual(gotRl, tt.wantRl) {
+				t.Errorf("azureDiscovery.getResourceLoggingWebApp() = %v, want %v", gotRl, tt.wantRl)
 			}
 		})
 	}
 }
 
-func Test_azureComputeDiscovery_bootLogOutput(t *testing.T) {
+func Test_getRedundancy(t *testing.T) {
+	type args struct {
+		app *armappservice.Site
+	}
+	tests := []struct {
+		name string
+		args args
+		want *voc.Redundancy
+	}{
+		{
+			name: "Happy path: no redundancy",
+			args: args{
+				app: &armappservice.Site{
+					ID:   util.Ref("/subscriptions/00000000-0000-0000-0000-000000000000/resourceGroups/res1/providers/Microsoft.Web/sites/WebApp1"),
+					Name: util.Ref("WebApp1"),
+					Properties: &armappservice.SiteProperties{
+						RedundancyMode: util.Ref(armappservice.RedundancyModeNone),
+					},
+				},
+			},
+			want: &voc.Redundancy{
+				Zone: false,
+				Geo:  false,
+			},
+		},
+		{
+			name: "Happy path: zone redundancy",
+			args: args{
+				app: &armappservice.Site{
+					ID:   util.Ref("/subscriptions/00000000-0000-0000-0000-000000000000/resourceGroups/res1/providers/Microsoft.Web/sites/WebApp1"),
+					Name: util.Ref("WebApp1"),
+					Properties: &armappservice.SiteProperties{
+						RedundancyMode: util.Ref(armappservice.RedundancyModeActiveActive),
+					},
+				},
+			},
+			want: &voc.Redundancy{
+				Zone: true,
+				Geo:  false,
+			},
+		},
+		{
+			name: "Happy path: zone and geo redundancy",
+			args: args{
+				app: &armappservice.Site{
+					ID:   util.Ref("/subscriptions/00000000-0000-0000-0000-000000000000/resourceGroups/res1/providers/Microsoft.Web/sites/WebApp1"),
+					Name: util.Ref("WebApp1"),
+					Properties: &armappservice.SiteProperties{
+						RedundancyMode: util.Ref(armappservice.RedundancyModeGeoRedundant),
+					},
+				},
+			},
+			want: &voc.Redundancy{
+				Zone: true,
+				Geo:  true,
+			},
+		},
+	}
+	for _, tt := range tests {
+		t.Run(tt.name, func(t *testing.T) {
+			if got := getRedundancy(tt.args.app); !reflect.DeepEqual(got, tt.want) {
+				t.Errorf("getRedundancy() = %v, want %v", got, tt.want)
+			}
+		})
+	}
+}
+
+func Test_getPublicAccessStatus(t *testing.T) {
+	type args struct {
+		site *armappservice.Site
+	}
+	tests := []struct {
+		name string
+		args args
+		want bool
+	}{
+		{
+			name: "Empty input",
+			args: args{},
+			want: false,
+		},
+		{
+			name: "Happy path: Enabled",
+			args: args{
+				site: &armappservice.Site{
+					Properties: &armappservice.SiteProperties{
+						PublicNetworkAccess: util.Ref("Enabled"),
+					},
+				},
+			},
+			want: true,
+		},
+		{
+			name: "Happy path: Empty String",
+			args: args{
+				site: &armappservice.Site{
+					Properties: &armappservice.SiteProperties{
+						PublicNetworkAccess: util.Ref(""),
+					},
+				},
+			},
+			want: false,
+		},
+	}
+	for _, tt := range tests {
+		t.Run(tt.name, func(t *testing.T) {
+			if got := getPublicAccessStatus(tt.args.site); got != tt.want {
+				t.Errorf("getPublicAccessStatus() = %v, want %v", got, tt.want)
+			}
+		})
+	}
+}
+
+func Test_getVirtualNetworkSubnetId(t *testing.T) {
+	type args struct {
+		site *armappservice.Site
+	}
+	tests := []struct {
+		name string
+		args args
+		want []voc.ResourceID
+	}{
+		{
+			name: "Empty input",
+			args: args{},
+			want: []voc.ResourceID{},
+		},
+		{
+			name: "Happy path: with virtual network subnet ID",
+			args: args{
+				site: &armappservice.Site{
+					Properties: &armappservice.SiteProperties{
+						VirtualNetworkSubnetID: util.Ref("/subscriptions/00000000-0000-0000-0000-000000000000/resourceGroups/res1/providers/Microsoft.Network/virtualNetworks/vnet1/subnets/subnet1"),
+					},
+				},
+			},
+			want: []voc.ResourceID{voc.ResourceID("/subscriptions/00000000-0000-0000-0000-000000000000/resourceGroups/res1/providers/Microsoft.Network/virtualNetworks/vnet1/subnets/subnet1")},
+		},
+		{
+			name: "Happy path: without virtual network subnet ID",
+			args: args{
+				site: &armappservice.Site{
+					Properties: &armappservice.SiteProperties{},
+				},
+			},
+			want: []voc.ResourceID{},
+		},
+	}
+	for _, tt := range tests {
+		t.Run(tt.name, func(t *testing.T) {
+			if got := getVirtualNetworkSubnetId(tt.args.site); !reflect.DeepEqual(got, tt.want) {
+				t.Errorf("getVirtualNetworkSubnetId() = %v, want %v", got, tt.want)
+			}
+		})
+	}
+}
+
+func Test_azureDiscovery_getResourceId(t *testing.T) {
 	type fields struct {
-		azureDiscovery     *azureDiscovery
-		defenderProperties map[string]*defenderProperties
+		azureDiscovery *azureDiscovery
 	}
 	type args struct {
-		vm *armcompute.VirtualMachine
+		uri string
+		rg  string
 	}
 	tests := []struct {
 		name   string
@@ -3045,240 +2076,34 @@
 		want   string
 	}{
 		{
-			name: "bootDiagnosticsEnabled but storage URI nil",
+			name: "input empty",
 			fields: fields{
-				azureDiscovery: NewMockAzureDiscovery(newMockComputeSender()),
-			},
-			args: args{
-				vm: &armcompute.VirtualMachine{
-					Properties: &armcompute.VirtualMachineProperties{
-						DiagnosticsProfile: &armcompute.DiagnosticsProfile{
-							BootDiagnostics: &armcompute.BootDiagnostics{
-								Enabled: util.Ref(true),
-							},
-						},
-					},
-				},
+				azureDiscovery: NewMockAzureDiscovery(newMockSender()),
+			},
+			args: args{
+				uri: "testResourceGroup",
 			},
 			want: "",
 		},
 		{
-			name: "Happy path: bootDiagnosticsDisabled",
+			name: "Happy path",
 			fields: fields{
-				azureDiscovery: NewMockAzureDiscovery(newMockComputeSender()),
-			},
-			args: args{
-				vm: &armcompute.VirtualMachine{
-					Properties: &armcompute.VirtualMachineProperties{
-						DiagnosticsProfile: &armcompute.DiagnosticsProfile{
-							BootDiagnostics: &armcompute.BootDiagnostics{
-								Enabled: util.Ref(false),
-							},
-						},
-					},
-				},
-			},
-			want: "",
-		},
-		{
-			name: "Happy path: bootDiagnosticsEnabled",
-			fields: fields{
-				azureDiscovery: NewMockAzureDiscovery(newMockComputeSender()),
-			},
-			args: args{
-				vm: &armcompute.VirtualMachine{
-					Properties: &armcompute.VirtualMachineProperties{
-						DiagnosticsProfile: &armcompute.DiagnosticsProfile{
-							BootDiagnostics: &armcompute.BootDiagnostics{
-								StorageURI: util.Ref("https://testDiagnostics.blob.core.windows.net/"),
-								Enabled:    util.Ref(true),
-							},
-						},
-					},
-					ID: util.Ref("/subscriptions/00000000-0000-0000-0000-000000000000/resourceGroups/res1/providers/Microsoft.Compute/virtualMachines/vm1"),
-				},
-			},
-			want: "/subscriptions/00000000-0000-0000-0000-000000000000/resourceGroups/res1/providers/Microsoft.Storage/storageAccounts/testDiagnostics",
-=======
+				azureDiscovery: NewMockAzureDiscovery(newMockSender()),
+			},
+			args: args{
+				uri: "https://testDiagnostics.blob.core.windows.net/",
+				rg:  "testResourceGroup",
+			},
+			want: "/subscriptions/00000000-0000-0000-0000-000000000000/resourceGroups/testResourceGroup/providers/Microsoft.Storage/storageAccounts/testDiagnostics",
+		},
+	}
+	for _, tt := range tests {
+		t.Run(tt.name, func(t *testing.T) {
 			d := tt.fields.azureDiscovery
-			d.defenderProperties = tt.fields.defenderProperties
-
-			// Set clients if needed
-			if tt.fields.clientWebApp {
-				// initialize webApps client
-				_ = d.initWebAppsClient()
-			}
-
-			if gotRl := d.getResourceLoggingWebApps(tt.args.site); !reflect.DeepEqual(gotRl, tt.wantRl) {
-				t.Errorf("azureComputeDiscovery.getResourceLoggingWebApp() = %v, want %v", gotRl, tt.wantRl)
+
+			if got := d.getResourceId(tt.args.uri, tt.args.rg); got != tt.want {
+				t.Errorf("azureDiscovery.getResourceId() = %v, want %v", got, tt.want)
 			}
 		})
 	}
-}
-
-func Test_getRedundancy(t *testing.T) {
-	type args struct {
-		app *armappservice.Site
-	}
-	tests := []struct {
-		name string
-		args args
-		want *voc.Redundancy
-	}{
-		{
-			name: "Happy path: no redundancy",
-			args: args{
-				app: &armappservice.Site{
-					ID:   util.Ref("/subscriptions/00000000-0000-0000-0000-000000000000/resourceGroups/res1/providers/Microsoft.Web/sites/WebApp1"),
-					Name: util.Ref("WebApp1"),
-					Properties: &armappservice.SiteProperties{
-						RedundancyMode: util.Ref(armappservice.RedundancyModeNone),
-					},
-				},
-			},
-			want: &voc.Redundancy{
-				Zone: false,
-				Geo:  false,
-			},
-		},
-		{
-			name: "Happy path: zone redundancy",
-			args: args{
-				app: &armappservice.Site{
-					ID:   util.Ref("/subscriptions/00000000-0000-0000-0000-000000000000/resourceGroups/res1/providers/Microsoft.Web/sites/WebApp1"),
-					Name: util.Ref("WebApp1"),
-					Properties: &armappservice.SiteProperties{
-						RedundancyMode: util.Ref(armappservice.RedundancyModeActiveActive),
-					},
-				},
-			},
-			want: &voc.Redundancy{
-				Zone: true,
-				Geo:  false,
-			},
-		},
-		{
-			name: "Happy path: zone and geo redundancy",
-			args: args{
-				app: &armappservice.Site{
-					ID:   util.Ref("/subscriptions/00000000-0000-0000-0000-000000000000/resourceGroups/res1/providers/Microsoft.Web/sites/WebApp1"),
-					Name: util.Ref("WebApp1"),
-					Properties: &armappservice.SiteProperties{
-						RedundancyMode: util.Ref(armappservice.RedundancyModeGeoRedundant),
-					},
-				},
-			},
-			want: &voc.Redundancy{
-				Zone: true,
-				Geo:  true,
-			},
-		},
-	}
-	for _, tt := range tests {
-		t.Run(tt.name, func(t *testing.T) {
-			if got := getRedundancy(tt.args.app); !reflect.DeepEqual(got, tt.want) {
-				t.Errorf("getRedundancy() = %v, want %v", got, tt.want)
-			}
-		})
-	}
-}
-
-func Test_getPublicAccessStatus(t *testing.T) {
-	type args struct {
-		site *armappservice.Site
-	}
-	tests := []struct {
-		name string
-		args args
-		want bool
-	}{
-		{
-			name: "Empty input",
-			args: args{},
-			want: false,
-		},
-		{
-			name: "Happy path: Enabled",
-			args: args{
-				site: &armappservice.Site{
-					Properties: &armappservice.SiteProperties{
-						PublicNetworkAccess: util.Ref("Enabled"),
-					},
-				},
-			},
-			want: true,
-		},
-		{
-			name: "Happy path: Empty String",
-			args: args{
-				site: &armappservice.Site{
-					Properties: &armappservice.SiteProperties{
-						PublicNetworkAccess: util.Ref(""),
-					},
-				},
-			},
-			want: false,
->>>>>>> d7a338ac
-		},
-	}
-	for _, tt := range tests {
-		t.Run(tt.name, func(t *testing.T) {
-<<<<<<< HEAD
-			d := &azureComputeDiscovery{
-				azureDiscovery:     tt.fields.azureDiscovery,
-				defenderProperties: tt.fields.defenderProperties,
-			}
-			if got := d.bootLogOutput(tt.args.vm); got != tt.want {
-				t.Errorf("azureComputeDiscovery.bootLogOutput() = %v, want %v", got, tt.want)
-=======
-			if got := getPublicAccessStatus(tt.args.site); got != tt.want {
-				t.Errorf("getPublicAccessStatus() = %v, want %v", got, tt.want)
-			}
-		})
-	}
-}
-
-func Test_getVirtualNetworkSubnetId(t *testing.T) {
-	type args struct {
-		site *armappservice.Site
-	}
-	tests := []struct {
-		name string
-		args args
-		want []voc.ResourceID
-	}{
-		{
-			name: "Empty input",
-			args: args{},
-			want: []voc.ResourceID{},
-		},
-		{
-			name: "Happy path: with virtual network subnet ID",
-			args: args{
-				site: &armappservice.Site{
-					Properties: &armappservice.SiteProperties{
-						VirtualNetworkSubnetID: util.Ref("/subscriptions/00000000-0000-0000-0000-000000000000/resourceGroups/res1/providers/Microsoft.Network/virtualNetworks/vnet1/subnets/subnet1"),
-					},
-				},
-			},
-			want: []voc.ResourceID{voc.ResourceID("/subscriptions/00000000-0000-0000-0000-000000000000/resourceGroups/res1/providers/Microsoft.Network/virtualNetworks/vnet1/subnets/subnet1")},
-		},
-		{
-			name: "Happy path: without virtual network subnet ID",
-			args: args{
-				site: &armappservice.Site{
-					Properties: &armappservice.SiteProperties{},
-				},
-			},
-			want: []voc.ResourceID{},
-		},
-	}
-	for _, tt := range tests {
-		t.Run(tt.name, func(t *testing.T) {
-			if got := getVirtualNetworkSubnetId(tt.args.site); !reflect.DeepEqual(got, tt.want) {
-				t.Errorf("getVirtualNetworkSubnetId() = %v, want %v", got, tt.want)
->>>>>>> d7a338ac
-			}
-		})
-	}
 }