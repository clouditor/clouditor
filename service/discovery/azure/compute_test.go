--- conflicted
+++ resolved
@@ -90,6 +90,40 @@
 				},
 			},
 		}, 200)
+	} else if req.URL.Path == "/subscriptions/00000000-0000-0000-0000-000000000000/resourceGroups/res1/providers/Microsoft.Compute/virtualMachines/vm2" {
+		return createResponse(map[string]interface{}{
+			"properties": map[string]interface{}{
+				"storageProfile": map[string]interface{}{
+					"osDisk": map[string]interface{}{
+						"managedDisk": map[string]interface{}{
+							"id": "os_test_disk",
+						},
+					},
+					"dataDisks": &[]map[string]interface{}{
+						{
+							"managedDisk": map[string]interface{}{
+								"id": "data_disk_2",
+							},
+						},
+						{
+							"managedDisk": map[string]interface{}{
+								"id": "data_disk_3",
+							},
+						},
+					},
+				},
+				"networkProfile": map[string]interface{}{
+					"networkInterfaces": &[]map[string]interface{}{
+						{
+							"id": "987",
+						},
+						{
+							"id": "654",
+						},
+					},
+				},
+			},
+		}, 200)
 	} else if req.URL.Path == "/subscriptions/00000000-0000-0000-0000-000000000000/providers/Microsoft.Web/sites" {
 		return createResponse(map[string]interface{}{
 			"value": &[]map[string]interface{}{
@@ -125,13 +159,9 @@
 	assert.Equal(t, 2, len(virtualMachine.NetworkInterfaces))
 	assert.Equal(t, 3, len(virtualMachine.BlockStorage))
 
-<<<<<<< HEAD
-	functions, ok := list[2].(*voc.FunctionResource)
-=======
 	assert.Equal(t, "data_disk_1", string(virtualMachine.BlockStorage[1]))
 	assert.Equal(t, "123", string(virtualMachine.NetworkInterfaces[0]))
 }
->>>>>>> cd4863e7
 
 func TestFunction(t *testing.T) {
 	d := azure.NewAzureComputeDiscovery(
@@ -143,9 +173,9 @@
 
 	assert.Nil(t, err)
 	assert.NotNil(t, list)
-	assert.Equal(t, 2, len(list))
+	assert.Equal(t, 3, len(list))
 
-	function, ok := list[1].(*voc.FunctionResource)
+	function, ok := list[2].(*voc.FunctionResource)
 
 	assert.True(t, ok)
 	assert.Equal(t, "function1", function.Name)
