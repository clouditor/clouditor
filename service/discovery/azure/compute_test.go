// Copyright 2021 Fraunhofer AISEC
//
// Licensed under the Apache License, Version 2.0 (the "License");
// you may not use this file except in compliance with the License.
// You may obtain a copy of the License at
//
//     http://www.apache.org/licenses/LICENSE-2.0
//
// Unless required by applicable law or agreed to in writing, software
// distributed under the License is distributed on an "AS IS" BASIS,
// WITHOUT WARRANTIES OR CONDITIONS OF ANY KIND, either express or implied.
// See the License for the specific language governing permissions and
// limitations under the License.
//
//           $$\                           $$\ $$\   $$\
//           $$ |                          $$ |\__|  $$ |
//  $$$$$$$\ $$ | $$$$$$\  $$\   $$\  $$$$$$$ |$$\ $$$$$$\    $$$$$$\   $$$$$$\
// $$  _____|$$ |$$  __$$\ $$ |  $$ |$$  __$$ |$$ |\_$$  _|  $$  __$$\ $$  __$$\
// $$ /      $$ |$$ /  $$ |$$ |  $$ |$$ /  $$ |$$ |  $$ |    $$ /  $$ |$$ | \__|
// $$ |      $$ |$$ |  $$ |$$ |  $$ |$$ |  $$ |$$ |  $$ |$$\ $$ |  $$ |$$ |
// \$$$$$$\  $$ |\$$$$$   |\$$$$$   |\$$$$$$  |$$ |  \$$$   |\$$$$$   |$$ |
//  \_______|\__| \______/  \______/  \_______|\__|   \____/  \______/ \__|
//
// This file is part of Clouditor Community Edition.

package azure

import (
	"encoding/json"
	"fmt"
	"io"
	"net/http"
	"reflect"
	"testing"
	"time"

	"clouditor.io/clouditor/api/discovery"
	"clouditor.io/clouditor/internal/constants"
	"clouditor.io/clouditor/internal/testdata"
	"clouditor.io/clouditor/internal/util"
	"clouditor.io/clouditor/voc"
	"github.com/Azure/azure-sdk-for-go/sdk/azcore/arm"
	"github.com/Azure/azure-sdk-for-go/sdk/azcore/policy"
	"github.com/Azure/azure-sdk-for-go/sdk/resourcemanager/appservice/armappservice/v2"
	"github.com/Azure/azure-sdk-for-go/sdk/resourcemanager/appservice/armappservice/v2/fake"
	"github.com/Azure/azure-sdk-for-go/sdk/resourcemanager/compute/armcompute/v3"
	"github.com/stretchr/testify/assert"
)

type mockComputeSender struct {
	mockSender
}

func newMockComputeSender() *mockComputeSender {
	m := &mockComputeSender{}
	return m
}

type mockedVirtualMachinesResponse struct {
	Value []armcompute.VirtualMachine `json:"value,omitempty"`
}

func (m mockComputeSender) Do(req *http.Request) (res *http.Response, err error) {
	if req.URL.Path == "/subscriptions/00000000-0000-0000-0000-000000000000/providers/Microsoft.Compute/virtualMachines" {
		return createResponse(req, map[string]interface{}{
			"value": &[]map[string]interface{}{
				{
					"id":       "/subscriptions/00000000-0000-0000-0000-000000000000/resourceGroups/res1/providers/Microsoft.Compute/virtualMachines/vm1",
					"name":     "vm1",
					"location": "eastus",
					"properties": map[string]interface{}{
						"timeCreated": "2017-05-24T13:28:53.4540398Z",
						"storageProfile": map[string]interface{}{
							"osDisk": map[string]interface{}{
								"managedDisk": map[string]interface{}{
									"id": "os_test_disk",
								},
							},
							"dataDisks": &[]map[string]interface{}{
								{
									"managedDisk": map[string]interface{}{
										"id": "data_disk_1",
									},
								},
								{
									"managedDisk": map[string]interface{}{
										"id": "data_disk_2",
									},
								},
							},
						},
						"osProfile": map[string]interface{}{
							"linuxConfiguration": map[string]interface{}{
								"patchSettings": map[string]interface{}{
									"patchMode": "AutomaticByPlatform",
								},
							},
						},
						"diagnosticsProfile": map[string]interface{}{
							"bootDiagnostics": map[string]interface{}{
								"enabled":    true,
								"storageUri": "https://logstoragevm1.blob.core.windows.net/",
							},
						},
						"networkProfile": map[string]interface{}{
							"networkInterfaces": &[]map[string]interface{}{
								{
									"id": "123",
								},
								{
									"id": "234",
								},
							},
						},
					},
					"resources": &[]map[string]interface{}{
						{
							"id": "/subscriptions/00000000-0000-0000-0000-000000000000/resourceGroups/res1/providers/Microsoft.Compute/virtualMachines/vm1/extensions/MicrosoftMonitoringAgent",
						},
					},
				},
				{
					"id":       "/subscriptions/00000000-0000-0000-0000-000000000000/resourceGroups/res1/providers/Microsoft.Compute/virtualMachines/vm2",
					"name":     "vm2",
					"location": "eastus",
					"properties": map[string]interface{}{
						"storageProfile": map[string]interface{}{
							"osDisk": map[string]interface{}{
								"managedDisk": map[string]interface{}{
									"id": "os_test_disk",
								},
							},
							"dataDisks": &[]map[string]interface{}{
								{
									"managedDisk": map[string]interface{}{
										"id": "data_disk_2",
									},
								},
								{
									"managedDisk": map[string]interface{}{
										"id": "data_disk_3",
									},
								},
							},
						},
						"osProfile": map[string]interface{}{
							"windowsConfiguration": map[string]interface{}{
								"patchSettings": map[string]interface{}{
									"patchMode": "AutomaticByOS",
								},
								"enableAutomaticUpdates": true,
							},
						},
						"diagnosticsProfile": map[string]interface{}{
							"bootDiagnostics": map[string]interface{}{
								"enabled":    true,
								"storageUri": nil,
							},
						},
						"networkProfile": map[string]interface{}{
							"networkInterfaces": &[]map[string]interface{}{
								{
									"id": "987",
								},
								{
									"id": "654",
								},
							},
						},
					},
					"resources": &[]map[string]interface{}{
						{
							"id": "/subscriptions/00000000-0000-0000-0000-000000000000/resourceGroups/res1/providers/Microsoft.Compute/virtualMachines/vm2/extensions/OmsAgentForLinux",
						},
					},
				},
				{
					"id":       "/subscriptions/00000000-0000-0000-0000-000000000000/resourceGroups/res1/providers/Microsoft.Compute/virtualMachines/vm3",
					"name":     "vm3",
					"location": "eastus",
					"properties": map[string]interface{}{
						"diagnosticsProfile": map[string]interface{}{
							"bootDiagnostics": map[string]interface{}{},
						},
					},
				},
			},
		}, 200)
	} else if req.URL.Path == "/subscriptions/00000000-0000-0000-0000-000000000000/providers/Microsoft.Compute/disks" {
		return createResponse(req, map[string]interface{}{
			"value": &[]map[string]interface{}{
				{
					"id":       "/subscriptions/00000000-0000-0000-0000-000000000000/resourceGroups/res1/providers/Microsoft.Compute/disks/disk1",
					"name":     "disk1",
					"type":     "Microsoft.Compute/disks",
					"location": "eastus",
					"properties": map[string]interface{}{
						"timeCreated": "2017-05-24T13:28:53.4540398Z",
						"encryption": map[string]interface{}{
							"diskEncryptionSetId": "",
							"type":                "EncryptionAtRestWithPlatformKey",
						},
					},
				},
				{
					"id":       "/subscriptions/00000000-0000-0000-0000-000000000000/resourceGroups/res1/providers/Microsoft.Compute/disks/disk2",
					"name":     "disk2",
					"type":     "Microsoft.Compute/disks",
					"location": "eastus",
					"properties": map[string]interface{}{
						"timeCreated": "2017-05-24T13:28:53.4540398Z",
						"encryption": map[string]interface{}{
							"diskEncryptionSetId": "/subscriptions/00000000-0000-0000-0000-000000000000/resourceGroups/res1/providers/Microsoft.Compute/diskEncryptionSets/encryptionkeyvault1",
							"type":                "EncryptionAtRestWithCustomerKey",
						},
					},
				},
				{
					"id":       "/subscriptions/00000000-0000-0000-0000-000000000000/resourceGroups/res2/providers/Microsoft.Compute/disks/disk3",
					"name":     "disk3",
					"type":     "Microsoft.Compute/disks",
					"location": "eastus",
					"properties": map[string]interface{}{
						"timeCreated": "2017-05-24T13:28:53.4540398Z",
						"encryption": map[string]interface{}{
							"diskEncryptionSetId": "",
							"type":                "EncryptionAtRestWithPlatformKey",
						},
					},
				},
			},
		}, 200)
	} else if req.URL.Path == "/subscriptions/00000000-0000-0000-0000-000000000000/resourceGroups/res2/providers/Microsoft.Compute/disks" {
		return createResponse(req, map[string]interface{}{
			"value": &[]map[string]interface{}{
				{
					"id":       "/subscriptions/00000000-0000-0000-0000-000000000000/resourceGroups/res2/providers/Microsoft.Compute/disks/disk3",
					"name":     "disk3",
					"type":     "Microsoft.Compute/disks",
					"location": "eastus",
					"properties": map[string]interface{}{
						"timeCreated": "2017-05-24T13:28:53.4540398Z",
						"encryption": map[string]interface{}{
							"diskEncryptionSetId": "",
							"type":                "EncryptionAtRestWithPlatformKey",
						},
					},
				},
			},
		}, 200)
	} else if req.URL.Path == "/subscriptions/00000000-0000-0000-0000-000000000000/resourceGroups/res2/providers/Microsoft.Compute/virtualMachines" {
		return createResponse(req, map[string]interface{}{
			"value": &[]map[string]interface{}{},
		}, 200)
	} else if req.URL.Path == "/subscriptions/00000000-0000-0000-0000-000000000000/resourceGroups/res2/providers/Microsoft.Web/sites" {
		return createResponse(req, map[string]interface{}{
			"value": &[]map[string]interface{}{},
		}, 200)
	} else if req.URL.Path == "/subscriptions/00000000-0000-0000-0000-000000000000/providers/Microsoft.Web/sites" {
		return createResponse(req, map[string]interface{}{
			"value": &[]map[string]interface{}{
				{
					"id":       "/subscriptions/00000000-0000-0000-0000-000000000000/resourceGroups/res1/providers/Microsoft.Web/sites/function1",
					"name":     "function1",
					"location": "West Europe",
					"kind":     "functionapp,linux",
					"tags": map[string]interface{}{
						"testKey1": "testTag1",
						"testKey2": "testTag2",
					},
					"properties": map[string]interface{}{
						"siteConfig": map[string]interface{}{
							"linuxFxVersion": "PYTHON|3.8",
						},
						"publicNetworkAccess": "Enabled",
						"resourceGroup":       "res1",
						"minTlsVersion":       "1.1",
						"minTlsCipherSuite":   "TLS_AES_128_GCM_SHA256",
					},
				},
				{
					"id":       "/subscriptions/00000000-0000-0000-0000-000000000000/resourceGroups/res1/providers/Microsoft.Web/sites/function2",
					"name":     "function2",
					"location": "West Europe",
					"kind":     "functionapp",
					"tags": map[string]interface{}{
						"testKey1": "testTag1",
						"testKey2": "testTag2",
					},
					"properties": map[string]interface{}{
						"siteConfig":          map[string]interface{}{},
						"resourceGroup":       "res1",
						"publicNetworkAccess": "Disabled",
						"minTlsVersion":       "1.1",
						"minTlsCipherSuite":   "TLS_AES_128_GCM_SHA256",
					},
				},
				{
					"id":       "/subscriptions/00000000-0000-0000-0000-000000000000/resourceGroups/res1/providers/Microsoft.Web/sites/WebApp1",
					"name":     "WebApp1",
					"location": "West Europe",
					"kind":     "app",
					"tags": map[string]interface{}{
						"testKey1": "testTag1",
						"testKey2": "testTag2",
					},
					"properties": map[string]interface{}{
						"siteConfig": map[string]interface{}{
							"minTlsVersion":     "1.1",
							"minTlsCipherSuite": "TLS_AES_128_GCM_SHA256",
						},
						"httpsOnly":              true,
						"resourceGroup":          "res1",
						"virtualNetworkSubnetId": "/subscriptions/00000000-0000-0000-0000-000000000000/resourceGroups/res1/providers/Microsoft.Network/virtualNetworks/vnet1/subnets/subnet1",
						"publicNetworkAccess":    "Enabled",
					},
				},
				{
					"id":       "/subscriptions/00000000-0000-0000-0000-000000000000/resourceGroups/res1/providers/Microsoft.Web/sites/WebApp2",
					"name":     "WebApp2",
					"location": "West Europe",
					"kind":     "app,linux",
					"tags": map[string]interface{}{
						"testKey1": "testTag1",
						"testKey2": "testTag2",
					},
					"properties": map[string]interface{}{
						"minTlsVersion":     "1.1",
						"minTlsCipherSuite": "TLS_AES_128_GCM_SHA256",
						"siteConfig": map[string]interface{}{
							"minTlsVersion":     "1.1",
							"minTlsCipherSuite": "",
						},
						"httpsOnly":              false,
						"resourceGroup":          "res1",
						"virtualNetworkSubnetId": "/subscriptions/00000000-0000-0000-0000-000000000000/resourceGroups/res1/providers/Microsoft.Network/virtualNetworks/vnet1/subnets/subnet2",
						"publicNetworkAccess":    "Disabled",
					},
				},
			},
		}, 200)
	} else if req.URL.Path == "/subscriptions/00000000-0000-0000-0000-000000000000/resourceGroups/res1/providers/Microsoft.Web/sites/function1/config/web" {
		return createResponse(req, map[string]interface{}{
			"properties": map[string]interface{}{
				"linuxFxVersion": "",
				"javaVersion":    "1.8",
				"minTlsVersion":  "1.1",
			},
		}, 200)
	} else if req.URL.Path == "/subscriptions/00000000-0000-0000-0000-000000000000/resourceGroups/res1/providers/Microsoft.Web/sites/function2/config/web" {
		return createResponse(req, map[string]interface{}{
			"properties": map[string]interface{}{
				"linuxFxVersion": "",
				"javaVersion":    "1.8",
				"minTlsVersion":  "1.1",
			},
		}, 200)
	} else if req.URL.Path == "/subscriptions/00000000-0000-0000-0000-000000000000/resourceGroups/res1/providers/Microsoft.Web/sites/WebApp1/config/web" {
		return createResponse(req, map[string]interface{}{
			"properties": map[string]interface{}{
				"linuxFxVersion":    "",
				"minTlsVersion":     "1.1",
				"minTlsCipherSuite": "TLS_AES_128_GCM_SHA256",
			},
		}, 200)
	} else if req.URL.Path == "/subscriptions/00000000-0000-0000-0000-000000000000/resourceGroups/res1/providers/Microsoft.Web/sites/WebApp2/config/web" {
		return createResponse(req, map[string]interface{}{
			"properties": map[string]interface{}{
				"minTlsVersion":  "1.1",
				"linuxFxVersion": "",
			},
		}, 200)
	} else if req.URL.Path == "/subscriptions/00000000-0000-0000-0000-000000000000/resourceGroups/res1/providers/Microsoft.Web/sites/function1/config/appsettings/list" {
		return createResponse(req, map[string]interface{}{
			"properties": map[string]interface{}{
				"APPLICATIONINSIGHTS_CONNECTION_STRING": "some_application_settings_string",
			},
		}, 200)
	} else if req.URL.Path == "/subscriptions/00000000-0000-0000-0000-000000000000/resourceGroups/res1/providers/Microsoft.Web/sites/WebApp1/config/appsettings/list" {
		return createResponse(req, map[string]interface{}{
			"properties": map[string]interface{}{
				"APPLICATIONINSIGHTS_CONNECTION_STRING": "some_application_settings_string",
			},
		}, 200)

	} else if req.URL.Path == "/subscriptions/00000000-0000-0000-0000-000000000000/resourceGroups/res1/providers/Microsoft.Web/sites/function2/config/appsettings/list" {
		return createResponse(req, map[string]interface{}{}, 200)
	} else if req.URL.Path == "/subscriptions/00000000-0000-0000-0000-000000000000/resourceGroups/res1/providers/Microsoft.Web/sites/WebApp2/config/appsettings/list" {
		return createResponse(req, map[string]interface{}{}, 200)
	} else if req.URL.Path == "/subscriptions/00000000-0000-0000-0000-000000000000/resourceGroups/res1/providers/Microsoft.Compute/diskEncryptionSets/encryptionkeyvault1" {
		return createResponse(req, map[string]interface{}{
			"id":       "/subscriptions/00000000-0000-0000-0000-000000000000/resourceGroups/res1/providers/Microsoft.Compute/diskEncryptionSets/encryption-keyvault1",
			"type":     "Microsoft.Compute/diskEncryptionSets",
			"name":     "encryptionkeyvault1",
			"location": "germanywestcentral",
			"properties": map[string]interface{}{
				"activeKey": map[string]interface{}{
					"sourceVault": map[string]interface{}{
						"id": "/subscriptions/00000000-0000-0000-0000-000000000000/resourceGroups/res1/providers/Microsoft.KeyVault/vaults/keyvault1",
					},
					"keyUrl": "https://keyvault1.vault.azure.net/keys/customer-key/6273gdb374jz789hjm17819283748382",
				},
			},
		}, 200)
	} else if req.URL.Path == "/subscriptions/00000000-0000-0000-0000-000000000000/resourceGroups/res1/providers/Microsoft.Compute/diskEncryptionSets/encryptionkeyvault2" {
		return createResponse(req, map[string]interface{}{
			"id":       "/subscriptions/00000000-0000-0000-0000-000000000000/resourceGroups/res1/providers/Microsoft.Compute/diskEncryptionSets/encryption-keyvault2",
			"type":     "Microsoft.Compute/diskEncryptionSets",
			"name":     "encryptionkeyvault2",
			"location": "germanywestcentral",
			"properties": map[string]interface{}{
				"activeKey": map[string]interface{}{
					"sourceVault": map[string]interface{}{
						"id": "/subscriptions/00000000-0000-0000-0000-000000000000/resourceGroups/res1/providers/Microsoft.KeyVault/vaults/keyvault2",
					},
				},
			},
		}, 200)
	} else if req.URL.Path == "/subscriptions/00000000-0000-0000-0000-000000000000/providers/Microsoft.DataProtection/backupVaults" {
		return createResponse(req, map[string]interface{}{
			"value": &[]map[string]interface{}{
				{
					"id":       "/subscriptions/00000000-0000-0000-0000-000000000000/resourceGroups/res1/providers/Microsoft.DataProtection/backupVaults/backupAccount1",
					"name":     "backupAccount1",
					"location": "westeurope",
				},
			},
		}, 200)
	} else if req.URL.Path == "/subscriptions/00000000-0000-0000-0000-000000000000/resourceGroups/res1/providers/Microsoft.DataProtection/backupVaults/backupAccount1/backupInstances" {
		return createResponse(req, map[string]interface{}{
			"value": &[]map[string]interface{}{
				{
					"id":   "/subscriptions/00000000-0000-0000-0000-000000000000/resourceGroups/res1/providers/Microsoft.DataProtection/backupVaults/backupAccount1/backupInstances/disk1-disk1-22222222-2222-2222-2222-222222222222",
					"name": "disk1-disk1-22222222-2222-2222-2222-222222222222",
					"properties": map[string]interface{}{
						"dataSourceInfo": map[string]interface{}{
							"resourceID":     "/subscriptions/00000000-0000-0000-0000-000000000000/resourceGroups/res1/providers/Microsoft.Compute/disks/disk1",
							"datasourceType": "Microsoft.Compute/disks",
						},
						"policyInfo": map[string]interface{}{
							"policyId": "/subscriptions/00000000-0000-0000-0000-000000000000/resourceGroups/res1/providers/Microsoft.DataProtection/backupVaults/backupAccount1/backupPolicies/backupPolicyDisk",
						},
					},
				},
			},
		}, 200)
	} else if req.URL.Path == "/subscriptions/00000000-0000-0000-0000-000000000000/resourceGroups/res1/providers/Microsoft.DataProtection/backupVaults/backupAccount1/backupPolicies/backupPolicyDisk" {
		return createResponse(req, map[string]interface{}{
			"properties": map[string]interface{}{
				"objectType": "BackupPolicy",
				"policyRules": []map[string]interface{}{
					{
						"objectType": "AzureRetentionRule",
						"lifecycles": []map[string]interface{}{
							{
								"deleteAfter": map[string]interface{}{
									"duration":   "P30D",
									"objectType": "AbsoluteDeleteOption",
								},
								"sourceDataStore": map[string]interface{}{
									"objectType":    "OperationalStore",
									"DataStoreType": "DataStoreInfoBase",
								},
							},
						},
					},
				},
			},
		}, 200)
	} else if req.URL.Path == "/subscriptions/00000000-0000-0000-0000-000000000000/providers/Microsoft.Compute/virtualMachineScaleSets" {
		return createResponse(req, map[string]interface{}{
			"value": &[]map[string]interface{}{
				{
					"id":       "/subscriptions/00000000-0000-0000-0000-000000000000/resourceGroups/res1/providers/Microsoft.Compute/virtualMachineScaleSets/scaleSet1",
					"name":     "scaleSet1",
					"location": "eastus",
					"tags":     map[string]interface{}{},
					"properties": map[string]interface{}{
						"timeCreated": "2017-05-24T13:28:53.4540398Z",
						"virtualMachineProfile": map[string]interface{}{
							"osProfile": map[string]interface{}{
								"linuxConfiguration": map[string]interface{}{
									"patchSettings": map[string]interface{}{
										"patchMode": "AutomaticByPlatform",
									},
								},
							},
						},
					},
				},
			},
		}, 200)
	} else if req.URL.Path == "/subscriptions/00000000-0000-0000-0000-000000000000/resourceGroups/res1/providers/Microsoft.Compute/virtualMachineScaleSets/scaleSet1/virtualMachines" {
		return createResponse(req, map[string]interface{}{
			"value": &[]map[string]interface{}{
				{
					// Scale set VM from AKS
					"id":         "/subscriptions/00000000-0000-0000-0000-000000000000/resourceGroups/res1/providers/Microsoft.Compute/virtualMachineScaleSets/scaleSet1/virtualMachines/0",
					"name":       "ScaleSetVM0",
					"instanceId": "0",
					"location":   "eastus",
					"tags":       map[string]interface{}{},
					"properties": map[string]interface{}{
						"osProfile": map[string]interface{}{
							"linuxConfiguration": map[string]interface{}{
								"patchSettings": map[string]interface{}{
									"patchMode": "AutomaticByPlatform",
								},
							},
						},
					},
				},
			},
		}, 200)
	} else if req.URL.Path == "/subscriptions/00000000-0000-0000-0000-000000000000/resourceGroups/res2/providers/Microsoft.Compute/virtualMachineScaleSets" {
		return createResponse(req, map[string]interface{}{}, 200)
	} else if req.URL.Path == "/subscriptions/00000000-0000-0000-0000-000000000000/resourceGroups/res2/providers/Microsoft.Compute/virtualMachineScaleSets/scaleSet1/virtualMachines" {
		return createResponse(req, map[string]interface{}{
			"value": &[]map[string]interface{}{
				{
					// Scale set VM from VMSS
					"id":         "/subscriptions/00000000-0000-0000-0000-000000000000/resourceGroups/res2/providers/Microsoft.Compute/virtualMachineScaleSets/scaleSet1/virtualMachines/ScaleSetVM0",
					"name":       "ScaleSetVM0",
					"instanceId": "ScaleSetVM0",
					"location":   "eastus",
					"tags":       map[string]interface{}{},
					"properties": map[string]interface{}{
						"osProfile": map[string]interface{}{
							"linuxConfiguration": map[string]interface{}{
								"patchSettings": map[string]interface{}{
									"patchMode": "AutomaticByPlatform",
								},
							},
						},
					},
				},
			},
		}, 200)
	}

	return m.mockSender.Do(req)
}

func TestNewAzureComputeDiscovery(t *testing.T) {
	type args struct {
		opts []DiscoveryOption
	}
	tests := []struct {
		name string
		args args
		want discovery.Discoverer
	}{
		{
			name: "Empty input",
			args: args{
				opts: nil,
			},
			want: &azureComputeDiscovery{
				&azureDiscovery{
					discovererComponent: ComputeComponent,
					csID:                discovery.DefaultCloudServiceID,
					backupMap:           make(map[string]*backup),
				},
				make(map[string]*defenderProperties),
			},
		},
		{
			name: "With sender",
			args: args{
				opts: []DiscoveryOption{WithSender(mockComputeSender{})},
			},
			want: &azureComputeDiscovery{
				&azureDiscovery{
					clientOptions: arm.ClientOptions{
						ClientOptions: policy.ClientOptions{
							Transport: mockComputeSender{},
						},
					},
					discovererComponent: ComputeComponent,
					csID:                discovery.DefaultCloudServiceID,
					backupMap:           make(map[string]*backup),
				},
				make(map[string]*defenderProperties),
			},
		},
		{
			name: "With authorizer",
			args: args{
				opts: []DiscoveryOption{WithAuthorizer(&mockAuthorizer{})},
			},
			want: &azureComputeDiscovery{
				&azureDiscovery{
					cred:                &mockAuthorizer{},
					discovererComponent: ComputeComponent,
					csID:                discovery.DefaultCloudServiceID,
					backupMap:           make(map[string]*backup),
				},
				make(map[string]*defenderProperties),
			},
		},
		{
			name: "With cloud service ID",
			args: args{
				opts: []DiscoveryOption{WithCloudServiceID(testdata.MockCloudServiceID1)},
			},
			want: &azureComputeDiscovery{
				&azureDiscovery{
					discovererComponent: ComputeComponent,
					csID:                testdata.MockCloudServiceID1,
					backupMap:           make(map[string]*backup),
				},
				make(map[string]*defenderProperties),
			},
		},
	}
	for _, tt := range tests {
		t.Run(tt.name, func(t *testing.T) {
			d := NewAzureComputeDiscovery(tt.args.opts...)
			assert.Equal(t, tt.want, d)
			assert.Equal(t, "Azure Compute", d.Name())
		})
	}
}

func TestAzureComputeAuthorizer(t *testing.T) {

	d := NewAzureComputeDiscovery()
	list, err := d.List()

	assert.Error(t, err)
	assert.Nil(t, list)
	assert.ErrorIs(t, err, ErrNoCredentialsConfigured)
}

func TestCompute(t *testing.T) {
	d := NewAzureComputeDiscovery(
		WithSender(&mockComputeSender{}),
		WithAuthorizer(&mockAuthorizer{}),
	)

	list, err := d.List()

	assert.NoError(t, err)
	assert.NotNil(t, list)
	assert.Equal(t, 12, len(list))
	assert.NotEmpty(t, d.Name())
}

func TestDiscoverer_List(t *testing.T) {
	d := NewAzureComputeDiscovery(
		WithSender(&mockComputeSender{}),
		WithAuthorizer(&mockAuthorizer{}),
	)

	list, err := d.List()
	assert.NoError(t, err)

	virtualMachine, ok := list[4].(*voc.VirtualMachine)

	assert.True(t, ok)
	assert.Equal(t, "/subscriptions/00000000-0000-0000-0000-000000000000/resourcegroups/res1/providers/microsoft.compute/virtualmachines/vm1", string(virtualMachine.ID))
	assert.Equal(t, "vm1", virtualMachine.Name)
	assert.Equal(t, 2, len(virtualMachine.NetworkInterfaces))
	assert.Equal(t, 3, len(virtualMachine.BlockStorage))

	assert.Equal(t, "data_disk_1", string(virtualMachine.BlockStorage[1]))
	assert.Equal(t, "123", string(virtualMachine.NetworkInterfaces[0]))
	assert.Equal(t, "eastus", virtualMachine.GeoLocation.Region)
	assert.Equal(t, true, virtualMachine.BootLogging.Enabled)
	//assert.Equal(t, voc.ResourceID("https://logstoragevm1.blob.core.windows.net/"), virtualMachine.BootLogging.LoggingService[0])
	assert.Equal(t, time.Duration(0), virtualMachine.BootLogging.RetentionPeriod)

	virtualMachine2, ok := list[5].(*voc.VirtualMachine)
	assert.True(t, ok)
	assert.Equal(t, []voc.ResourceID{}, virtualMachine2.BootLogging.LoggingService)

	virtualMachine3, ok := list[6].(*voc.VirtualMachine)
	assert.True(t, ok)
	assert.Equal(t, []voc.ResourceID{}, virtualMachine3.BlockStorage)
	assert.Equal(t, []voc.ResourceID{}, virtualMachine3.NetworkInterfaces)

}

func TestFunction(t *testing.T) {
	d := NewAzureComputeDiscovery(
		WithSender(&mockComputeSender{}),
		WithAuthorizer(&mockAuthorizer{}),
	)

	list, err := d.List()

	assert.NoError(t, err)
	assert.NotNil(t, list)
	assert.Equal(t, 12, len(list))

	function, ok := list[8].(*voc.Function)

	assert.True(t, ok)
	assert.Equal(t, "function1", function.Name)
}

func TestComputeDiscoverFunctionsWhenInputIsInvalid(t *testing.T) {
	d := azureComputeDiscovery{azureDiscovery: &azureDiscovery{}}

	discoverFunctionsResponse, err := d.discoverFunctionsWebApps()

	assert.ErrorContains(t, err, ErrGettingNextPage.Error())
	assert.Nil(t, discoverFunctionsResponse)
}

func TestComputeDiscoverVirtualMachines(t *testing.T) {
	d := azureComputeDiscovery{azureDiscovery: &azureDiscovery{}}

	discoverVirtualMachineResponse, err := d.discoverVirtualMachines()

	assert.ErrorContains(t, err, ErrGettingNextPage.Error())
	assert.Nil(t, discoverVirtualMachineResponse)
}

func TestBootLogOutput(t *testing.T) {
	// Get mocked compute.VirtualMachine
	reqURL := "/subscriptions/00000000-0000-0000-0000-000000000000/providers/Microsoft.Compute/virtualMachines"
	mockedVirtualMachinesResponse, err := mockedVirtualMachines(reqURL)
	if err != nil {
		fmt.Println("error getting mocked storage account object: %w", err)
	}

	virtualMachine := mockedVirtualMachinesResponse[0]

	assert.NotEmpty(t, virtualMachine)
	// Delete the "diagnosticsProfile" property
	virtualMachine.Properties.DiagnosticsProfile = nil

	getBootLogOutputResponse := bootLogOutput(&virtualMachine)

	assert.Empty(t, getBootLogOutputResponse)
}

// mockedVirtualMachines returns the mocked virtualMachines list
func mockedVirtualMachines(reqUrl string) (virtualMachines []armcompute.VirtualMachine, err error) {
	var mockedVirtualMachinesResponse mockedVirtualMachinesResponse

	m := newMockComputeSender()
	req, err := http.NewRequest("GET", reqUrl, nil)
	if err != nil {
		return virtualMachines, fmt.Errorf("error creating new request: %w", err)
	}
	resp, err := m.Do(req)
	if err != nil || resp.StatusCode == 404 {
		return virtualMachines, fmt.Errorf("error getting mock http response: %w", err)
	}

	defer func(Body io.ReadCloser) {
		err := Body.Close()
		if err != nil {
			fmt.Println("error io.ReadCloser: %w", err)
		}
	}(resp.Body)
	responseBody, err := io.ReadAll(resp.Body)
	if err != nil {
		return virtualMachines, fmt.Errorf("error read all: %w", err)
	}
	err = json.Unmarshal(responseBody, &mockedVirtualMachinesResponse)
	if err != nil {
		return virtualMachines, fmt.Errorf("error unmarshalling: %w", err)
	}

	virtualMachines = mockedVirtualMachinesResponse.Value

	return virtualMachines, nil
}

func Test_azureComputeDiscovery_List(t *testing.T) {
	creationTime := time.Date(2017, 05, 24, 13, 28, 53, 4540398, time.UTC)

	type fields struct {
		azureDiscovery *azureDiscovery
	}
	tests := []struct {
		name     string
		fields   fields
		wantList []voc.IsCloudResource
		wantErr  assert.ErrorAssertionFunc
	}{
		{
			name: "Authorize error",
			fields: fields{
				azureDiscovery: &azureDiscovery{
					cred: nil,
				},
			},
			wantList: nil,
			wantErr: func(t assert.TestingT, err error, i ...interface{}) bool {
				return assert.ErrorContains(t, err, ErrCouldNotAuthenticate.Error())
			},
		},
		{
			name: "Discovery error",
			fields: fields{
				// Intentionally use wrong sender
				azureDiscovery: NewMockAzureDiscovery(newMockNetworkSender()),
			},
			wantList: nil,
			wantErr: func(t assert.TestingT, err error, i ...interface{}) bool {
				return assert.ErrorContains(t, err, "could not discover block storage:")
			},
		},
		{
			name: "Without errors",
			fields: fields{
				azureDiscovery: NewMockAzureDiscovery(newMockComputeSender()),
			},
			wantList: []voc.IsCloudResource{
				&voc.BlockStorage{
					Storage: &voc.Storage{
						Resource: &voc.Resource{
							ID:           "/subscriptions/00000000-0000-0000-0000-000000000000/resourcegroups/res1/providers/microsoft.compute/disks/disk1",
							ServiceID:    testdata.MockCloudServiceID1,
							Name:         "disk1",
							CreationTime: util.SafeTimestamp(&creationTime),
							GeoLocation: voc.GeoLocation{
								Region: "eastus",
							},
							Labels: map[string]string{},
							Type:   voc.BlockStorageType,
							Parent: voc.ResourceID("/subscriptions/00000000-0000-0000-0000-000000000000/resourcegroups/res1"),
							Raw:    "{\"*armcompute.Disk\":[{\"id\":\"/subscriptions/00000000-0000-0000-0000-000000000000/resourceGroups/res1/providers/Microsoft.Compute/disks/disk1\",\"location\":\"eastus\",\"name\":\"disk1\",\"properties\":{\"encryption\":{\"diskEncryptionSetId\":\"\",\"type\":\"EncryptionAtRestWithPlatformKey\"},\"timeCreated\":\"2017-05-24T13:28:53.4540398Z\"},\"type\":\"Microsoft.Compute/disks\"}],\"*armcompute.DiskEncryptionSet\":[null]}",
						},
						AtRestEncryption: &voc.ManagedKeyEncryption{
							AtRestEncryption: &voc.AtRestEncryption{
								Algorithm: "AES256",
								Enabled:   true,
							},
						},
						Backups: []*voc.Backup{{
							Enabled:         true,
							RetentionPeriod: Duration30Days,
							Storage:         voc.ResourceID("/subscriptions/00000000-0000-0000-0000-000000000000/resourceGroups/res1/providers/Microsoft.DataProtection/backupVaults/backupAccount1/backupInstances/disk1-disk1-22222222-2222-2222-2222-222222222222"),
							TransportEncryption: &voc.TransportEncryption{
								Enforced:   true,
								Enabled:    true,
								TlsVersion: constants.TLS1_2,
								Algorithm:  constants.TLS,
							},
						},
						},
						Redundancy: &voc.Redundancy{},
					},
				},
				&voc.BlockStorage{
					Storage: &voc.Storage{
						Resource: &voc.Resource{
							ID:           "/subscriptions/00000000-0000-0000-0000-000000000000/resourcegroups/res1/providers/microsoft.compute/disks/disk2",
							ServiceID:    testdata.MockCloudServiceID1,
							Name:         "disk2",
							CreationTime: util.SafeTimestamp(&creationTime),
							GeoLocation: voc.GeoLocation{
								Region: "eastus",
							},
							Labels: map[string]string{},
							Type:   voc.BlockStorageType,
							Parent: voc.ResourceID("/subscriptions/00000000-0000-0000-0000-000000000000/resourcegroups/res1"),
							Raw:    "{\"*armcompute.Disk\":[{\"id\":\"/subscriptions/00000000-0000-0000-0000-000000000000/resourceGroups/res1/providers/Microsoft.Compute/disks/disk2\",\"location\":\"eastus\",\"name\":\"disk2\",\"properties\":{\"encryption\":{\"diskEncryptionSetId\":\"/subscriptions/00000000-0000-0000-0000-000000000000/resourceGroups/res1/providers/Microsoft.Compute/diskEncryptionSets/encryptionkeyvault1\",\"type\":\"EncryptionAtRestWithCustomerKey\"},\"timeCreated\":\"2017-05-24T13:28:53.4540398Z\"},\"type\":\"Microsoft.Compute/disks\"}],\"*armcompute.DiskEncryptionSet\":[{\"id\":\"/subscriptions/00000000-0000-0000-0000-000000000000/resourceGroups/res1/providers/Microsoft.Compute/diskEncryptionSets/encryption-keyvault1\",\"location\":\"germanywestcentral\",\"name\":\"encryptionkeyvault1\",\"properties\":{\"activeKey\":{\"keyUrl\":\"https://keyvault1.vault.azure.net/keys/customer-key/6273gdb374jz789hjm17819283748382\",\"sourceVault\":{\"id\":\"/subscriptions/00000000-0000-0000-0000-000000000000/resourceGroups/res1/providers/Microsoft.KeyVault/vaults/keyvault1\"}}},\"type\":\"Microsoft.Compute/diskEncryptionSets\"}]}",
						},
						AtRestEncryption: &voc.CustomerKeyEncryption{
							AtRestEncryption: &voc.AtRestEncryption{
								Algorithm: "",
								Enabled:   true,
							},
							KeyUrl: "https://keyvault1.vault.azure.net/keys/customer-key/6273gdb374jz789hjm17819283748382",
						},
						Backups: []*voc.Backup{
							{
								Enabled:         false,
								RetentionPeriod: -1,
								Interval:        -1,
							},
						},
						Redundancy: &voc.Redundancy{},
					},
				},
				&voc.BlockStorage{
					Storage: &voc.Storage{
						Resource: &voc.Resource{
							ID:           "/subscriptions/00000000-0000-0000-0000-000000000000/resourcegroups/res2/providers/microsoft.compute/disks/disk3",
							ServiceID:    testdata.MockCloudServiceID1,
							Name:         "disk3",
							CreationTime: util.SafeTimestamp(&creationTime),
							GeoLocation: voc.GeoLocation{
								Region: "eastus",
							},
							Labels: map[string]string{},
							Type:   voc.BlockStorageType,
							Parent: voc.ResourceID("/subscriptions/00000000-0000-0000-0000-000000000000/resourcegroups/res2"),
							Raw:    "{\"*armcompute.Disk\":[{\"id\":\"/subscriptions/00000000-0000-0000-0000-000000000000/resourceGroups/res2/providers/Microsoft.Compute/disks/disk3\",\"location\":\"eastus\",\"name\":\"disk3\",\"properties\":{\"encryption\":{\"diskEncryptionSetId\":\"\",\"type\":\"EncryptionAtRestWithPlatformKey\"},\"timeCreated\":\"2017-05-24T13:28:53.4540398Z\"},\"type\":\"Microsoft.Compute/disks\"}],\"*armcompute.DiskEncryptionSet\":[null]}",
						},
						AtRestEncryption: &voc.ManagedKeyEncryption{
							AtRestEncryption: &voc.AtRestEncryption{
								Algorithm: "AES256",
								Enabled:   true,
							},
						},
						Backups: []*voc.Backup{
							{
								Enabled:         false,
								RetentionPeriod: -1,
								Interval:        -1,
							},
						},
						Redundancy: &voc.Redundancy{},
					},
				},
				&voc.BlockStorage{
					// That is a backup storage and does not have redundancy
					Storage: &voc.Storage{
						Resource: &voc.Resource{
							ID:           "/subscriptions/00000000-0000-0000-0000-000000000000/resourcegroups/res1/providers/microsoft.dataprotection/backupvaults/backupaccount1/backupinstances/disk1-disk1-22222222-2222-2222-2222-222222222222",
							Name:         "disk1-disk1-22222222-2222-2222-2222-222222222222",
							ServiceID:    testdata.MockCloudServiceID1,
							CreationTime: 0,
							Type:         voc.BlockStorageType,
							GeoLocation: voc.GeoLocation{
								Region: "westeurope",
							},
							Parent: voc.ResourceID("/subscriptions/00000000-0000-0000-0000-000000000000/resourcegroups/res1"),
							Raw:    "{\"*armdataprotection.BackupInstanceResource\":[{\"properties\":{\"dataSourceInfo\":{\"resourceID\":\"/subscriptions/00000000-0000-0000-0000-000000000000/resourceGroups/res1/providers/Microsoft.Compute/disks/disk1\",\"datasourceType\":\"Microsoft.Compute/disks\"},\"policyInfo\":{\"policyId\":\"/subscriptions/00000000-0000-0000-0000-000000000000/resourceGroups/res1/providers/Microsoft.DataProtection/backupVaults/backupAccount1/backupPolicies/backupPolicyDisk\"}},\"id\":\"/subscriptions/00000000-0000-0000-0000-000000000000/resourceGroups/res1/providers/Microsoft.DataProtection/backupVaults/backupAccount1/backupInstances/disk1-disk1-22222222-2222-2222-2222-222222222222\",\"name\":\"disk1-disk1-22222222-2222-2222-2222-222222222222\"}],\"*armdataprotection.BackupVaultResource\":[{\"id\":\"/subscriptions/00000000-0000-0000-0000-000000000000/resourceGroups/res1/providers/Microsoft.DataProtection/backupVaults/backupAccount1\",\"location\":\"westeurope\",\"name\":\"backupAccount1\"}]}",
						},
					},
				},
				&voc.VirtualMachine{
					Compute: &voc.Compute{
						Resource: &voc.Resource{
							ID:           "/subscriptions/00000000-0000-0000-0000-000000000000/resourcegroups/res1/providers/microsoft.compute/virtualmachines/vm1",
							ServiceID:    testdata.MockCloudServiceID1,
							Name:         "vm1",
							CreationTime: util.SafeTimestamp(&creationTime),
							Type:         voc.VirtualMachineType,
							Labels:       map[string]string{},
							GeoLocation: voc.GeoLocation{
								Region: "eastus",
							},
							Parent: voc.ResourceID("/subscriptions/00000000-0000-0000-0000-000000000000/resourcegroups/res1"),
							Raw:    "{\"*armcompute.VirtualMachine\":[{\"id\":\"/subscriptions/00000000-0000-0000-0000-000000000000/resourceGroups/res1/providers/Microsoft.Compute/virtualMachines/vm1\",\"location\":\"eastus\",\"name\":\"vm1\",\"properties\":{\"diagnosticsProfile\":{\"bootDiagnostics\":{\"enabled\":true,\"storageUri\":\"https://logstoragevm1.blob.core.windows.net/\"}},\"networkProfile\":{\"networkInterfaces\":[{\"id\":\"123\"},{\"id\":\"234\"}]},\"osProfile\":{\"linuxConfiguration\":{\"patchSettings\":{\"patchMode\":\"AutomaticByPlatform\"}}},\"storageProfile\":{\"dataDisks\":[{\"managedDisk\":{\"id\":\"data_disk_1\"}},{\"managedDisk\":{\"id\":\"data_disk_2\"}}],\"osDisk\":{\"managedDisk\":{\"id\":\"os_test_disk\"}}},\"timeCreated\":\"2017-05-24T13:28:53.4540398Z\"},\"resources\":[{\"id\":\"/subscriptions/00000000-0000-0000-0000-000000000000/resourceGroups/res1/providers/Microsoft.Compute/virtualMachines/vm1/extensions/MicrosoftMonitoringAgent\"}]}]}",
						},
						NetworkInterfaces: []voc.ResourceID{"123", "234"},
					},
					BlockStorage: []voc.ResourceID{"os_test_disk", "data_disk_1", "data_disk_2"},
					BootLogging: &voc.BootLogging{
						Logging: &voc.Logging{
							Enabled: true,
							//LoggingService: []voc.ResourceID{"https://logstoragevm1.blob.core.windows.net/"},
							LoggingService: []voc.ResourceID{},
							Auditing: &voc.Auditing{
								SecurityFeature: &voc.SecurityFeature{},
							},
							RetentionPeriod: 0,
						},
					},
					OsLogging: &voc.OSLogging{
						Logging: &voc.Logging{
							Enabled:         true,
							LoggingService:  []voc.ResourceID{},
							RetentionPeriod: 0,
							Auditing: &voc.Auditing{
								SecurityFeature: &voc.SecurityFeature{},
							},
						},
					},
					AutomaticUpdates: &voc.AutomaticUpdates{
						Enabled:  true,
						Interval: Duration30Days,
					},
					MalwareProtection: &voc.MalwareProtection{},
					ActivityLogging: &voc.ActivityLogging{
						Logging: &voc.Logging{
							Enabled:         true,
							RetentionPeriod: RetentionPeriod90Days,
							LoggingService:  []voc.ResourceID{},
						},
					},
				},
				&voc.VirtualMachine{
					Compute: &voc.Compute{
						Resource: &voc.Resource{
							ID:           "/subscriptions/00000000-0000-0000-0000-000000000000/resourcegroups/res1/providers/microsoft.compute/virtualmachines/vm2",
							ServiceID:    testdata.MockCloudServiceID1,
							Name:         "vm2",
							CreationTime: util.SafeTimestamp(&time.Time{}),
							Type:         voc.VirtualMachineType,
							Labels:       map[string]string{},
							GeoLocation: voc.GeoLocation{
								Region: "eastus",
							},
							Parent: voc.ResourceID("/subscriptions/00000000-0000-0000-0000-000000000000/resourcegroups/res1"),
							Raw:    "{\"*armcompute.VirtualMachine\":[{\"id\":\"/subscriptions/00000000-0000-0000-0000-000000000000/resourceGroups/res1/providers/Microsoft.Compute/virtualMachines/vm2\",\"location\":\"eastus\",\"name\":\"vm2\",\"properties\":{\"diagnosticsProfile\":{\"bootDiagnostics\":{\"enabled\":true}},\"networkProfile\":{\"networkInterfaces\":[{\"id\":\"987\"},{\"id\":\"654\"}]},\"osProfile\":{\"windowsConfiguration\":{\"enableAutomaticUpdates\":true,\"patchSettings\":{\"patchMode\":\"AutomaticByOS\"}}},\"storageProfile\":{\"dataDisks\":[{\"managedDisk\":{\"id\":\"data_disk_2\"}},{\"managedDisk\":{\"id\":\"data_disk_3\"}}],\"osDisk\":{\"managedDisk\":{\"id\":\"os_test_disk\"}}}},\"resources\":[{\"id\":\"/subscriptions/00000000-0000-0000-0000-000000000000/resourceGroups/res1/providers/Microsoft.Compute/virtualMachines/vm2/extensions/OmsAgentForLinux\"}]}]}",
						},
						NetworkInterfaces: []voc.ResourceID{"987", "654"},
					},
					BlockStorage: []voc.ResourceID{"os_test_disk", "data_disk_2", "data_disk_3"},
					BootLogging: &voc.BootLogging{
						Logging: &voc.Logging{
							Enabled:        true,
							LoggingService: []voc.ResourceID{},
							Auditing: &voc.Auditing{
								SecurityFeature: &voc.SecurityFeature{},
							},
							RetentionPeriod: 0,
						},
					},
					OsLogging: &voc.OSLogging{
						Logging: &voc.Logging{
							Enabled:         true,
							LoggingService:  []voc.ResourceID{},
							RetentionPeriod: 0,
							Auditing: &voc.Auditing{
								SecurityFeature: &voc.SecurityFeature{},
							},
						},
					},
					AutomaticUpdates: &voc.AutomaticUpdates{
						Enabled:  true,
						Interval: Duration30Days,
					},
					MalwareProtection: &voc.MalwareProtection{},
					ActivityLogging: &voc.ActivityLogging{
						Logging: &voc.Logging{
							Enabled:         true,
							RetentionPeriod: RetentionPeriod90Days,
							LoggingService:  []voc.ResourceID{},
						},
					},
				},
				&voc.VirtualMachine{
					Compute: &voc.Compute{
						Resource: &voc.Resource{
							ID:           "/subscriptions/00000000-0000-0000-0000-000000000000/resourcegroups/res1/providers/microsoft.compute/virtualmachines/vm3",
							ServiceID:    testdata.MockCloudServiceID1,
							Name:         "vm3",
							Type:         voc.VirtualMachineType,
							CreationTime: util.SafeTimestamp(&time.Time{}),
							Labels:       map[string]string{},
							GeoLocation: voc.GeoLocation{
								Region: "eastus",
							},
							Parent: voc.ResourceID("/subscriptions/00000000-0000-0000-0000-000000000000/resourcegroups/res1"),
							Raw:    "{\"*armcompute.VirtualMachine\":[{\"id\":\"/subscriptions/00000000-0000-0000-0000-000000000000/resourceGroups/res1/providers/Microsoft.Compute/virtualMachines/vm3\",\"location\":\"eastus\",\"name\":\"vm3\",\"properties\":{\"diagnosticsProfile\":{\"bootDiagnostics\":{}}}}]}",
						},
						NetworkInterfaces: []voc.ResourceID{},
					},
					BlockStorage: []voc.ResourceID{},
					BootLogging: &voc.BootLogging{
						Logging: &voc.Logging{
							Enabled:         false,
							LoggingService:  []voc.ResourceID{},
							RetentionPeriod: 0,
							Auditing: &voc.Auditing{
								SecurityFeature: &voc.SecurityFeature{},
							},
						},
					},
					OsLogging: &voc.OSLogging{
						Logging: &voc.Logging{
							Enabled:         false,
							LoggingService:  []voc.ResourceID{},
							RetentionPeriod: 0,
							Auditing: &voc.Auditing{
								SecurityFeature: &voc.SecurityFeature{},
							},
						},
					},
					AutomaticUpdates: &voc.AutomaticUpdates{
						Enabled:  false,
						Interval: time.Duration(0),
					},
					MalwareProtection: &voc.MalwareProtection{},
					ActivityLogging: &voc.ActivityLogging{
						Logging: &voc.Logging{
							Enabled:         true,
							RetentionPeriod: RetentionPeriod90Days,
							LoggingService:  []voc.ResourceID{},
						},
					},
				},
				&voc.VirtualMachine{
					Compute: &voc.Compute{
						Resource: &voc.Resource{
							ID:   "/subscriptions/00000000-0000-0000-0000-000000000000/resourceGroups/res1/providers/Microsoft.Compute/virtualMachineScaleSets/scaleSet1/virtualMachines/0",
							Name: "ScaleSetVM0",
							GeoLocation: voc.GeoLocation{
								Region: "eastus",
							},
							ServiceID: testdata.MockCloudServiceID1,
							Type:      voc.VirtualMachineType,
							Labels:    map[string]string{},
							Parent:    "/subscriptions/00000000-0000-0000-0000-000000000000/resourceGroups/res1/providers/Microsoft.Compute/virtualMachineScaleSets/scaleSet1",
							Raw:       "{\"*armcompute.VirtualMachineScaleSet\":[{\"id\":\"/subscriptions/00000000-0000-0000-0000-000000000000/resourceGroups/res1/providers/Microsoft.Compute/virtualMachineScaleSets/scaleSet1\",\"location\":\"eastus\",\"name\":\"scaleSet1\",\"properties\":{\"timeCreated\":\"2017-05-24T13:28:53.4540398Z\",\"virtualMachineProfile\":{\"osProfile\":{\"linuxConfiguration\":{\"patchSettings\":{\"patchMode\":\"AutomaticByPlatform\"}}}}},\"tags\":{}}],\"*armcompute.VirtualMachineScaleSetVM\":[{\"id\":\"/subscriptions/00000000-0000-0000-0000-000000000000/resourceGroups/res1/providers/Microsoft.Compute/virtualMachineScaleSets/scaleSet1/virtualMachines/0\",\"instanceId\":\"0\",\"location\":\"eastus\",\"name\":\"ScaleSetVM0\",\"properties\":{\"osProfile\":{\"linuxConfiguration\":{\"patchSettings\":{\"patchMode\":\"AutomaticByPlatform\"}}}},\"tags\":{}}]}",
						},
					},
					AutomaticUpdates: &voc.AutomaticUpdates{
						Enabled:  true,
						Interval: Duration30Days,
					},
				},
				&voc.Function{
					Compute: &voc.Compute{
						Resource: &voc.Resource{
							ID:           "/subscriptions/00000000-0000-0000-0000-000000000000/resourcegroups/res1/providers/microsoft.web/sites/function1",
							ServiceID:    testdata.MockCloudServiceID1,
							Name:         "function1",
							CreationTime: util.SafeTimestamp(&time.Time{}),
							Type:         voc.FunctionType,
							Labels: map[string]string{
								"testKey1": "testTag1",
								"testKey2": "testTag2",
							},
							GeoLocation: voc.GeoLocation{
								Region: "West Europe",
							},
							Parent: voc.ResourceID("/subscriptions/00000000-0000-0000-0000-000000000000/resourcegroups/res1"),
							Raw:    "{\"*armappservice.Site\":[{\"id\":\"/subscriptions/00000000-0000-0000-0000-000000000000/resourceGroups/res1/providers/Microsoft.Web/sites/function1\",\"kind\":\"functionapp,linux\",\"location\":\"West Europe\",\"name\":\"function1\",\"properties\":{\"publicNetworkAccess\":\"Enabled\",\"resourceGroup\":\"res1\",\"siteConfig\":{\"linuxFxVersion\":\"PYTHON|3.8\"}},\"tags\":{\"testKey1\":\"testTag1\",\"testKey2\":\"testTag2\"}}],\"armappservice.WebAppsClientGetConfigurationResponse\":[{\"properties\":{\"javaVersion\":\"1.8\",\"linuxFxVersion\":\"\",\"minTlsVersion\":\"1.1\"}}]}",
						},
						NetworkInterfaces: []voc.ResourceID{},
						ResourceLogging: &voc.ResourceLogging{
							Logging: &voc.Logging{
								Enabled: true,
							},
						},
					},
					HttpEndpoint: &voc.HttpEndpoint{
						TransportEncryption: &voc.TransportEncryption{
							Enabled:    true,
							Enforced:   false,
							TlsVersion: constants.TLS1_1,
							Algorithm:  "",
						},
					},
					RuntimeVersion:  "3.8",
					RuntimeLanguage: "PYTHON",
					PublicAccess:    true,
					Redundancy:      &voc.Redundancy{},
				},
				&voc.Function{
					Compute: &voc.Compute{
						Resource: &voc.Resource{
							ID:           "/subscriptions/00000000-0000-0000-0000-000000000000/resourcegroups/res1/providers/microsoft.web/sites/function2",
							ServiceID:    testdata.MockCloudServiceID1,
							Name:         "function2",
							CreationTime: util.SafeTimestamp(&time.Time{}),
							Type:         voc.FunctionType,
							Labels: map[string]string{
								"testKey1": "testTag1",
								"testKey2": "testTag2",
							},
							GeoLocation: voc.GeoLocation{
								Region: "West Europe",
							},
							Parent: voc.ResourceID("/subscriptions/00000000-0000-0000-0000-000000000000/resourcegroups/res1"),
							Raw:    "{\"*armappservice.Site\":[{\"id\":\"/subscriptions/00000000-0000-0000-0000-000000000000/resourceGroups/res1/providers/Microsoft.Web/sites/function2\",\"kind\":\"functionapp\",\"location\":\"West Europe\",\"name\":\"function2\",\"properties\":{\"publicNetworkAccess\":\"Disabled\",\"resourceGroup\":\"res1\",\"siteConfig\":{}},\"tags\":{\"testKey1\":\"testTag1\",\"testKey2\":\"testTag2\"}}],\"armappservice.WebAppsClientGetConfigurationResponse\":[{\"properties\":{\"javaVersion\":\"1.8\",\"linuxFxVersion\":\"\",\"minTlsVersion\":\"1.1\"}}]}",
						},
						NetworkInterfaces: []voc.ResourceID{},
						ResourceLogging: &voc.ResourceLogging{
							Logging: &voc.Logging{
								Enabled: false,
							},
						},
					},
					HttpEndpoint: &voc.HttpEndpoint{
						TransportEncryption: &voc.TransportEncryption{
							Enabled:    true,
							Enforced:   false,
							TlsVersion: constants.TLS1_1,
							Algorithm:  "",
						},
					},
					RuntimeVersion:  "1.8",
					RuntimeLanguage: "Java",
					PublicAccess:    false,
					Redundancy:      &voc.Redundancy{},
				},
				&voc.WebApp{
					Compute: &voc.Compute{
						Resource: &voc.Resource{
							ID:           "/subscriptions/00000000-0000-0000-0000-000000000000/resourcegroups/res1/providers/microsoft.web/sites/webapp1",
							ServiceID:    testdata.MockCloudServiceID1,
							Name:         "WebApp1",
							CreationTime: util.SafeTimestamp(&time.Time{}),
							Type:         []string{"WebApp", "Compute", "Resource"},
							Labels: map[string]string{
								"testKey1": "testTag1",
								"testKey2": "testTag2",
							},
							GeoLocation: voc.GeoLocation{
								Region: "West Europe",
							},
							Parent: voc.ResourceID("/subscriptions/00000000-0000-0000-0000-000000000000/resourcegroups/res1"),
							Raw:    "{\"*armappservice.Site\":[{\"id\":\"/subscriptions/00000000-0000-0000-0000-000000000000/resourceGroups/res1/providers/Microsoft.Web/sites/WebApp1\",\"kind\":\"app\",\"location\":\"West Europe\",\"name\":\"WebApp1\",\"properties\":{\"httpsOnly\":true,\"publicNetworkAccess\":\"Enabled\",\"resourceGroup\":\"res1\",\"siteConfig\":{\"minTlsCipherSuite\":\"TLS_AES_128_GCM_SHA256\",\"minTlsVersion\":\"1.1\"},\"virtualNetworkSubnetId\":\"/subscriptions/00000000-0000-0000-0000-000000000000/resourceGroups/res1/providers/Microsoft.Network/virtualNetworks/vnet1/subnets/subnet1\"},\"tags\":{\"testKey1\":\"testTag1\",\"testKey2\":\"testTag2\"}}],\"armappservice.WebAppsClientGetConfigurationResponse\":[{\"properties\":{\"linuxFxVersion\":\"\",\"minTlsCipherSuite\":\"TLS_AES_128_GCM_SHA256\",\"minTlsVersion\":\"1.1\"}}]}",
						},
						NetworkInterfaces: []voc.ResourceID{"/subscriptions/00000000-0000-0000-0000-000000000000/resourcegroups/res1/providers/microsoft.network/virtualnetworks/vnet1/subnets/subnet1"},
						ResourceLogging: &voc.ResourceLogging{
							Logging: &voc.Logging{
								Enabled: true,
							},
						},
					},
					HttpEndpoint: &voc.HttpEndpoint{
						TransportEncryption: &voc.TransportEncryption{
							Enabled:    true,
							Enforced:   true,
							TlsVersion: constants.TLS1_1,
							Algorithm:  string(armappservice.TLSCipherSuitesTLSAES128GCMSHA256),
						},
					},
					PublicAccess: true,
					Redundancy:   &voc.Redundancy{},
				},
				&voc.WebApp{
					Compute: &voc.Compute{
						Resource: &voc.Resource{
							ID:           "/subscriptions/00000000-0000-0000-0000-000000000000/resourcegroups/res1/providers/microsoft.web/sites/webapp2",
							ServiceID:    testdata.MockCloudServiceID1,
							Name:         "WebApp2",
							CreationTime: util.SafeTimestamp(&time.Time{}),
							Type:         []string{"WebApp", "Compute", "Resource"},
							Labels: map[string]string{
								"testKey1": "testTag1",
								"testKey2": "testTag2",
							},
							GeoLocation: voc.GeoLocation{
								Region: "West Europe",
							},
							Parent: voc.ResourceID("/subscriptions/00000000-0000-0000-0000-000000000000/resourcegroups/res1"),
							Raw:    "{\"*armappservice.Site\":[{\"id\":\"/subscriptions/00000000-0000-0000-0000-000000000000/resourceGroups/res1/providers/Microsoft.Web/sites/WebApp2\",\"kind\":\"app,linux\",\"location\":\"West Europe\",\"name\":\"WebApp2\",\"properties\":{\"httpsOnly\":false,\"publicNetworkAccess\":\"Disabled\",\"resourceGroup\":\"res1\",\"siteConfig\":{\"minTlsCipherSuite\":\"\",\"minTlsVersion\":\"1.1\"},\"virtualNetworkSubnetId\":\"/subscriptions/00000000-0000-0000-0000-000000000000/resourceGroups/res1/providers/Microsoft.Network/virtualNetworks/vnet1/subnets/subnet2\"},\"tags\":{\"testKey1\":\"testTag1\",\"testKey2\":\"testTag2\"}}],\"armappservice.WebAppsClientGetConfigurationResponse\":[{\"properties\":{\"linuxFxVersion\":\"\",\"minTlsVersion\":\"1.1\"}}]}",
						},
						NetworkInterfaces: []voc.ResourceID{"/subscriptions/00000000-0000-0000-0000-000000000000/resourcegroups/res1/providers/microsoft.network/virtualnetworks/vnet1/subnets/subnet2"},
						ResourceLogging: &voc.ResourceLogging{
							Logging: &voc.Logging{
								Enabled: false,
							},
						},
					},
					HttpEndpoint: &voc.HttpEndpoint{
						TransportEncryption: &voc.TransportEncryption{
							Enabled:    true,
							Enforced:   false,
							TlsVersion: constants.TLS1_1,
							Algorithm:  "",
						},
					},
					PublicAccess: false,
					Redundancy:   &voc.Redundancy{},
				},
			},
			wantErr: assert.NoError,
		},
		{
			name: "With resource group",
			fields: fields{
				azureDiscovery: NewMockAzureDiscovery(newMockComputeSender(), WithResourceGroup("res2")),
			},
			wantList: []voc.IsCloudResource{
				&voc.BlockStorage{
					Storage: &voc.Storage{
						Resource: &voc.Resource{
							ID:           "/subscriptions/00000000-0000-0000-0000-000000000000/resourcegroups/res2/providers/microsoft.compute/disks/disk3",
							ServiceID:    testdata.MockCloudServiceID1,
							Name:         "disk3",
							CreationTime: util.SafeTimestamp(&creationTime),
							GeoLocation: voc.GeoLocation{
								Region: "eastus",
							},
							Labels: map[string]string{},
							Type:   voc.BlockStorageType,
							Parent: voc.ResourceID("/subscriptions/00000000-0000-0000-0000-000000000000/resourcegroups/res2"),
							Raw:    "{\"*armcompute.Disk\":[{\"id\":\"/subscriptions/00000000-0000-0000-0000-000000000000/resourceGroups/res2/providers/Microsoft.Compute/disks/disk3\",\"location\":\"eastus\",\"name\":\"disk3\",\"properties\":{\"encryption\":{\"diskEncryptionSetId\":\"\",\"type\":\"EncryptionAtRestWithPlatformKey\"},\"timeCreated\":\"2017-05-24T13:28:53.4540398Z\"},\"type\":\"Microsoft.Compute/disks\"}],\"*armcompute.DiskEncryptionSet\":[null]}",
						},
						Backups: []*voc.Backup{
							{
								Enabled:         false,
								RetentionPeriod: -1,
								Interval:        -1,
							},
						},
						AtRestEncryption: &voc.ManagedKeyEncryption{
							AtRestEncryption: &voc.AtRestEncryption{
								Algorithm: "AES256",
								Enabled:   true,
							},
						},
						Redundancy: &voc.Redundancy{},
					},
				},
			},
			wantErr: assert.NoError,
		},
	}
	for _, tt := range tests {
		t.Run(tt.name, func(t *testing.T) {
			d := &azureComputeDiscovery{
				azureDiscovery: tt.fields.azureDiscovery,
			}
			gotList, err := d.List()
			if !tt.wantErr(t, err) {
				return
			}

			assert.Equal(t, tt.wantList, gotList)
		})
	}
}

func Test_azureComputeDiscovery_discoverFunctionsWebApps(t *testing.T) {
	type fields struct {
		azureDiscovery *azureDiscovery
	}
	tests := []struct {
		name    string
		fields  fields
		want    []voc.IsCloudResource
		wantErr assert.ErrorAssertionFunc
	}{
		{
			name: "Error list pages",
			fields: fields{
				azureDiscovery: &azureDiscovery{
					cred: nil,
				},
			},
			want: nil,
			wantErr: func(t assert.TestingT, err error, i ...interface{}) bool {
				return assert.ErrorContains(t, err, ErrGettingNextPage.Error())
			},
		},
		{
			name: "Happy path",
			fields: fields{
				azureDiscovery: NewMockAzureDiscovery(newMockComputeSender()),
			},

			want: []voc.IsCloudResource{
				&voc.Function{
					Compute: &voc.Compute{
						Resource: &voc.Resource{
							ID:           "/subscriptions/00000000-0000-0000-0000-000000000000/resourcegroups/res1/providers/microsoft.web/sites/function1",
							ServiceID:    testdata.MockCloudServiceID1,
							Name:         "function1",
							CreationTime: util.SafeTimestamp(&time.Time{}),
							Type:         []string{"Function", "Compute", "Resource"},
							Labels: map[string]string{
								"testKey1": "testTag1",
								"testKey2": "testTag2",
							},
							GeoLocation: voc.GeoLocation{
								Region: "West Europe",
							},
							Parent: voc.ResourceID("/subscriptions/00000000-0000-0000-0000-000000000000/resourcegroups/res1"),
							Raw:    "{\"*armappservice.Site\":[{\"id\":\"/subscriptions/00000000-0000-0000-0000-000000000000/resourceGroups/res1/providers/Microsoft.Web/sites/function1\",\"kind\":\"functionapp,linux\",\"location\":\"West Europe\",\"name\":\"function1\",\"properties\":{\"publicNetworkAccess\":\"Enabled\",\"resourceGroup\":\"res1\",\"siteConfig\":{\"linuxFxVersion\":\"PYTHON|3.8\"}},\"tags\":{\"testKey1\":\"testTag1\",\"testKey2\":\"testTag2\"}}],\"armappservice.WebAppsClientGetConfigurationResponse\":[{\"properties\":{\"javaVersion\":\"1.8\",\"linuxFxVersion\":\"\",\"minTlsVersion\":\"1.1\"}}]}",
						},
						NetworkInterfaces: []voc.ResourceID{},
						ResourceLogging: &voc.ResourceLogging{
							Logging: &voc.Logging{
								Enabled: true,
							},
						},
					},
					HttpEndpoint: &voc.HttpEndpoint{
						TransportEncryption: &voc.TransportEncryption{
							Enforced:   false,
							Enabled:    true,
							TlsVersion: constants.TLS1_1,
							Algorithm:  "",
						},
					},
					RuntimeVersion:  "3.8",
					RuntimeLanguage: "PYTHON",
					PublicAccess:    true,
					Redundancy:      &voc.Redundancy{},
				},
				&voc.Function{
					Compute: &voc.Compute{
						Resource: &voc.Resource{
							ID:           "/subscriptions/00000000-0000-0000-0000-000000000000/resourcegroups/res1/providers/microsoft.web/sites/function2",
							ServiceID:    testdata.MockCloudServiceID1,
							Name:         "function2",
							CreationTime: util.SafeTimestamp(&time.Time{}),
							Type:         []string{"Function", "Compute", "Resource"},
							Labels: map[string]string{
								"testKey1": "testTag1",
								"testKey2": "testTag2",
							},
							GeoLocation: voc.GeoLocation{
								Region: "West Europe",
							},
							Parent: voc.ResourceID("/subscriptions/00000000-0000-0000-0000-000000000000/resourcegroups/res1"),
							Raw:    "{\"*armappservice.Site\":[{\"id\":\"/subscriptions/00000000-0000-0000-0000-000000000000/resourceGroups/res1/providers/Microsoft.Web/sites/function2\",\"kind\":\"functionapp\",\"location\":\"West Europe\",\"name\":\"function2\",\"properties\":{\"publicNetworkAccess\":\"Disabled\",\"resourceGroup\":\"res1\",\"siteConfig\":{}},\"tags\":{\"testKey1\":\"testTag1\",\"testKey2\":\"testTag2\"}}],\"armappservice.WebAppsClientGetConfigurationResponse\":[{\"properties\":{\"javaVersion\":\"1.8\",\"linuxFxVersion\":\"\",\"minTlsVersion\":\"1.1\"}}]}",
						},
						NetworkInterfaces: []voc.ResourceID{},
						ResourceLogging: &voc.ResourceLogging{
							Logging: &voc.Logging{},
						},
					},
					HttpEndpoint: &voc.HttpEndpoint{
						TransportEncryption: &voc.TransportEncryption{
							Enforced:   false,
							Enabled:    true,
							TlsVersion: constants.TLS1_1,
							Algorithm:  "",
						},
					},
					RuntimeVersion:  "1.8",
					RuntimeLanguage: "Java",
					PublicAccess:    false,
					Redundancy:      &voc.Redundancy{},
				},
				&voc.WebApp{
					Compute: &voc.Compute{
						Resource: &voc.Resource{
							ID:           "/subscriptions/00000000-0000-0000-0000-000000000000/resourcegroups/res1/providers/microsoft.web/sites/webapp1",
							ServiceID:    testdata.MockCloudServiceID1,
							Name:         "WebApp1",
							CreationTime: util.SafeTimestamp(&time.Time{}),
							Type:         []string{"WebApp", "Compute", "Resource"},
							Labels: map[string]string{
								"testKey1": "testTag1",
								"testKey2": "testTag2",
							},
							GeoLocation: voc.GeoLocation{
								Region: "West Europe",
							},
							Parent: voc.ResourceID("/subscriptions/00000000-0000-0000-0000-000000000000/resourcegroups/res1"),
							Raw:    "{\"*armappservice.Site\":[{\"id\":\"/subscriptions/00000000-0000-0000-0000-000000000000/resourceGroups/res1/providers/Microsoft.Web/sites/WebApp1\",\"kind\":\"app\",\"location\":\"West Europe\",\"name\":\"WebApp1\",\"properties\":{\"httpsOnly\":true,\"publicNetworkAccess\":\"Enabled\",\"resourceGroup\":\"res1\",\"siteConfig\":{\"minTlsCipherSuite\":\"TLS_AES_128_GCM_SHA256\",\"minTlsVersion\":\"1.1\"},\"virtualNetworkSubnetId\":\"/subscriptions/00000000-0000-0000-0000-000000000000/resourceGroups/res1/providers/Microsoft.Network/virtualNetworks/vnet1/subnets/subnet1\"},\"tags\":{\"testKey1\":\"testTag1\",\"testKey2\":\"testTag2\"}}],\"armappservice.WebAppsClientGetConfigurationResponse\":[{\"properties\":{\"linuxFxVersion\":\"\",\"minTlsCipherSuite\":\"TLS_AES_128_GCM_SHA256\",\"minTlsVersion\":\"1.1\"}}]}",
						},
						NetworkInterfaces: []voc.ResourceID{"/subscriptions/00000000-0000-0000-0000-000000000000/resourcegroups/res1/providers/microsoft.network/virtualnetworks/vnet1/subnets/subnet1"},
						ResourceLogging: &voc.ResourceLogging{
							Logging: &voc.Logging{
								Enabled: true,
							},
						},
					},
					HttpEndpoint: &voc.HttpEndpoint{
						TransportEncryption: &voc.TransportEncryption{
							Enabled:    true,
							Enforced:   true,
							TlsVersion: constants.TLS1_1,
							Algorithm:  string(armappservice.TLSCipherSuitesTLSAES128GCMSHA256),
						},
					},
					PublicAccess: true,
					Redundancy:   &voc.Redundancy{},
				},
				&voc.WebApp{
					Compute: &voc.Compute{
						Resource: &voc.Resource{
							ID:           "/subscriptions/00000000-0000-0000-0000-000000000000/resourcegroups/res1/providers/microsoft.web/sites/webapp2",
							ServiceID:    testdata.MockCloudServiceID1,
							Name:         "WebApp2",
							CreationTime: util.SafeTimestamp(&time.Time{}),
							Type:         []string{"WebApp", "Compute", "Resource"},
							Labels: map[string]string{
								"testKey1": "testTag1",
								"testKey2": "testTag2",
							},
							GeoLocation: voc.GeoLocation{
								Region: "West Europe",
							},
							Parent: voc.ResourceID("/subscriptions/00000000-0000-0000-0000-000000000000/resourcegroups/res1"),
							Raw:    "{\"*armappservice.Site\":[{\"id\":\"/subscriptions/00000000-0000-0000-0000-000000000000/resourceGroups/res1/providers/Microsoft.Web/sites/WebApp2\",\"kind\":\"app,linux\",\"location\":\"West Europe\",\"name\":\"WebApp2\",\"properties\":{\"httpsOnly\":false,\"publicNetworkAccess\":\"Disabled\",\"resourceGroup\":\"res1\",\"siteConfig\":{\"minTlsCipherSuite\":\"\",\"minTlsVersion\":\"1.1\"},\"virtualNetworkSubnetId\":\"/subscriptions/00000000-0000-0000-0000-000000000000/resourceGroups/res1/providers/Microsoft.Network/virtualNetworks/vnet1/subnets/subnet2\"},\"tags\":{\"testKey1\":\"testTag1\",\"testKey2\":\"testTag2\"}}],\"armappservice.WebAppsClientGetConfigurationResponse\":[{\"properties\":{\"linuxFxVersion\":\"\",\"minTlsVersion\":\"1.1\"}}]}",
						},
						NetworkInterfaces: []voc.ResourceID{"/subscriptions/00000000-0000-0000-0000-000000000000/resourcegroups/res1/providers/microsoft.network/virtualnetworks/vnet1/subnets/subnet2"},
						ResourceLogging: &voc.ResourceLogging{
							Logging: &voc.Logging{},
						},
					},
					HttpEndpoint: &voc.HttpEndpoint{
						TransportEncryption: &voc.TransportEncryption{
							Enabled:    true,
							Enforced:   false,
							TlsVersion: constants.TLS1_1,
							Algorithm:  "",
						},
					},
					PublicAccess: false,
					Redundancy:   &voc.Redundancy{},
				},
			},
			wantErr: assert.NoError,
		},
	}
	for _, tt := range tests {
		t.Run(tt.name, func(t *testing.T) {
			d := &azureComputeDiscovery{
				azureDiscovery: tt.fields.azureDiscovery,
			}
			got, err := d.discoverFunctionsWebApps()
			if !tt.wantErr(t, err) {
				return
			}
			assert.Equal(t, tt.want, got)
		})
	}
}

func Test_azureComputeDiscovery_handleFunction(t *testing.T) {
	diskRegion := "West Europe"
	testTag1 := "testTag1"
	testTag2 := "testTag2"

	type fields struct {
		azureDiscovery *azureDiscovery
		clientWebApps  bool
	}
	type args struct {
		function *armappservice.Site
		config   armappservice.WebAppsClientGetConfigurationResponse
	}
	tests := []struct {
		name   string
		fields fields
		args   args
		want   voc.IsCompute
	}{
		{
			name: "Empty input",
			args: args{
				function: nil,
			},
			want: nil,
		},
		{
			name: "Happy path: Linux function",
			fields: fields{
				azureDiscovery: NewMockAzureDiscovery(newMockComputeSender(), WithResourceGroup("SomeRG")),
				clientWebApps:  true,
			},
			args: args{
				function: &armappservice.Site{
					ID:       util.Ref("/subscriptions/00000000-0000-0000-0000-000000000000/resourceGroups/res1/providers/Microsoft.Web/sites/function1"),
					Name:     util.Ref("function1"),
					Location: &diskRegion,
					Tags: map[string]*string{
						"testKey1": &testTag1,
						"testKey2": &testTag2,
					},
					Kind: util.Ref("functionapp,linux"),
					Properties: &armappservice.SiteProperties{
						SiteConfig: &armappservice.SiteConfig{
							LinuxFxVersion:    util.Ref("PYTHON|3.8"),
							MinTLSVersion:     util.Ref(armappservice.SupportedTLSVersionsOne2),
							MinTLSCipherSuite: util.Ref(armappservice.TLSCipherSuitesTLSAES128GCMSHA256),
						},
						HTTPSOnly:           util.Ref(true),
						ResourceGroup:       util.Ref("res1"),
						PublicNetworkAccess: util.Ref("Disabled"),
					},
				},
				config: armappservice.WebAppsClientGetConfigurationResponse{
					SiteConfigResource: armappservice.SiteConfigResource{
						Properties: &armappservice.SiteConfig{
							MinTLSVersion:     util.Ref(armappservice.SupportedTLSVersionsOne2),
							MinTLSCipherSuite: util.Ref(armappservice.TLSCipherSuitesTLSAES128GCMSHA256),
						},
					},
				},
			},
			want: &voc.Function{
				Compute: &voc.Compute{
					Resource: &voc.Resource{
						ID:           "/subscriptions/00000000-0000-0000-0000-000000000000/resourcegroups/res1/providers/microsoft.web/sites/function1",
						ServiceID:    testdata.MockCloudServiceID1,
						Name:         "function1",
						CreationTime: util.SafeTimestamp(&time.Time{}),
						Type:         []string{"Function", "Compute", "Resource"},
						Labels: map[string]string{
							"testKey1": testTag1,
							"testKey2": testTag2,
						},
						GeoLocation: voc.GeoLocation{
							Region: "West Europe",
						},
						Parent: voc.ResourceID("/subscriptions/00000000-0000-0000-0000-000000000000/resourcegroups/res1"),
						Raw:    "{\"*armappservice.Site\":[{\"id\":\"/subscriptions/00000000-0000-0000-0000-000000000000/resourceGroups/res1/providers/Microsoft.Web/sites/function1\",\"kind\":\"functionapp,linux\",\"location\":\"West Europe\",\"name\":\"function1\",\"properties\":{\"httpsOnly\":true,\"publicNetworkAccess\":\"Disabled\",\"resourceGroup\":\"res1\",\"siteConfig\":{\"linuxFxVersion\":\"PYTHON|3.8\",\"minTlsCipherSuite\":\"TLS_AES_128_GCM_SHA256\",\"minTlsVersion\":\"1.2\"}},\"tags\":{\"testKey1\":\"testTag1\",\"testKey2\":\"testTag2\"}}],\"armappservice.WebAppsClientGetConfigurationResponse\":[{\"properties\":{\"minTlsCipherSuite\":\"TLS_AES_128_GCM_SHA256\",\"minTlsVersion\":\"1.2\"}}]}",
					},
					NetworkInterfaces: []voc.ResourceID{},
					ResourceLogging: &voc.ResourceLogging{
						Logging: &voc.Logging{
							Enabled: true,
						},
					},
				},
				HttpEndpoint: &voc.HttpEndpoint{
					TransportEncryption: &voc.TransportEncryption{
						Enforced:   true,
						Enabled:    true,
						TlsVersion: constants.TLS1_2,
						Algorithm:  string(armappservice.TLSCipherSuitesTLSAES128GCMSHA256),
					},
				},
				RuntimeVersion:  "3.8",
				RuntimeLanguage: "PYTHON",
				PublicAccess:    false,
				Redundancy:      &voc.Redundancy{},
			},
		},
		{
			name: "Happy path: Windows function",
			fields: fields{
				azureDiscovery: NewMockAzureDiscovery(newMockComputeSender()),
				clientWebApps:  true,
			},
			args: args{
				function: &armappservice.Site{
					ID:       util.Ref("/subscriptions/00000000-0000-0000-0000-000000000000/resourceGroups/res1/providers/Microsoft.Web/sites/function2"),
					Name:     util.Ref("function2"),
					Location: &diskRegion,
					Tags: map[string]*string{
						"testKey1": &testTag1,
						"testKey2": &testTag2,
					},
					Kind: util.Ref("functionapp"),
					Properties: &armappservice.SiteProperties{
						SiteConfig: &armappservice.SiteConfig{
							MinTLSVersion:     util.Ref(armappservice.SupportedTLSVersionsOne2),
							MinTLSCipherSuite: util.Ref(armappservice.TLSCipherSuitesTLSAES128GCMSHA256),
						},
						ResourceGroup:       util.Ref("res1"),
						HTTPSOnly:           util.Ref(true),
						PublicNetworkAccess: util.Ref("Enabled"),
					},
				},
				config: armappservice.WebAppsClientGetConfigurationResponse{
					SiteConfigResource: armappservice.SiteConfigResource{
						Properties: &armappservice.SiteConfig{
							MinTLSVersion:     util.Ref(armappservice.SupportedTLSVersionsOne2),
							MinTLSCipherSuite: util.Ref(armappservice.TLSCipherSuitesTLSAES128GCMSHA256),
						},
					},
				},
			},
			want: &voc.Function{
				Compute: &voc.Compute{
					Resource: &voc.Resource{
						ID:           "/subscriptions/00000000-0000-0000-0000-000000000000/resourcegroups/res1/providers/microsoft.web/sites/function2",
						ServiceID:    testdata.MockCloudServiceID1,
						Name:         "function2",
						CreationTime: util.SafeTimestamp(&time.Time{}),
						Type:         []string{"Function", "Compute", "Resource"},
						Labels: map[string]string{
							"testKey1": testTag1,
							"testKey2": testTag2,
						},
						GeoLocation: voc.GeoLocation{
							Region: "West Europe",
						},
						Parent: voc.ResourceID("/subscriptions/00000000-0000-0000-0000-000000000000/resourcegroups/res1"),
						Raw:    "{\"*armappservice.Site\":[{\"id\":\"/subscriptions/00000000-0000-0000-0000-000000000000/resourceGroups/res1/providers/Microsoft.Web/sites/function2\",\"kind\":\"functionapp\",\"location\":\"West Europe\",\"name\":\"function2\",\"properties\":{\"httpsOnly\":true,\"publicNetworkAccess\":\"Enabled\",\"resourceGroup\":\"res1\",\"siteConfig\":{\"minTlsCipherSuite\":\"TLS_AES_128_GCM_SHA256\",\"minTlsVersion\":\"1.2\"}},\"tags\":{\"testKey1\":\"testTag1\",\"testKey2\":\"testTag2\"}}],\"armappservice.WebAppsClientGetConfigurationResponse\":[{\"properties\":{\"minTlsCipherSuite\":\"TLS_AES_128_GCM_SHA256\",\"minTlsVersion\":\"1.2\"}}]}",
					},
					NetworkInterfaces: []voc.ResourceID{},
					ResourceLogging: &voc.ResourceLogging{
						Logging: &voc.Logging{},
					},
				},
				HttpEndpoint: &voc.HttpEndpoint{
					TransportEncryption: &voc.TransportEncryption{
						Enforced:   true,
						Enabled:    true,
						TlsVersion: constants.TLS1_2,
						Algorithm:  string(armappservice.TLSCipherSuitesTLSAES128GCMSHA256),
					},
				},
				Redundancy:   &voc.Redundancy{},
				PublicAccess: true,
			},
		},
	}
	for _, tt := range tests {
		t.Run(tt.name, func(t *testing.T) {
			az := &azureComputeDiscovery{
				azureDiscovery: tt.fields.azureDiscovery,
			}
			// Set clients if needed
			if tt.fields.clientWebApps {
				// initialize backup vaults client
				_ = az.initWebAppsClient()
			}
			assert.Equalf(t, tt.want, az.handleFunction(tt.args.function, tt.args.config), "handleFunction(%v)", tt.args.function)
		})
	}
}

func Test_azureComputeDiscovery_discoverVirtualMachines(t *testing.T) {
	creationTime := time.Date(2017, 05, 24, 13, 28, 53, 4540398, time.UTC)

	type fields struct {
		azureDiscovery *azureDiscovery
	}
	tests := []struct {
		name    string
		fields  fields
		want    []voc.IsCloudResource
		wantErr assert.ErrorAssertionFunc
	}{
		{
			name: "Error list pages",
			fields: fields{
				azureDiscovery: NewMockAzureDiscovery(nil),
			},
			want: nil,
			wantErr: func(t assert.TestingT, err error, i ...interface{}) bool {
				return assert.ErrorContains(t, err, ErrGettingNextPage.Error())
			},
		},
		{
			name: "No error",
			fields: fields{
				azureDiscovery: NewMockAzureDiscovery(newMockComputeSender()),
			},
			want: []voc.IsCloudResource{
				&voc.VirtualMachine{
					Compute: &voc.Compute{
						Resource: &voc.Resource{
							ID:           "/subscriptions/00000000-0000-0000-0000-000000000000/resourcegroups/res1/providers/microsoft.compute/virtualmachines/vm1",
							ServiceID:    testdata.MockCloudServiceID1,
							Name:         "vm1",
							CreationTime: util.SafeTimestamp(&creationTime),
							Type:         []string{"VirtualMachine", "Compute", "Resource"},
							Labels:       map[string]string{},
							GeoLocation: voc.GeoLocation{
								Region: "eastus",
							},
							Parent: voc.ResourceID("/subscriptions/00000000-0000-0000-0000-000000000000/resourcegroups/res1"),
							Raw:    "{\"*armcompute.VirtualMachine\":[{\"id\":\"/subscriptions/00000000-0000-0000-0000-000000000000/resourceGroups/res1/providers/Microsoft.Compute/virtualMachines/vm1\",\"location\":\"eastus\",\"name\":\"vm1\",\"properties\":{\"diagnosticsProfile\":{\"bootDiagnostics\":{\"enabled\":true,\"storageUri\":\"https://logstoragevm1.blob.core.windows.net/\"}},\"networkProfile\":{\"networkInterfaces\":[{\"id\":\"123\"},{\"id\":\"234\"}]},\"osProfile\":{\"linuxConfiguration\":{\"patchSettings\":{\"patchMode\":\"AutomaticByPlatform\"}}},\"storageProfile\":{\"dataDisks\":[{\"managedDisk\":{\"id\":\"data_disk_1\"}},{\"managedDisk\":{\"id\":\"data_disk_2\"}}],\"osDisk\":{\"managedDisk\":{\"id\":\"os_test_disk\"}}},\"timeCreated\":\"2017-05-24T13:28:53.4540398Z\"},\"resources\":[{\"id\":\"/subscriptions/00000000-0000-0000-0000-000000000000/resourceGroups/res1/providers/Microsoft.Compute/virtualMachines/vm1/extensions/MicrosoftMonitoringAgent\"}]}]}",
						},
						NetworkInterfaces: []voc.ResourceID{"123", "234"},
					},
					BlockStorage: []voc.ResourceID{"os_test_disk", "data_disk_1", "data_disk_2"},
					BootLogging: &voc.BootLogging{
						Logging: &voc.Logging{
							Enabled: true,
							//LoggingService: []voc.ResourceID{"https://logstoragevm1.blob.core.windows.net/"},
							LoggingService: []voc.ResourceID{},
							Auditing: &voc.Auditing{
								SecurityFeature: &voc.SecurityFeature{},
							},
							RetentionPeriod: 0,
						},
					},
					OsLogging: &voc.OSLogging{
						Logging: &voc.Logging{
							Enabled:         true,
							LoggingService:  []voc.ResourceID{},
							RetentionPeriod: 0,
							Auditing: &voc.Auditing{
								SecurityFeature: &voc.SecurityFeature{},
							},
						},
					},
					AutomaticUpdates: &voc.AutomaticUpdates{
						Enabled:  true,
						Interval: Duration30Days,
					},
					MalwareProtection: &voc.MalwareProtection{},
					ActivityLogging: &voc.ActivityLogging{
						Logging: &voc.Logging{
							Enabled:         true,
							RetentionPeriod: RetentionPeriod90Days,
							LoggingService:  []voc.ResourceID{},
						},
					},
				},
				&voc.VirtualMachine{
					Compute: &voc.Compute{
						Resource: &voc.Resource{
							ID:           "/subscriptions/00000000-0000-0000-0000-000000000000/resourcegroups/res1/providers/microsoft.compute/virtualmachines/vm2",
							ServiceID:    testdata.MockCloudServiceID1,
							Name:         "vm2",
							CreationTime: util.SafeTimestamp(&time.Time{}),
							Type:         []string{"VirtualMachine", "Compute", "Resource"},
							Labels:       map[string]string{},
							GeoLocation: voc.GeoLocation{
								Region: "eastus",
							},
							Parent: voc.ResourceID("/subscriptions/00000000-0000-0000-0000-000000000000/resourcegroups/res1"),
							Raw:    "{\"*armcompute.VirtualMachine\":[{\"id\":\"/subscriptions/00000000-0000-0000-0000-000000000000/resourceGroups/res1/providers/Microsoft.Compute/virtualMachines/vm2\",\"location\":\"eastus\",\"name\":\"vm2\",\"properties\":{\"diagnosticsProfile\":{\"bootDiagnostics\":{\"enabled\":true}},\"networkProfile\":{\"networkInterfaces\":[{\"id\":\"987\"},{\"id\":\"654\"}]},\"osProfile\":{\"windowsConfiguration\":{\"enableAutomaticUpdates\":true,\"patchSettings\":{\"patchMode\":\"AutomaticByOS\"}}},\"storageProfile\":{\"dataDisks\":[{\"managedDisk\":{\"id\":\"data_disk_2\"}},{\"managedDisk\":{\"id\":\"data_disk_3\"}}],\"osDisk\":{\"managedDisk\":{\"id\":\"os_test_disk\"}}}},\"resources\":[{\"id\":\"/subscriptions/00000000-0000-0000-0000-000000000000/resourceGroups/res1/providers/Microsoft.Compute/virtualMachines/vm2/extensions/OmsAgentForLinux\"}]}]}",
						},
						NetworkInterfaces: []voc.ResourceID{"987", "654"},
					},
					BlockStorage: []voc.ResourceID{"os_test_disk", "data_disk_2", "data_disk_3"},
					BootLogging: &voc.BootLogging{
						Logging: &voc.Logging{
							Enabled:        true,
							LoggingService: []voc.ResourceID{},
							Auditing: &voc.Auditing{
								SecurityFeature: &voc.SecurityFeature{},
							},
							RetentionPeriod: 0,
						},
					},
					OsLogging: &voc.OSLogging{
						Logging: &voc.Logging{
							Enabled:         true,
							LoggingService:  []voc.ResourceID{},
							RetentionPeriod: 0,
							Auditing: &voc.Auditing{
								SecurityFeature: &voc.SecurityFeature{},
							},
						},
					},
					AutomaticUpdates: &voc.AutomaticUpdates{
						Enabled:  true,
						Interval: Duration30Days,
					},
					MalwareProtection: &voc.MalwareProtection{},
					ActivityLogging: &voc.ActivityLogging{
						Logging: &voc.Logging{
							Enabled:         true,
							RetentionPeriod: RetentionPeriod90Days,
							LoggingService:  []voc.ResourceID{},
						},
					},
				},
				&voc.VirtualMachine{
					Compute: &voc.Compute{
						Resource: &voc.Resource{
							ID:           "/subscriptions/00000000-0000-0000-0000-000000000000/resourcegroups/res1/providers/microsoft.compute/virtualmachines/vm3",
							ServiceID:    testdata.MockCloudServiceID1,
							Name:         "vm3",
							Type:         []string{"VirtualMachine", "Compute", "Resource"},
							CreationTime: util.SafeTimestamp(&time.Time{}),
							Labels:       map[string]string{},
							GeoLocation: voc.GeoLocation{
								Region: "eastus",
							},
							Parent: voc.ResourceID("/subscriptions/00000000-0000-0000-0000-000000000000/resourcegroups/res1"),
							Raw:    "{\"*armcompute.VirtualMachine\":[{\"id\":\"/subscriptions/00000000-0000-0000-0000-000000000000/resourceGroups/res1/providers/Microsoft.Compute/virtualMachines/vm3\",\"location\":\"eastus\",\"name\":\"vm3\",\"properties\":{\"diagnosticsProfile\":{\"bootDiagnostics\":{}}}}]}",
						},
						NetworkInterfaces: []voc.ResourceID{},
					},
					BlockStorage: []voc.ResourceID{},
					BootLogging: &voc.BootLogging{
						Logging: &voc.Logging{
							Enabled:         false,
							LoggingService:  []voc.ResourceID{},
							RetentionPeriod: 0,
							Auditing: &voc.Auditing{
								SecurityFeature: &voc.SecurityFeature{},
							},
						},
					},
					OsLogging: &voc.OSLogging{
						Logging: &voc.Logging{
							Enabled:         false,
							LoggingService:  []voc.ResourceID{},
							RetentionPeriod: 0,
							Auditing: &voc.Auditing{
								SecurityFeature: &voc.SecurityFeature{},
							},
						},
					},
					AutomaticUpdates: &voc.AutomaticUpdates{
						Enabled:  false,
						Interval: time.Duration(0),
					},
					MalwareProtection: &voc.MalwareProtection{},
					ActivityLogging: &voc.ActivityLogging{
						Logging: &voc.Logging{
							Enabled:         true,
							RetentionPeriod: RetentionPeriod90Days,
							LoggingService:  []voc.ResourceID{},
						},
					},
				},
			},
			wantErr: assert.NoError,
		},
	}
	for _, tt := range tests {
		t.Run(tt.name, func(t *testing.T) {
			d := &azureComputeDiscovery{
				azureDiscovery: tt.fields.azureDiscovery,
			}
			got, err := d.discoverVirtualMachines()
			if !tt.wantErr(t, err) {
				return
			}
			assert.Equal(t, tt.want, got)
		})
	}
}

func Test_azureComputeDiscovery_handleVirtualMachines(t *testing.T) {
	creationTime := time.Date(2017, 05, 24, 13, 28, 53, 4540398, time.UTC)
	ID := "/subscriptions/00000000-0000-0000-0000-000000000000/resourceGroups/res1/providers/Microsoft.Compute/virtualMachines/vm1"
	name := "vm1"
	region := "eastus"
	netInterface1 := "123"
	netInterface2 := "234"
	netInterfaces := armcompute.NetworkProfile{
		NetworkInterfaces: []*armcompute.NetworkInterfaceReference{
			{
				ID: &netInterface1,
			},
			{
				ID: &netInterface2,
			},
		},
	}
	dataDisk1 := "data_disk_1"
	dataDisk2 := "data_disk_2"
	dataDisks := []*armcompute.DataDisk{
		{
			ManagedDisk: &armcompute.ManagedDiskParameters{
				ID: &dataDisk1,
			},
		},
		{
			ManagedDisk: &armcompute.ManagedDiskParameters{
				ID: &dataDisk2,
			},
		},
	}
	osDisk := "os_test_disk"
	storageUri := "https://logstoragevm1.blob.core.windows.net/"
	enabledTrue := true

	type fields struct {
		azureDiscovery     *azureDiscovery
		defenderProperties map[string]*defenderProperties
	}
	type args struct {
		vm *armcompute.VirtualMachine
	}
	tests := []struct {
		name    string
		fields  fields
		args    args
		want    voc.IsCompute
		wantErr assert.ErrorAssertionFunc
	}{
		{
			name: "Virtual Machine is empty",
			want: nil,
			wantErr: func(t assert.TestingT, err error, i ...interface{}) bool {
				return assert.ErrorIs(t, err, ErrEmptyVirtualMachine)
			},
		},
		{
			name: "No error",
			fields: fields{
				azureDiscovery: NewMockAzureDiscovery(newMockComputeSender()),
				defenderProperties: map[string]*defenderProperties{
					DefenderVirtualMachineType: {
						monitoringLogDataEnabled: true,
						securityAlertsEnabled:    true,
					},
				},
			},
			args: args{
				vm: &armcompute.VirtualMachine{
					ID:       &ID,
					Name:     &name,
					Location: &region,
					Properties: &armcompute.VirtualMachineProperties{
						TimeCreated:    &creationTime,
						NetworkProfile: &netInterfaces,
						StorageProfile: &armcompute.StorageProfile{
							OSDisk: &armcompute.OSDisk{
								ManagedDisk: &armcompute.ManagedDiskParameters{
									ID: &osDisk,
								},
							},
							DataDisks: dataDisks,
						},
						DiagnosticsProfile: &armcompute.DiagnosticsProfile{
							BootDiagnostics: &armcompute.BootDiagnostics{
								Enabled:    &enabledTrue,
								StorageURI: &storageUri,
							},
						},
					},
				},
			},
			want: &voc.VirtualMachine{
				Compute: &voc.Compute{
					Resource: &voc.Resource{
						ID:           "/subscriptions/00000000-0000-0000-0000-000000000000/resourcegroups/res1/providers/microsoft.compute/virtualmachines/vm1",
						ServiceID:    testdata.MockCloudServiceID1,
						Name:         "vm1",
						CreationTime: util.SafeTimestamp(&creationTime),
						Type:         []string{"VirtualMachine", "Compute", "Resource"},
						Labels:       map[string]string{},
						GeoLocation: voc.GeoLocation{
							Region: "eastus",
						},
						Parent: voc.ResourceID("/subscriptions/00000000-0000-0000-0000-000000000000/resourcegroups/res1"),
						Raw:    "{\"*armcompute.VirtualMachine\":[{\"id\":\"/subscriptions/00000000-0000-0000-0000-000000000000/resourceGroups/res1/providers/Microsoft.Compute/virtualMachines/vm1\",\"location\":\"eastus\",\"name\":\"vm1\",\"properties\":{\"diagnosticsProfile\":{\"bootDiagnostics\":{\"enabled\":true,\"storageUri\":\"https://logstoragevm1.blob.core.windows.net/\"}},\"networkProfile\":{\"networkInterfaces\":[{\"id\":\"123\"},{\"id\":\"234\"}]},\"storageProfile\":{\"dataDisks\":[{\"managedDisk\":{\"id\":\"data_disk_1\"}},{\"managedDisk\":{\"id\":\"data_disk_2\"}}],\"osDisk\":{\"managedDisk\":{\"id\":\"os_test_disk\"}}},\"timeCreated\":\"2017-05-24T13:28:53.004540398Z\"}}]}",
					},
					NetworkInterfaces: []voc.ResourceID{"123", "234"},
				},
				BlockStorage: []voc.ResourceID{"os_test_disk", "data_disk_1", "data_disk_2"},
				BootLogging: &voc.BootLogging{
					Logging: &voc.Logging{
						Enabled: true,
						//LoggingService: []voc.ResourceID{"https://logstoragevm1.blob.core.windows.net/"},
						LoggingService: []voc.ResourceID{},
						Auditing: &voc.Auditing{
							SecurityFeature: &voc.SecurityFeature{},
						},
						RetentionPeriod:          0,
						MonitoringLogDataEnabled: true,
						SecurityAlertsEnabled:    true,
					},
				},
				OsLogging: &voc.OSLogging{
					Logging: &voc.Logging{
						Enabled:         false,
						LoggingService:  []voc.ResourceID{},
						RetentionPeriod: 0,
						Auditing: &voc.Auditing{
							SecurityFeature: &voc.SecurityFeature{},
						},
						MonitoringLogDataEnabled: true,
						SecurityAlertsEnabled:    true,
					},
				},
				AutomaticUpdates: &voc.AutomaticUpdates{
					Enabled:  false,
					Interval: time.Duration(0),
				},
				MalwareProtection: &voc.MalwareProtection{},
				ActivityLogging: &voc.ActivityLogging{
					Logging: &voc.Logging{
						Enabled:         true,
						RetentionPeriod: RetentionPeriod90Days,
						LoggingService:  []voc.ResourceID{},
					},
				},
			},
			wantErr: assert.NoError,
		},
	}
	for _, tt := range tests {
		t.Run(tt.name, func(t *testing.T) {
			d := &azureComputeDiscovery{
				azureDiscovery:     tt.fields.azureDiscovery,
				defenderProperties: tt.fields.defenderProperties,
			}
			got, err := d.handleVirtualMachines(tt.args.vm)
			if !tt.wantErr(t, err) {
				return
			}
			assert.Equal(t, tt.want, got)
		})
	}
}

func Test_isBootDiagnosticEnabled(t *testing.T) {
	ID := "/subscriptions/00000000-0000-0000-0000-000000000000/resourceGroups/res1/providers/Microsoft.Compute/virtualMachines/vm1"
	name := "vm1"
	enabledTrue := true

	type args struct {
		vm *armcompute.VirtualMachine
	}
	tests := []struct {
		name string
		args args
		want bool
	}{
		{
			name: "Empty input",
			args: args{
				vm: nil,
			},
			want: false,
		},
		{
			name: "Empty properties value",
			args: args{
				vm: &armcompute.VirtualMachine{
					ID:         &ID,
					Name:       &name,
					Properties: nil,
				},
			},
			want: false,
		},
		{
			name: "Empty DiagnosticsProfile value",
			args: args{
				vm: &armcompute.VirtualMachine{
					ID:   &ID,
					Name: &name,
					Properties: &armcompute.VirtualMachineProperties{
						DiagnosticsProfile: nil,
					},
				},
			},
			want: false,
		},
		{
			name: "Empty BootDiagnostics value",
			args: args{
				vm: &armcompute.VirtualMachine{
					ID:   &ID,
					Name: &name,
					Properties: &armcompute.VirtualMachineProperties{
						DiagnosticsProfile: &armcompute.DiagnosticsProfile{
							BootDiagnostics: nil,
						},
					},
				},
			},
			want: false,
		},
		{
			name: "Correct input",
			args: args{
				vm: &armcompute.VirtualMachine{
					ID:   &ID,
					Name: &name,
					Properties: &armcompute.VirtualMachineProperties{
						DiagnosticsProfile: &armcompute.DiagnosticsProfile{
							BootDiagnostics: &armcompute.BootDiagnostics{
								Enabled: &enabledTrue,
							},
						},
					},
				},
			},
			want: true,
		},
	}
	for _, tt := range tests {
		t.Run(tt.name, func(t *testing.T) {
			assert.Equal(t, tt.want, isBootDiagnosticEnabled(tt.args.vm))
		})
	}
}

func Test_bootLogOutput(t *testing.T) {
	ID := "/subscriptions/00000000-0000-0000-0000-000000000000/resourceGroups/res1/providers/Microsoft.Compute/virtualMachines/vm1"
	name := "vm1"
	enabledTrue := true
	enabledFalse := false
	storageUri := "https://logstoragevm1.blob.core.windows.net/"
	emptyStorageUri := ""

	type args struct {
		vm *armcompute.VirtualMachine
	}
	tests := []struct {
		name string
		args args
		want string
	}{
		{
			name: "Empty input",
			args: args{
				vm: nil,
			},
			want: "",
		},
		{
			name: "StorageURI is nil",
			args: args{
				vm: &armcompute.VirtualMachine{
					ID:   &ID,
					Name: &name,
					Properties: &armcompute.VirtualMachineProperties{
						DiagnosticsProfile: &armcompute.DiagnosticsProfile{
							BootDiagnostics: &armcompute.BootDiagnostics{
								Enabled:    &enabledFalse,
								StorageURI: nil,
							},
						},
					},
				},
			},
			want: "",
		},
		{
			name: "BootDiagnostics disabled",
			args: args{
				vm: &armcompute.VirtualMachine{
					ID:   &ID,
					Name: &name,
					Properties: &armcompute.VirtualMachineProperties{
						DiagnosticsProfile: &armcompute.DiagnosticsProfile{
							BootDiagnostics: &armcompute.BootDiagnostics{
								Enabled:    &enabledFalse,
								StorageURI: &emptyStorageUri,
							},
						},
					},
				},
			},
			want: "",
		},
		{
			name: "BootDiagnostics enabled",
			args: args{
				vm: &armcompute.VirtualMachine{
					ID:   &ID,
					Name: &name,
					Properties: &armcompute.VirtualMachineProperties{
						DiagnosticsProfile: &armcompute.DiagnosticsProfile{
							BootDiagnostics: &armcompute.BootDiagnostics{
								Enabled:    &enabledTrue,
								StorageURI: &storageUri,
							},
						},
					},
				},
			},
			//want: storageUri,
		},
	}
	for _, tt := range tests {
		t.Run(tt.name, func(t *testing.T) {
			assert.Equal(t, tt.want, bootLogOutput(tt.args.vm))
		})
	}
}

func TestBlockStoragesHandleMethodsWhenInputIsInvalid(t *testing.T) {
	d := azureComputeDiscovery{}

	// Test method handleBlockStorage
	disk := &armcompute.Disk{}
	handleBlockStorageResponse, err := d.handleBlockStorage(disk)
	assert.Error(t, err)
	assert.Nil(t, handleBlockStorageResponse)
}

func Test_azureComputeDiscovery_discoverBlockStorage(t *testing.T) {
	creationTime := time.Date(2017, 05, 24, 13, 28, 53, 4540398, time.UTC)

	type fields struct {
		azureDiscovery *azureDiscovery
	}
	tests := []struct {
		name    string
		fields  fields
		want    []voc.IsCloudResource
		wantErr assert.ErrorAssertionFunc
	}{
		{
			name: "Error list pages",
			fields: fields{
				azureDiscovery: &azureDiscovery{
					cred: nil,
				},
			},
			want: nil,
			wantErr: func(t assert.TestingT, err error, i ...interface{}) bool {
				return assert.ErrorContains(t, err, ErrGettingNextPage.Error())
			},
		},
		{
			name: "No error",
			fields: fields{
				azureDiscovery: NewMockAzureDiscovery(newMockComputeSender()),
			},
			want: []voc.IsCloudResource{
				&voc.BlockStorage{
					Storage: &voc.Storage{
						Resource: &voc.Resource{
							ID:           "/subscriptions/00000000-0000-0000-0000-000000000000/resourcegroups/res1/providers/microsoft.compute/disks/disk1",
							ServiceID:    testdata.MockCloudServiceID1,
							Name:         "disk1",
							CreationTime: util.SafeTimestamp(&creationTime),
							GeoLocation: voc.GeoLocation{
								Region: "eastus",
							},
							Type:   []string{"BlockStorage", "Storage", "Resource"},
							Labels: map[string]string{},
							Parent: voc.ResourceID("/subscriptions/00000000-0000-0000-0000-000000000000/resourcegroups/res1"),
							Raw:    "{\"*armcompute.Disk\":[{\"id\":\"/subscriptions/00000000-0000-0000-0000-000000000000/resourceGroups/res1/providers/Microsoft.Compute/disks/disk1\",\"location\":\"eastus\",\"name\":\"disk1\",\"properties\":{\"encryption\":{\"diskEncryptionSetId\":\"\",\"type\":\"EncryptionAtRestWithPlatformKey\"},\"timeCreated\":\"2017-05-24T13:28:53.4540398Z\"},\"type\":\"Microsoft.Compute/disks\"}],\"*armcompute.DiskEncryptionSet\":[null]}",
						},
						AtRestEncryption: &voc.ManagedKeyEncryption{
							AtRestEncryption: &voc.AtRestEncryption{
								Algorithm: "AES256",
								Enabled:   true,
							},
						},
						Backups: []*voc.Backup{
							{
								Enabled:         false,
								RetentionPeriod: -1,
								Interval:        -1,
							},
						},
						Redundancy: &voc.Redundancy{},
					},
				},
				&voc.BlockStorage{
					Storage: &voc.Storage{
						Resource: &voc.Resource{
							ID:           "/subscriptions/00000000-0000-0000-0000-000000000000/resourcegroups/res1/providers/microsoft.compute/disks/disk2",
							ServiceID:    testdata.MockCloudServiceID1,
							Name:         "disk2",
							CreationTime: util.SafeTimestamp(&creationTime),
							GeoLocation: voc.GeoLocation{
								Region: "eastus",
							},
							Type:   []string{"BlockStorage", "Storage", "Resource"},
							Labels: map[string]string{},
							Parent: voc.ResourceID("/subscriptions/00000000-0000-0000-0000-000000000000/resourcegroups/res1"),
							Raw:    "{\"*armcompute.Disk\":[{\"id\":\"/subscriptions/00000000-0000-0000-0000-000000000000/resourceGroups/res1/providers/Microsoft.Compute/disks/disk2\",\"location\":\"eastus\",\"name\":\"disk2\",\"properties\":{\"encryption\":{\"diskEncryptionSetId\":\"/subscriptions/00000000-0000-0000-0000-000000000000/resourceGroups/res1/providers/Microsoft.Compute/diskEncryptionSets/encryptionkeyvault1\",\"type\":\"EncryptionAtRestWithCustomerKey\"},\"timeCreated\":\"2017-05-24T13:28:53.4540398Z\"},\"type\":\"Microsoft.Compute/disks\"}],\"*armcompute.DiskEncryptionSet\":[{\"id\":\"/subscriptions/00000000-0000-0000-0000-000000000000/resourceGroups/res1/providers/Microsoft.Compute/diskEncryptionSets/encryption-keyvault1\",\"location\":\"germanywestcentral\",\"name\":\"encryptionkeyvault1\",\"properties\":{\"activeKey\":{\"keyUrl\":\"https://keyvault1.vault.azure.net/keys/customer-key/6273gdb374jz789hjm17819283748382\",\"sourceVault\":{\"id\":\"/subscriptions/00000000-0000-0000-0000-000000000000/resourceGroups/res1/providers/Microsoft.KeyVault/vaults/keyvault1\"}}},\"type\":\"Microsoft.Compute/diskEncryptionSets\"}]}",
						},
						AtRestEncryption: &voc.CustomerKeyEncryption{
							AtRestEncryption: &voc.AtRestEncryption{
								Algorithm: "",
								Enabled:   true,
							},
							KeyUrl: "https://keyvault1.vault.azure.net/keys/customer-key/6273gdb374jz789hjm17819283748382",
						},
						Backups: []*voc.Backup{
							{
								Enabled:         false,
								RetentionPeriod: -1,
								Interval:        -1,
							},
						},
						Redundancy: &voc.Redundancy{},
					},
				},
				&voc.BlockStorage{
					Storage: &voc.Storage{
						Resource: &voc.Resource{
							ID:           "/subscriptions/00000000-0000-0000-0000-000000000000/resourcegroups/res2/providers/microsoft.compute/disks/disk3",
							ServiceID:    testdata.MockCloudServiceID1,
							Name:         "disk3",
							CreationTime: util.SafeTimestamp(&creationTime),
							GeoLocation: voc.GeoLocation{
								Region: "eastus",
							},
							Labels: map[string]string{},
							Type:   voc.BlockStorageType,
							Parent: voc.ResourceID("/subscriptions/00000000-0000-0000-0000-000000000000/resourcegroups/res2"),
							Raw:    "{\"*armcompute.Disk\":[{\"id\":\"/subscriptions/00000000-0000-0000-0000-000000000000/resourceGroups/res2/providers/Microsoft.Compute/disks/disk3\",\"location\":\"eastus\",\"name\":\"disk3\",\"properties\":{\"encryption\":{\"diskEncryptionSetId\":\"\",\"type\":\"EncryptionAtRestWithPlatformKey\"},\"timeCreated\":\"2017-05-24T13:28:53.4540398Z\"},\"type\":\"Microsoft.Compute/disks\"}],\"*armcompute.DiskEncryptionSet\":[null]}",
						},
						AtRestEncryption: &voc.ManagedKeyEncryption{
							AtRestEncryption: &voc.AtRestEncryption{
								Algorithm: "AES256",
								Enabled:   true,
							},
						},
						Backups: []*voc.Backup{
							{
								Enabled:         false,
								RetentionPeriod: -1,
								Interval:        -1,
							},
						},
						Redundancy: &voc.Redundancy{},
					},
				},
			},
			wantErr: assert.NoError,
		},
	}
	for _, tt := range tests {
		t.Run(tt.name, func(t *testing.T) {
			d := &azureComputeDiscovery{
				azureDiscovery: tt.fields.azureDiscovery,
			}
			got, err := d.discoverBlockStorages()
			if !tt.wantErr(t, err) {
				return
			}
			assert.Equalf(t, tt.want, got, "discoverBlockStorages()")
		})
	}
}

func Test_azureComputeDiscovery_handleBlockStorage(t *testing.T) {
	encType := armcompute.EncryptionTypeEncryptionAtRestWithCustomerKey
	diskID := "/subscriptions/00000000-0000-0000-0000-000000000000/resourcegroups/res1/providers/microsoft.compute/disks/disk1"
	diskName := "disk1"
	diskRegion := "eastus"
	encSetID := "/subscriptions/00000000-0000-0000-0000-000000000000/resourceGroups/res1/providers/Microsoft.Compute/diskEncryptionSets/encryptionkeyvault1"
	creationTime := time.Date(2017, 05, 24, 13, 28, 53, 4540398, time.UTC)

	type fields struct {
		azureDiscovery *azureDiscovery
	}
	type args struct {
		disk *armcompute.Disk
	}
	tests := []struct {
		name    string
		fields  fields
		args    args
		want    *voc.BlockStorage
		wantErr assert.ErrorAssertionFunc
	}{
		{
			name: "Empty input",
			args: args{
				disk: nil,
			},
			want: nil,
			wantErr: func(t assert.TestingT, err error, i ...interface{}) bool {
				return assert.ErrorContains(t, err, "disk is nil")
			},
		},
		{
			name: "Empty diskID",
			fields: fields{
				azureDiscovery: NewMockAzureDiscovery(newMockComputeSender()),
			},
			args: args{
				disk: &armcompute.Disk{
					ID: &diskID,
					Properties: &armcompute.DiskProperties{
						Encryption: &armcompute.Encryption{
							Type: &encType,
						},
					},
				},
			},
			want: nil,
			wantErr: func(t assert.TestingT, err error, i ...interface{}) bool {
				return assert.ErrorContains(t, err, "could not get block storage properties for the atRestEncryption:")
			},
		},
		{
			name: "Empty encryptionType",
			args: args{
				disk: &armcompute.Disk{
					ID: &diskID,
					Properties: &armcompute.DiskProperties{
						Encryption: &armcompute.Encryption{
							Type: nil,
						},
					},
				},
			},
			want: nil,
			wantErr: func(t assert.TestingT, err error, i ...interface{}) bool {
				return assert.ErrorContains(t, err, "error getting atRestEncryption properties of blockStorage")
			},
		},
		{
			name: "No error",
			args: args{
				disk: &armcompute.Disk{
					ID:       &diskID,
					Name:     &diskName,
					Location: &diskRegion,
					Properties: &armcompute.DiskProperties{
						Encryption: &armcompute.Encryption{
							Type:                &encType,
							DiskEncryptionSetID: &encSetID,
						},
						TimeCreated: &creationTime,
					},
				},
			},
			fields: fields{
				azureDiscovery: NewMockAzureDiscovery(newMockComputeSender()),
			},
			want: &voc.BlockStorage{
				Storage: &voc.Storage{
					Resource: &voc.Resource{
						ID:           voc.ResourceID(diskID),
						ServiceID:    testdata.MockCloudServiceID1,
						Name:         "disk1",
						CreationTime: util.SafeTimestamp(&creationTime),
						Type:         []string{"BlockStorage", "Storage", "Resource"},
						GeoLocation: voc.GeoLocation{
							Region: "eastus",
						},
						Labels: map[string]string{},
						Parent: voc.ResourceID("/subscriptions/00000000-0000-0000-0000-000000000000/resourcegroups/res1"),
						Raw:    "{\"*armcompute.Disk\":[{\"id\":\"/subscriptions/00000000-0000-0000-0000-000000000000/resourcegroups/res1/providers/microsoft.compute/disks/disk1\",\"location\":\"eastus\",\"name\":\"disk1\",\"properties\":{\"encryption\":{\"diskEncryptionSetId\":\"/subscriptions/00000000-0000-0000-0000-000000000000/resourceGroups/res1/providers/Microsoft.Compute/diskEncryptionSets/encryptionkeyvault1\",\"type\":\"EncryptionAtRestWithCustomerKey\"},\"timeCreated\":\"2017-05-24T13:28:53.004540398Z\"}}],\"*armcompute.DiskEncryptionSet\":[{\"id\":\"/subscriptions/00000000-0000-0000-0000-000000000000/resourceGroups/res1/providers/Microsoft.Compute/diskEncryptionSets/encryption-keyvault1\",\"location\":\"germanywestcentral\",\"name\":\"encryptionkeyvault1\",\"properties\":{\"activeKey\":{\"keyUrl\":\"https://keyvault1.vault.azure.net/keys/customer-key/6273gdb374jz789hjm17819283748382\",\"sourceVault\":{\"id\":\"/subscriptions/00000000-0000-0000-0000-000000000000/resourceGroups/res1/providers/Microsoft.KeyVault/vaults/keyvault1\"}}},\"type\":\"Microsoft.Compute/diskEncryptionSets\"}]}",
					},

					AtRestEncryption: &voc.CustomerKeyEncryption{
						AtRestEncryption: &voc.AtRestEncryption{
							Algorithm: "",
							Enabled:   true,
						},
						KeyUrl: "https://keyvault1.vault.azure.net/keys/customer-key/6273gdb374jz789hjm17819283748382",
					},
					Backups: []*voc.Backup{
						{
							Enabled:         false,
							RetentionPeriod: -1,
							Interval:        -1,
						},
					},
					Redundancy: &voc.Redundancy{},
				},
			},

			wantErr: assert.NoError,
		},
	}
	for _, tt := range tests {
		t.Run(tt.name, func(t *testing.T) {
			d := &azureComputeDiscovery{
				azureDiscovery: tt.fields.azureDiscovery,
			}
			got, err := d.handleBlockStorage(tt.args.disk)
			if !tt.wantErr(t, err, fmt.Sprintf("handleBlockStorage(%v)", tt.args.disk)) {
				return
			}
			assert.Equal(t, tt.want, got)
		})
	}
}

func Test_azureComputeDiscovery_blockStorageAtRestEncryption(t *testing.T) {
	encType := armcompute.EncryptionTypeEncryptionAtRestWithCustomerKey
	diskID := "/subscriptions/00000000-0000-0000-0000-000000000000/resourceGroups/res1/providers/Microsoft.Compute/disks/disk1"
	diskName := "disk1"
	diskRegion := "eastus"
	encSetID := "/subscriptions/00000000-0000-0000-0000-000000000000/resourceGroups/res1/providers/Microsoft.Compute/diskEncryptionSets/encryptionkeyvault1"
	creationTime := time.Date(2017, 05, 24, 13, 28, 53, 4540398, time.UTC)

	type fields struct {
		azureDiscovery *azureDiscovery
	}
	type args struct {
		disk *armcompute.Disk
	}
	tests := []struct {
		name    string
		fields  fields
		args    args
		want    voc.IsAtRestEncryption
		wantErr assert.ErrorAssertionFunc
	}{
		{
			name: "Empty disk",
			args: args{},
			want: nil,
			wantErr: func(t assert.TestingT, err error, i ...interface{}) bool {
				return assert.ErrorContains(t, err, "disk is empty")
			},
		},
		{
			name: "Error getting atRestEncryptionProperties",
			fields: fields{
				azureDiscovery: NewMockAzureDiscovery(newMockComputeSender()),
			},
			args: args{
				disk: &armcompute.Disk{
					ID:       &diskID,
					Name:     &diskName,
					Location: &diskRegion,
					Properties: &armcompute.DiskProperties{
						Encryption:  &armcompute.Encryption{},
						TimeCreated: &creationTime,
					},
				},
			},
			want: nil,
			wantErr: func(t assert.TestingT, err error, i ...interface{}) bool {
				return assert.ErrorContains(t, err, "error getting atRestEncryption properties of blockStorage")
			},
		},
		{
			name: "No error",
			fields: fields{
				azureDiscovery: NewMockAzureDiscovery(newMockComputeSender()),
			},
			args: args{
				disk: &armcompute.Disk{
					ID:       &diskID,
					Name:     &diskName,
					Location: &diskRegion,
					Properties: &armcompute.DiskProperties{
						Encryption: &armcompute.Encryption{
							Type:                &encType,
							DiskEncryptionSetID: &encSetID,
						},
						TimeCreated: &creationTime,
					},
				},
			},
			want: &voc.CustomerKeyEncryption{
				AtRestEncryption: &voc.AtRestEncryption{
					Algorithm: "",
					Enabled:   true,
				},
				KeyUrl: "https://keyvault1.vault.azure.net/keys/customer-key/6273gdb374jz789hjm17819283748382",
			},
			wantErr: assert.NoError,
		},
	}
	for _, tt := range tests {
		t.Run(tt.name, func(t *testing.T) {
			d := &azureComputeDiscovery{
				azureDiscovery: tt.fields.azureDiscovery,
			}
			got, _, err := d.blockStorageAtRestEncryption(tt.args.disk)
			if !tt.wantErr(t, err) {
				return
			}
			assert.Equal(t, tt.want, got)
		})
	}
}

func Test_azureComputeDiscovery_keyURL(t *testing.T) {
	encSetID := "/subscriptions/00000000-0000-0000-0000-000000000000/resourceGroups/res1/providers/Microsoft.Compute/diskEncryptionSets/encryptionkeyvault1"
	encSetID2 := "/subscriptions/00000000-0000-0000-0000-000000000000/resourceGroups/res1/providers/Microsoft.Compute/diskEncryptionSets/encryptionkeyvault2"

	type fields struct {
		azureDiscovery *azureDiscovery
	}
	type args struct {
		diskEncryptionSetID string
	}
	tests := []struct {
		name    string
		fields  fields
		args    args
		want    string
		wantErr assert.ErrorAssertionFunc
	}{
		{
			name: "Empty input",
			want: "",
			wantErr: func(t assert.TestingT, err error, i ...interface{}) bool {
				return assert.ErrorIs(t, err, ErrMissingDiskEncryptionSetID)
			},
		},
		{
			name:   "Error get disc encryption set",
			fields: fields{&azureDiscovery{}},
			args: args{
				diskEncryptionSetID: encSetID,
			},
			want: "",
			wantErr: func(t assert.TestingT, err error, i ...interface{}) bool {
				return assert.ErrorContains(t, err, "could not get key vault:")
			},
		},
		{
			name: "Empty keyURL",
			fields: fields{
				azureDiscovery: NewMockAzureDiscovery(newMockComputeSender()),
			},
			args: args{
				diskEncryptionSetID: encSetID2,
			},
			want: "",
			wantErr: func(t assert.TestingT, err error, i ...interface{}) bool {
				return assert.ErrorContains(t, err, "could not get keyURL")
			},
		},
		{
			name: "No error",
			args: args{
				diskEncryptionSetID: encSetID,
			},
			fields: fields{
				azureDiscovery: NewMockAzureDiscovery(newMockComputeSender()),
			},
			want:    "https://keyvault1.vault.azure.net/keys/customer-key/6273gdb374jz789hjm17819283748382",
			wantErr: assert.NoError,
		},
	}
	for _, tt := range tests {
		t.Run(tt.name, func(t *testing.T) {
			d := &azureComputeDiscovery{
				azureDiscovery: tt.fields.azureDiscovery,
			}
			got, _, err := d.keyURL(tt.args.diskEncryptionSetID)
			if !tt.wantErr(t, err, fmt.Sprintf("keyURL(%v)", tt.args.diskEncryptionSetID)) {
				return
			}
			assert.Equalf(t, tt.want, got, "keyURL(%v)", tt.args.diskEncryptionSetID)
		})
	}
}

func Test_diskEncryptionSetName(t *testing.T) {
	type args struct {
		diskEncryptionSetID string
	}
	tests := []struct {
		name string
		args args
		want string
	}{
		{
			name: "Correct ID",
			args: args{
				diskEncryptionSetID: "/subscriptions/00000000-0000-0000-0000-000000000000/resourceGroups/res1/providers/Microsoft.Compute/diskEncryptionSets/encryptionkeyvault1",
			},
			want: "encryptionkeyvault1",
		},
		{
			name: "Empty ID",
			args: args{
				diskEncryptionSetID: "",
			},
			want: "",
		},
	}
	for _, tt := range tests {
		t.Run(tt.name, func(t *testing.T) {
			assert.Equal(t, tt.want, diskEncryptionSetName(tt.args.diskEncryptionSetID))
		})
	}
}

func Test_runtimeInfo(t *testing.T) {
	type args struct {
		runtime string
	}
	tests := []struct {
		name                string
		args                args
		wantRuntimeLanguage string
		wantRuntimeVersion  string
	}{
		{
			name: "Empty input",
			args: args{
				runtime: "",
			},
			wantRuntimeLanguage: "",
			wantRuntimeVersion:  "",
		},
		{
			name: "Wrong input",
			args: args{
				runtime: "TEST",
			},
			wantRuntimeLanguage: "",
			wantRuntimeVersion:  "",
		},
		{
			name: "Happy path",
			args: args{
				runtime: "PYTHON|3.8",
			},
			wantRuntimeLanguage: "PYTHON",
			wantRuntimeVersion:  "3.8",
		},
	}
	for _, tt := range tests {
		t.Run(tt.name, func(t *testing.T) {
			gotRuntimeLanguage, gotRuntimeVersion := runtimeInfo(tt.args.runtime)
			if gotRuntimeLanguage != tt.wantRuntimeLanguage {
				t.Errorf("runtimeInfo() gotRuntimeLanguage = %v, want %v", gotRuntimeLanguage, tt.wantRuntimeLanguage)
			}
			if gotRuntimeVersion != tt.wantRuntimeVersion {
				t.Errorf("runtimeInfo() gotRuntimeVersion = %v, want %v", gotRuntimeVersion, tt.wantRuntimeVersion)
			}
		})
	}
}

func Test_automaticUpdatesEnabled(t *testing.T) {
	type args struct {
		vm *armcompute.VirtualMachine
	}
	tests := []struct {
		name string
		args args
		want *voc.AutomaticUpdates
	}{
		{
			name: "Empty input",
			args: args{},
			want: &voc.AutomaticUpdates{
				Enabled:  false,
				Interval: time.Duration(0),
			},
		},
		{
			name: "Happy path: Windows configuration set to manual",
			args: args{
				&armcompute.VirtualMachine{
					Properties: &armcompute.VirtualMachineProperties{
						OSProfile: &armcompute.OSProfile{
							WindowsConfiguration: &armcompute.WindowsConfiguration{
								PatchSettings: &armcompute.PatchSettings{
									PatchMode: util.Ref(armcompute.WindowsVMGuestPatchModeManual),
								},
							},
						},
					},
				},
			},
			want: &voc.AutomaticUpdates{
				Enabled:  false,
				Interval: time.Duration(0),
			},
		},
		{
			name: "Happy path: Linux configuration",
			args: args{
				&armcompute.VirtualMachine{
					Properties: &armcompute.VirtualMachineProperties{
						OSProfile: &armcompute.OSProfile{
							LinuxConfiguration: &armcompute.LinuxConfiguration{
								PatchSettings: &armcompute.LinuxPatchSettings{
									PatchMode: util.Ref(armcompute.LinuxVMGuestPatchModeAutomaticByPlatform),
								},
							},
						},
					},
				},
			},
			want: &voc.AutomaticUpdates{
				Enabled:  true,
				Interval: Duration30Days,
			},
		},
		{
			name: "Happy path: Windows configuration",
			args: args{
				&armcompute.VirtualMachine{
					Properties: &armcompute.VirtualMachineProperties{
						OSProfile: &armcompute.OSProfile{
							WindowsConfiguration: &armcompute.WindowsConfiguration{
								PatchSettings: &armcompute.PatchSettings{
									PatchMode: util.Ref(armcompute.WindowsVMGuestPatchModeAutomaticByOS),
								},
								EnableAutomaticUpdates: util.Ref(true),
							},
						},
					},
				},
			},
			want: &voc.AutomaticUpdates{
				Enabled:  true,
				Interval: Duration30Days,
			},
		},
	}
	for _, tt := range tests {
		t.Run(tt.name, func(t *testing.T) {
			got := automaticUpdates(tt.args.vm)

			assert.Equal(t, tt.want, got)
		})
	}
}

func Test_automaticUpdates(t *testing.T) {
	type args struct {
		vm *armcompute.VirtualMachine
	}
	tests := []struct {
		name                 string
		args                 args
		wantAutomaticUpdates *voc.AutomaticUpdates
	}{
		{
			name:                 "Empty input",
			args:                 args{},
			wantAutomaticUpdates: &voc.AutomaticUpdates{},
		},
		{
			name: "No automatic update for the given VM",
			args: args{
				vm: &armcompute.VirtualMachine{
					Properties: &armcompute.VirtualMachineProperties{
						OSProfile: &armcompute.OSProfile{
							LinuxConfiguration: &armcompute.LinuxConfiguration{
								PatchSettings: &armcompute.LinuxPatchSettings{},
							},
						},
					},
				},
			},
			wantAutomaticUpdates: &voc.AutomaticUpdates{},
		},
		{
			name: "Happy path: Linux",
			args: args{
				vm: &armcompute.VirtualMachine{
					Properties: &armcompute.VirtualMachineProperties{
						OSProfile: &armcompute.OSProfile{
							LinuxConfiguration: &armcompute.LinuxConfiguration{
								PatchSettings: &armcompute.LinuxPatchSettings{
									PatchMode: util.Ref(armcompute.LinuxVMGuestPatchModeAutomaticByPlatform),
								},
							},
						},
					},
				},
			},
			wantAutomaticUpdates: &voc.AutomaticUpdates{
				Enabled:  true,
				Interval: Duration30Days,
			},
		},
		{
			name: "Happy path: Windows",
			args: args{
				vm: &armcompute.VirtualMachine{
					Properties: &armcompute.VirtualMachineProperties{
						OSProfile: &armcompute.OSProfile{
							WindowsConfiguration: &armcompute.WindowsConfiguration{
								PatchSettings: &armcompute.PatchSettings{
									PatchMode: util.Ref(armcompute.WindowsVMGuestPatchModeAutomaticByPlatform),
								},
								EnableAutomaticUpdates: util.Ref(true),
							},
						},
					},
				},
			},
			wantAutomaticUpdates: &voc.AutomaticUpdates{
				Enabled:  true,
				Interval: Duration30Days,
			},
		},
	}
	for _, tt := range tests {
		t.Run(tt.name, func(t *testing.T) {
			if gotAutomaticUpdates := automaticUpdates(tt.args.vm); !reflect.DeepEqual(gotAutomaticUpdates, tt.wantAutomaticUpdates) {
				t.Errorf("automaticUpdates() = %v, want %v", gotAutomaticUpdates, tt.wantAutomaticUpdates)
			}
		})
	}
}

func Test_azureComputeDiscovery_handleWebApp(t *testing.T) {
	webAppRegion := "West Europe"
	testTag1 := "testTag1"
	testTag2 := "testTag2"

	type fields struct {
		azureDiscovery     *azureDiscovery
		clientWebApps      bool
		defenderProperties map[string]*defenderProperties
	}
	type args struct {
		webApp *armappservice.Site
		config armappservice.WebAppsClientGetConfigurationResponse
	}
	tests := []struct {
		name   string
		fields fields
		args   args
		want   voc.IsCompute
	}{
		{
			name: "Empty input",
			args: args{
				webApp: nil,
			},
			want: nil,
		},
		{
			name: "Happy path: WebApp Windows",
			fields: fields{
				azureDiscovery: NewMockAzureDiscovery(newMockComputeSender()),
				clientWebApps:  true,
			},
			args: args{
				webApp: &armappservice.Site{
					ID:       util.Ref("/subscriptions/00000000-0000-0000-0000-000000000000/resourceGroups/res1/providers/Microsoft.Web/sites/WebApp1"),
					Name:     util.Ref("WebApp1"),
					Location: &webAppRegion,
					Tags: map[string]*string{
						"testKey1": &testTag1,
						"testKey2": &testTag2,
					},
					Kind: util.Ref("app"),
					Properties: &armappservice.SiteProperties{
						HTTPSOnly: util.Ref(true),
						SiteConfig: &armappservice.SiteConfig{
							MinTLSVersion: util.Ref(armappservice.SupportedTLSVersionsOne2),
						},
						PublicNetworkAccess:    util.Ref("Enabled"),
						ResourceGroup:          util.Ref("res1"),
						VirtualNetworkSubnetID: util.Ref("/subscriptions/00000000-0000-0000-0000-000000000000/resourceGroups/res1/providers/Microsoft.Network/virtualNetworks/vnet1/subnets/subnet1"),
					},
				},

				config: armappservice.WebAppsClientGetConfigurationResponse{
					SiteConfigResource: armappservice.SiteConfigResource{
						Properties: &armappservice.SiteConfig{
							MinTLSVersion:     util.Ref(armappservice.SupportedTLSVersionsOne2),
							MinTLSCipherSuite: util.Ref(armappservice.TLSCipherSuitesTLSAES128GCMSHA256),
						},
					},
				},
			},
			want: &voc.WebApp{
				Compute: &voc.Compute{
					Resource: &voc.Resource{
						ID:           "/subscriptions/00000000-0000-0000-0000-000000000000/resourcegroups/res1/providers/microsoft.web/sites/webapp1",
						ServiceID:    testdata.MockCloudServiceID1,
						Name:         "WebApp1",
						CreationTime: util.SafeTimestamp(&time.Time{}),
						Type:         []string{"WebApp", "Compute", "Resource"},
						Labels: map[string]string{
							"testKey1": testTag1,
							"testKey2": testTag2,
						},
						GeoLocation: voc.GeoLocation{
							Region: "West Europe",
						},
						Parent: voc.ResourceID("/subscriptions/00000000-0000-0000-0000-000000000000/resourcegroups/res1"),
						Raw:    "{\"*armappservice.Site\":[{\"id\":\"/subscriptions/00000000-0000-0000-0000-000000000000/resourceGroups/res1/providers/Microsoft.Web/sites/WebApp1\",\"kind\":\"app\",\"location\":\"West Europe\",\"name\":\"WebApp1\",\"properties\":{\"httpsOnly\":true,\"publicNetworkAccess\":\"Enabled\",\"resourceGroup\":\"res1\",\"siteConfig\":{\"minTlsVersion\":\"1.2\"},\"virtualNetworkSubnetId\":\"/subscriptions/00000000-0000-0000-0000-000000000000/resourceGroups/res1/providers/Microsoft.Network/virtualNetworks/vnet1/subnets/subnet1\"},\"tags\":{\"testKey1\":\"testTag1\",\"testKey2\":\"testTag2\"}}],\"armappservice.WebAppsClientGetConfigurationResponse\":[{\"properties\":{\"minTlsCipherSuite\":\"TLS_AES_128_GCM_SHA256\",\"minTlsVersion\":\"1.2\"}}]}",
					},
					NetworkInterfaces: []voc.ResourceID{"/subscriptions/00000000-0000-0000-0000-000000000000/resourcegroups/res1/providers/microsoft.network/virtualnetworks/vnet1/subnets/subnet1"},
					ResourceLogging: &voc.ResourceLogging{
						Logging: &voc.Logging{
							Enabled: true,
						},
					},
				},
				HttpEndpoint: &voc.HttpEndpoint{
					TransportEncryption: &voc.TransportEncryption{
						Enabled:    true,
						Enforced:   true,
						TlsVersion: constants.TLS1_2,
						Algorithm:  string(armappservice.TLSCipherSuitesTLSAES128GCMSHA256),
					},
				},
				Redundancy:   &voc.Redundancy{},
				PublicAccess: true,
			},
		},
		{
			name: "Happy path: WebApp Linux",
			fields: fields{
				azureDiscovery: NewMockAzureDiscovery(newMockComputeSender()),
				clientWebApps:  true,
			},
			args: args{
				webApp: &armappservice.Site{
					ID:       util.Ref("/subscriptions/00000000-0000-0000-0000-000000000000/resourceGroups/res1/providers/Microsoft.Web/sites/WebApp2"),
					Name:     util.Ref("WebApp2"),
					Location: &webAppRegion,
					Tags: map[string]*string{
						"testKey1": &testTag1,
						"testKey2": &testTag2,
					},
					Kind: util.Ref("app"),
					Properties: &armappservice.SiteProperties{
						HTTPSOnly: util.Ref(false),
						SiteConfig: &armappservice.SiteConfig{
							MinTLSVersion: nil,
						},
						PublicNetworkAccess:    util.Ref("Disabled"),
						ResourceGroup:          util.Ref("res1"),
						VirtualNetworkSubnetID: util.Ref("/subscriptions/00000000-0000-0000-0000-000000000000/resourceGroups/res1/providers/Microsoft.Network/virtualNetworks/vnet1/subnets/subnet2"),
					},
				},
				config: armappservice.WebAppsClientGetConfigurationResponse{
					SiteConfigResource: armappservice.SiteConfigResource{
						Properties: &armappservice.SiteConfig{
							MinTLSVersion:     util.Ref(armappservice.SupportedTLSVersionsOne2),
							MinTLSCipherSuite: util.Ref(armappservice.TLSCipherSuitesTLSAES128GCMSHA256),
						},
					},
				},
			},
			want: &voc.WebApp{
				Compute: &voc.Compute{
					Resource: &voc.Resource{
						ID:           "/subscriptions/00000000-0000-0000-0000-000000000000/resourcegroups/res1/providers/microsoft.web/sites/webapp2",
						ServiceID:    testdata.MockCloudServiceID1,
						Name:         "WebApp2",
						CreationTime: util.SafeTimestamp(&time.Time{}),
						Type:         []string{"WebApp", "Compute", "Resource"},
						Labels: map[string]string{
							"testKey1": testTag1,
							"testKey2": testTag2,
						},
						GeoLocation: voc.GeoLocation{
							Region: "West Europe",
						},
						Parent: voc.ResourceID("/subscriptions/00000000-0000-0000-0000-000000000000/resourcegroups/res1"),
						Raw:    "{\"*armappservice.Site\":[{\"id\":\"/subscriptions/00000000-0000-0000-0000-000000000000/resourceGroups/res1/providers/Microsoft.Web/sites/WebApp2\",\"kind\":\"app\",\"location\":\"West Europe\",\"name\":\"WebApp2\",\"properties\":{\"httpsOnly\":false,\"publicNetworkAccess\":\"Disabled\",\"resourceGroup\":\"res1\",\"siteConfig\":{},\"virtualNetworkSubnetId\":\"/subscriptions/00000000-0000-0000-0000-000000000000/resourceGroups/res1/providers/Microsoft.Network/virtualNetworks/vnet1/subnets/subnet2\"},\"tags\":{\"testKey1\":\"testTag1\",\"testKey2\":\"testTag2\"}}],\"armappservice.WebAppsClientGetConfigurationResponse\":[{\"properties\":{\"minTlsCipherSuite\":\"TLS_AES_128_GCM_SHA256\",\"minTlsVersion\":\"1.2\"}}]}",
					},
					NetworkInterfaces: []voc.ResourceID{"/subscriptions/00000000-0000-0000-0000-000000000000/resourcegroups/res1/providers/microsoft.network/virtualnetworks/vnet1/subnets/subnet2"},
					ResourceLogging: &voc.ResourceLogging{
						Logging: &voc.Logging{},
					},
				},
				HttpEndpoint: &voc.HttpEndpoint{
					TransportEncryption: &voc.TransportEncryption{
						Enabled:    true,
						Enforced:   false,
						TlsVersion: constants.TLS1_2,
						Algorithm:  string(armappservice.TLSCipherSuitesTLSAES128GCMSHA256),
					},
				},
				Redundancy:   &voc.Redundancy{},
				PublicAccess: false,
			},
		},
	}
	for _, tt := range tests {
		t.Run(tt.name, func(t *testing.T) {
			d := &azureComputeDiscovery{
				azureDiscovery:     tt.fields.azureDiscovery,
				defenderProperties: tt.fields.defenderProperties,
			}

			// Set clients if needed
			if tt.fields.clientWebApps {
				// initialize backup vaults client
				_ = d.initWebAppsClient()
			}
			assert.Equalf(t, tt.want, d.handleWebApp(tt.args.webApp, tt.args.config), "handleWebApps(%v)", tt.args.webApp)
		})
	}
}

func Test_getTransportEncryption(t *testing.T) {
	type args struct {
		siteProps *armappservice.SiteProperties
		config    armappservice.WebAppsClientGetConfigurationResponse
	}
	tests := []struct {
		name    string
		args    args
		wantEnc *voc.TransportEncryption
	}{

		{
			name: "Happy path: TLSVersion/CipherSuite available",
			args: args{
				siteProps: &armappservice.SiteProperties{
					SiteConfig: &armappservice.SiteConfig{
						MinTLSVersion: util.Ref(armappservice.SupportedTLSVersionsOne2),
					},
					HTTPSOnly: util.Ref(true),
				},
				config: armappservice.WebAppsClientGetConfigurationResponse{
					SiteConfigResource: armappservice.SiteConfigResource{
						Properties: &armappservice.SiteConfig{
							MinTLSCipherSuite: util.Ref(armappservice.TLSCipherSuitesTLSAES128GCMSHA256),
							MinTLSVersion:     util.Ref(armappservice.SupportedTLSVersionsOne2),
						},
					},
				},
			},
			wantEnc: &voc.TransportEncryption{
				Enforced:   true,
				Enabled:    true,
				TlsVersion: constants.TLS1_2,
				Algorithm:  string(armappservice.TLSCipherSuitesTLSAES128GCMSHA256),
			},
		},
	}
	for _, tt := range tests {
		t.Run(tt.name, func(t *testing.T) {
			if gotEnc := getTransportEncryption(tt.args.siteProps, tt.args.config); !reflect.DeepEqual(gotEnc, tt.wantEnc) {
				t.Errorf("getTransportEncryption() = %v, want %v", gotEnc, tt.wantEnc)
			}
		})
	}
}

// TODO(lebogg asking oxisto): Is this valid to do so? We could also maybe write some tools independent of the repo to
// check such things.
// Test_IfWeConsiderAllPossibleDiskStorageAccountTypes checks if we still consider all possible SKU names/Storage
// account types for Azure Disks. Currently, the number is [clients].
func Test_IfWeConsiderAllPossibleDiskStorageAccountTypes(t *testing.T) {
	currentlyConsideredDiskStorageAccountTypeValues := 7
	assert.Equal(t, len(armcompute.PossibleDiskStorageAccountTypesValues()), currentlyConsideredDiskStorageAccountTypeValues)
}

func Test_addSecretUsages(t *testing.T) {
	// Use struct including both id and settings of an web app - allowing to use it smoothly as a list in args
	type webApp struct {
		id       *string
		settings armappservice.WebAppsClientListApplicationSettingsResponse
	}
	// Some mocked strings
	secretURI1 := "@Microsoft.KeyVault(VaultName=SomeKeyVault;SecretName=Secret1)"
	secretURI2 := "@Microsoft.KeyVault(VaultName=SomeKeyVault;SecretName=Secret2)"
	type args struct {
		apps []webApp
	}
	tests := []struct {
		name string
		args args
		want assert.ValueAssertionFunc
	}{
		{
			name: "Happy path - add two",
			args: args{apps: []webApp{
				{
					id: util.Ref("WebApp1"),
					settings: armappservice.WebAppsClientListApplicationSettingsResponse{
						StringDictionary: armappservice.StringDictionary{
							Properties: map[string]*string{
								"SecretUsedOnce":  util.Ref(secretURI1),
								"SecretUsedTwice": util.Ref(secretURI2),
							},
						}},
				},
				{
					id: util.Ref("WebApp2"),
					settings: armappservice.WebAppsClientListApplicationSettingsResponse{
						StringDictionary: armappservice.StringDictionary{
							Properties: map[string]*string{
								"SecretUsedTwice": util.Ref(secretURI2),
							},
						}},
				},
			}},
			want: func(t assert.TestingT, _ interface{}, _ ...interface{}) bool {
				secretUsage := secretUsage
				assert.Len(t, secretUsage[getSecretURI(secretURI1)], 1)
				assert.Len(t, secretUsage[getSecretURI(secretURI2)], 2)
				return assert.Len(t, secretUsage, 2)
			},
		},
	}
	for _, tt := range tests {
		t.Run(tt.name, func(t *testing.T) {
			for _, wa := range tt.args.apps {
				addSecretUsages(wa.id, wa.settings)
			}
			tt.want(t, nil)
			assert.Truef(t, tt.want(t, nil), "call addSecretUsages with %v", tt.args.apps)
		})
	}
}

func Test_getSecretURI(t *testing.T) {
	//assert.Len(t, secretUsage["https://SomeKeyVault.vault.azure.net/secrets/Secret1"], 1)
	//assert.Len(t, secretUsage["https://SomeKeyVault.vault.azure.net/secrets/Secret2"], 2)
	type args struct {
		s string
	}
	tests := []struct {
		name          string
		args          args
		wantSecretURI string
	}{
		{
			name:          "Happy path - Option 1",
			args:          args{"@Microsoft.KeyVault(VaultName=SomeKeyVault;SecretName=Secret1)"},
			wantSecretURI: "https://SomeKeyVault.vault.azure.net/secrets/Secret1",
		},
		{
			name:          "Happy path - Option 1",
			args:          args{"@Microsoft.KeyVault(SecretUri=https://SomeKeyVault.vault.azure.net/secrets/Secret1/)"},
			wantSecretURI: "https://SomeKeyVault.vault.azure.net/secrets/Secret1",
		},
		{
			name:          "Wrong prefix (option1)- return empty string",
			args:          args{"VaultName="},
			wantSecretURI: "",
		},
		{
			name:          "No split (option1)- return empty string",
			args:          args{"@Microsoft.KeyVault(VaultName="},
			wantSecretURI: "",
		},
		{
			name:          "No secret name (option1)- return empty string",
			args:          args{"@Microsoft.KeyVault(VaultName=SomeKeyVault;XXX="},
			wantSecretURI: "",
		},
		{
			name:          "No round bracket at the end (option1)- return empty string",
			args:          args{"@Microsoft.KeyVault(VaultName=SomeKeyVault;SecretName=Secret1/"},
			wantSecretURI: "",
		},
		{
			name:          "Wrong prefix (option2)- return empty string",
			args:          args{"@SomeThingWrong"},
			wantSecretURI: "",
		},
		{
			name:          "No round bracket at the end (option2)- return empty string",
			args:          args{"@Microsoft.KeyVault(SecretUri=https://SomeKeyVault.vault.azure.net/secrets/Secret1/"},
			wantSecretURI: "",
		},
	}
	for _, tt := range tests {
		t.Run(tt.name, func(t *testing.T) {
			assert.Equalf(t, tt.wantSecretURI, getSecretURI(tt.args.s), "getSecretURI(%v)", tt.args.s)
		})
	}
}

func Test_azureComputeDiscovery_getRedundancy(t *testing.T) {
	type fields struct {
		azureDiscovery *azureDiscovery
	}
	type args struct {
		app *armappservice.Site
	}
	tests := []struct {
		name   string
		fields fields
		args   args
		wantR  *voc.Redundancy
	}{
		{
			name: "Happy path - zone redundancy enabled",
			fields: fields{
				azureDiscovery: NewMockAzureDiscovery(fake.NewPlansServerTransport(&FakeFarmServer),
					WithResourceGroup("someRG")),
			},
			args: args{app: &armappservice.Site{
				Properties: &armappservice.SiteProperties{
					ServerFarmID: util.Ref("/subscriptions/00000000-0000-0000-0000-000000000000/resourceGroups/someRG/providers/Microsoft.Web/serverfarms/FarmWithZoneRedundancy")}}},
			wantR: &voc.Redundancy{Zone: true},
		},
		{
<<<<<<< HEAD
			name: "Web App without zone redundancy enabled",
=======
			name: "Happy path - zone redundancy disabled",
>>>>>>> acab880c
			fields: fields{
				azureDiscovery: NewMockAzureDiscovery(fake.NewPlansServerTransport(&FakeFarmServer)),
			},
			args: args{app: &armappservice.Site{
				Properties: &armappservice.SiteProperties{
					ServerFarmID: util.Ref("/subscriptions/00000000-0000-0000-0000-000000000000/resourceGroups/someRG/providers/Microsoft.Web/serverfarms/FarmWithNoRedundancy")}}},
			wantR: &voc.Redundancy{Zone: false},
		},
<<<<<<< HEAD
=======
		{
			name: "Missing properties (app.properties is nil) - zone redundancy disabled",
			fields: fields{
				azureDiscovery: NewMockAzureDiscovery(fake.NewPlansServerTransport(&FakeFarmServer)),
			},
			args: args{app: &armappservice.Site{
				Properties: &armappservice.SiteProperties{
					ServerFarmID: nil}}},
			wantR: &voc.Redundancy{Zone: false},
		},
		{
			name: "Missing property (ServerFarmID is nil) - zone redundancy disabled",
			fields: fields{
				azureDiscovery: NewMockAzureDiscovery(fake.NewPlansServerTransport(&FakeFarmServer)),
			},
			args: args{app: &armappservice.Site{
				Properties: &armappservice.SiteProperties{
					ServerFarmID: nil}}},
			wantR: &voc.Redundancy{Zone: false},
		},
>>>>>>> acab880c
	}
	for _, tt := range tests {
		t.Run(tt.name, func(t *testing.T) {
			d := &azureComputeDiscovery{
				azureDiscovery: tt.fields.azureDiscovery,
			}
<<<<<<< HEAD
			assert.NoError(t, d.initAppServiceFarmsClient())
=======
			assert.NoError(t, d.initAppServicePlansClient())
>>>>>>> acab880c
			assert.Equalf(t, tt.wantR, d.getRedundancy(tt.args.app), "getRedundancy(%v)", tt.args.app)
		})
	}
}

<<<<<<< HEAD
func Test_getAppServiceFarmName(t *testing.T) {
=======
func Test_getAppServicePlanName(t *testing.T) {
>>>>>>> acab880c
	type args struct {
		id *string
	}
	tests := []struct {
		name         string
		args         args
		wantFarmName string
	}{
		{
			name:         "Happy path",
			args:         args{id: util.Ref("/subscriptions/00000000-0000-0000-0000-000000000000/resourceGroups/someRG/providers/Microsoft.Web/serverfarms/appServicePlanName")},
			wantFarmName: "appServicePlanName",
		},
		{
			name:         "Wrongly formatted id - return empty string",
			args:         args{id: util.Ref("/SomeNonsense/prefix/appServicePlanName")},
			wantFarmName: "",
		},
	}
	for _, tt := range tests {
		t.Run(tt.name, func(t *testing.T) {
<<<<<<< HEAD
			assert.Equalf(t, tt.wantFarmName, getAppServiceFarmName(tt.args.id), "getAppServiceFarmName(%v)", tt.args.id)
		})
	}
}

func Test_getPublicAccessOfAppService_and_containsDenyAllRule(t *testing.T) {
	type args struct {
		s      *armappservice.Site
		config armappservice.WebAppsClientGetConfigurationResponse
	}
	tests := []struct {
		name string
		args args
		want bool
	}{
		{
			name: "Happy path - Disabled",
			args: args{
				s: &armappservice.Site{
					Properties: &armappservice.SiteProperties{PublicNetworkAccess: util.Ref("Disabled")},
				},
				config: armappservice.WebAppsClientGetConfigurationResponse{},
			},
			want: false,
		},
		{
			name: "Happy path - Enabled and no rules",
			args: args{
				s: &armappservice.Site{
					Properties: &armappservice.SiteProperties{PublicNetworkAccess: util.Ref("Enabled")},
				},
				config: armappservice.WebAppsClientGetConfigurationResponse{
					SiteConfigResource: armappservice.SiteConfigResource{
						Properties: &armappservice.SiteConfig{
							IPSecurityRestrictions: []*armappservice.IPSecurityRestriction{},
						}}},
			},
			want: true,
		},
		{
			name: "Happy path - Enabled without any rule matching a deny all rule",
			args: args{
				s: &armappservice.Site{
					Properties: &armappservice.SiteProperties{PublicNetworkAccess: util.Ref("Enabled")},
				},
				config: armappservice.WebAppsClientGetConfigurationResponse{
					SiteConfigResource: armappservice.SiteConfigResource{
						Properties: &armappservice.SiteConfig{
							IPSecurityRestrictions: []*armappservice.IPSecurityRestriction{
								{
									Action:    util.Ref("allow"),
									IPAddress: util.Ref("142.351.0.0/16"),
								},
								{
									Action:    util.Ref("deny"),
									IPAddress: util.Ref("10.3.0.0/16"),
								},
							},
						}}},
			},
			want: true,
		},
		{
			name: "Happy path - Disable because one rule matching deny all rule",
			args: args{
				s: &armappservice.Site{
					Properties: &armappservice.SiteProperties{PublicNetworkAccess: util.Ref("Enabled")},
				},
				config: armappservice.WebAppsClientGetConfigurationResponse{
					SiteConfigResource: armappservice.SiteConfigResource{
						Properties: &armappservice.SiteConfig{
							IPSecurityRestrictions: []*armappservice.IPSecurityRestriction{
								{
									Action:    util.Ref("allow"),
									IPAddress: util.Ref("142.351.0.0/16"),
								},
								{
									Action:    util.Ref("deny"),
									IPAddress: util.Ref("any"),
								},
							},
						}}},
			},
			want: false,
		},
		{
			name: "Enabled without valid value + config is nil",
			args: args{
				s: &armappservice.Site{
					Properties: &armappservice.SiteProperties{PublicNetworkAccess: util.Ref("SomeWeirdValue")},
				},
				config: armappservice.WebAppsClientGetConfigurationResponse{},
			},
			want: true,
		},
		{
			name: "Enabled without valid value + config is non-nil",
			args: args{
				s: &armappservice.Site{
					Properties: &armappservice.SiteProperties{PublicNetworkAccess: util.Ref("SomeWeirdValue")},
				},
				config: armappservice.WebAppsClientGetConfigurationResponse{
					SiteConfigResource: armappservice.SiteConfigResource{
						Properties: &armappservice.SiteConfig{IPSecurityRestrictions: []*armappservice.IPSecurityRestriction{}},
					}},
			},
			want: true,
=======
			assert.Equalf(t, tt.wantFarmName, getAppServicePlanName(tt.args.id), "getAppServicePlanName(%v)", tt.args.id)
		})
	}
}

func Test_azureComputeDiscovery_discoverVirtualMachineScaleSets(t *testing.T) {
	type fields struct {
		azureDiscovery     *azureDiscovery
		defenderProperties map[string]*defenderProperties
	}
	tests := []struct {
		name    string
		fields  fields
		want    []voc.IsCloudResource
		wantErr assert.ErrorAssertionFunc
	}{
		{
			name: "Error list pages",
			fields: fields{
				azureDiscovery: NewMockAzureDiscovery(nil),
			},
			want: nil,
			wantErr: func(t assert.TestingT, err error, i ...interface{}) bool {
				return assert.ErrorContains(t, err, ErrGettingNextPage.Error())
			},
		},
		{
			name: "Happy path",
			fields: fields{
				azureDiscovery: NewMockAzureDiscovery(newMockComputeSender()),
			},
			want: []voc.IsCloudResource{
				&voc.VirtualMachine{
					Compute: &voc.Compute{
						Resource: &voc.Resource{
							ID:        "/subscriptions/00000000-0000-0000-0000-000000000000/resourceGroups/res1/providers/Microsoft.Compute/virtualMachineScaleSets/scaleSet1/virtualMachines/0",
							ServiceID: testdata.MockCloudServiceID1,
							Name:      "ScaleSetVM0",
							Type:      voc.VirtualMachineType,
							GeoLocation: voc.GeoLocation{
								Region: "eastus",
							},
							Labels: map[string]string{},
							Parent: "/subscriptions/00000000-0000-0000-0000-000000000000/resourceGroups/res1/providers/Microsoft.Compute/virtualMachineScaleSets/scaleSet1",
							Raw:    "{\"*armcompute.VirtualMachineScaleSet\":[{\"id\":\"/subscriptions/00000000-0000-0000-0000-000000000000/resourceGroups/res1/providers/Microsoft.Compute/virtualMachineScaleSets/scaleSet1\",\"location\":\"eastus\",\"name\":\"scaleSet1\",\"properties\":{\"timeCreated\":\"2017-05-24T13:28:53.4540398Z\",\"virtualMachineProfile\":{\"osProfile\":{\"linuxConfiguration\":{\"patchSettings\":{\"patchMode\":\"AutomaticByPlatform\"}}}}},\"tags\":{}}],\"*armcompute.VirtualMachineScaleSetVM\":[{\"id\":\"/subscriptions/00000000-0000-0000-0000-000000000000/resourceGroups/res1/providers/Microsoft.Compute/virtualMachineScaleSets/scaleSet1/virtualMachines/0\",\"instanceId\":\"0\",\"location\":\"eastus\",\"name\":\"ScaleSetVM0\",\"properties\":{\"osProfile\":{\"linuxConfiguration\":{\"patchSettings\":{\"patchMode\":\"AutomaticByPlatform\"}}}},\"tags\":{}}]}",
						},
					},
					AutomaticUpdates: &voc.AutomaticUpdates{
						Enabled:  true,
						Interval: Duration30Days,
					},
				},
			},

			wantErr: assert.NoError,
		},
	}
	for _, tt := range tests {
		t.Run(tt.name, func(t *testing.T) {
			d := &azureComputeDiscovery{
				azureDiscovery:     tt.fields.azureDiscovery,
				defenderProperties: tt.fields.defenderProperties,
			}
			got, err := d.discoverVirtualMachineScaleSets()

			tt.wantErr(t, err)

			assert.Equal(t, tt.want, got)

		})
	}
}

func Test_azureComputeDiscovery_handleVirtualMachineScaleSet(t *testing.T) {
	type fields struct {
		azureDiscovery     *azureDiscovery
		defenderProperties map[string]*defenderProperties
	}
	type args struct {
		set      *armcompute.VirtualMachineScaleSetVM
		scaleSet *armcompute.VirtualMachineScaleSet
	}
	tests := []struct {
		name    string
		fields  fields
		args    args
		want    voc.IsCompute
		wantErr assert.ErrorAssertionFunc
	}{{
		name: "VM properties are nil",
		fields: fields{
			azureDiscovery: NewMockAzureDiscovery(newMockComputeSender()),
		},
		args: args{
			set: &armcompute.VirtualMachineScaleSetVM{
				Location:   util.Ref("eastus"),
				ID:         util.Ref("/subscriptions/00000000-0000-0000-0000-000000000000/resourceGroups/res1/providers/Microsoft.Compute/virtualMachineScaleSets/scaleSet1/virtualMachines/ScaleSetVM1"),
				InstanceID: util.Ref("ScaleSetVM1"),
				Name:       util.Ref("ScaleSetVM1"),
				Tags:       map[string]*string{},
			},
			scaleSet: &armcompute.VirtualMachineScaleSet{
				ID: util.Ref("/subscriptions/00000000-0000-0000-0000-000000000000/resourceGroups/res1/providers/Microsoft.Compute/virtualMachineScaleSets/scaleSet1"),
			},
		},
		want: &voc.VirtualMachine{
			Compute: &voc.Compute{
				Resource: &voc.Resource{
					ID:        "/subscriptions/00000000-0000-0000-0000-000000000000/resourceGroups/res1/providers/Microsoft.Compute/virtualMachineScaleSets/scaleSet1/virtualMachines/ScaleSetVM1",
					Name:      "ScaleSetVM1",
					ServiceID: testdata.MockCloudServiceID1,
					Type:      voc.VirtualMachineType,
					GeoLocation: voc.GeoLocation{
						Region: "eastus",
					},
					Parent: "/subscriptions/00000000-0000-0000-0000-000000000000/resourceGroups/res1/providers/Microsoft.Compute/virtualMachineScaleSets/scaleSet1",
					Labels: map[string]string{},
					Raw:    "{\"*armcompute.VirtualMachineScaleSet\":[{\"id\":\"/subscriptions/00000000-0000-0000-0000-000000000000/resourceGroups/res1/providers/Microsoft.Compute/virtualMachineScaleSets/scaleSet1\"}],\"*armcompute.VirtualMachineScaleSetVM\":[{\"id\":\"/subscriptions/00000000-0000-0000-0000-000000000000/resourceGroups/res1/providers/Microsoft.Compute/virtualMachineScaleSets/scaleSet1/virtualMachines/ScaleSetVM1\",\"instanceId\":\"ScaleSetVM1\",\"location\":\"eastus\",\"name\":\"ScaleSetVM1\",\"tags\":{}}]}",
				},
			},
		},
		wantErr: assert.NoError,
	},

		{
			name: "Happy path: VM from AKS pool",
			fields: fields{
				azureDiscovery: NewMockAzureDiscovery(newMockComputeSender()),
			},
			args: args{
				set: &armcompute.VirtualMachineScaleSetVM{
					Location: util.Ref("eastus"),
					ID:       util.Ref("/subscriptions/00000000-0000-0000-0000-000000000000/resourceGroups/res1/providers/Microsoft.Compute/virtualMachineScaleSets/scaleSet1/virtualMachines/0"),
					Name:     util.Ref("ScaleSetVM1"),
					Tags:     map[string]*string{},
					Properties: &armcompute.VirtualMachineScaleSetVMProperties{
						OSProfile: &armcompute.OSProfile{
							LinuxConfiguration: &armcompute.LinuxConfiguration{
								PatchSettings: &armcompute.LinuxPatchSettings{
									PatchMode: util.Ref(armcompute.LinuxVMGuestPatchModeAutomaticByPlatform),
								},
							},
						},
					},
				},
				scaleSet: &armcompute.VirtualMachineScaleSet{
					ID: util.Ref("/subscriptions/00000000-0000-0000-0000-000000000000/resourceGroups/res1/providers/Microsoft.Compute/virtualMachineScaleSets/scaleSet1"),
				},
			},
			want:    nil,
			wantErr: assert.NoError,
		},
		{
			name: "Happy path: VM from VMSS",
			fields: fields{
				azureDiscovery: NewMockAzureDiscovery(newMockComputeSender()),
			},
			args: args{
				set: &armcompute.VirtualMachineScaleSetVM{
					Location:   util.Ref("eastus"),
					ID:         util.Ref("/subscriptions/00000000-0000-0000-0000-000000000000/resourceGroups/res1/providers/Microsoft.Compute/virtualMachineScaleSets/scaleSet1/virtualMachines/ScaleSetVM1"),
					InstanceID: util.Ref("ScaleSetVM1"),
					Name:       util.Ref("ScaleSetVM1"),
					Tags:       map[string]*string{},
					Properties: &armcompute.VirtualMachineScaleSetVMProperties{
						OSProfile: &armcompute.OSProfile{
							LinuxConfiguration: &armcompute.LinuxConfiguration{
								PatchSettings: &armcompute.LinuxPatchSettings{
									PatchMode: util.Ref(armcompute.LinuxVMGuestPatchModeAutomaticByPlatform),
								},
							},
						},
					},
				},
				scaleSet: &armcompute.VirtualMachineScaleSet{
					ID: util.Ref("/subscriptions/00000000-0000-0000-0000-000000000000/resourceGroups/res1/providers/Microsoft.Compute/virtualMachineScaleSets/scaleSet1"),
				},
			},
			want: &voc.VirtualMachine{
				Compute: &voc.Compute{
					Resource: &voc.Resource{
						ID:        "/subscriptions/00000000-0000-0000-0000-000000000000/resourceGroups/res1/providers/Microsoft.Compute/virtualMachineScaleSets/scaleSet1/virtualMachines/ScaleSetVM1",
						Name:      "ScaleSetVM1",
						ServiceID: testdata.MockCloudServiceID1,
						Type:      voc.VirtualMachineType,
						GeoLocation: voc.GeoLocation{
							Region: "eastus",
						},
						Parent: "/subscriptions/00000000-0000-0000-0000-000000000000/resourceGroups/res1/providers/Microsoft.Compute/virtualMachineScaleSets/scaleSet1",
						Labels: map[string]string{},
						Raw:    "{\"*armcompute.VirtualMachineScaleSet\":[{\"id\":\"/subscriptions/00000000-0000-0000-0000-000000000000/resourceGroups/res1/providers/Microsoft.Compute/virtualMachineScaleSets/scaleSet1\"}],\"*armcompute.VirtualMachineScaleSetVM\":[{\"id\":\"/subscriptions/00000000-0000-0000-0000-000000000000/resourceGroups/res1/providers/Microsoft.Compute/virtualMachineScaleSets/scaleSet1/virtualMachines/ScaleSetVM1\",\"instanceId\":\"ScaleSetVM1\",\"location\":\"eastus\",\"name\":\"ScaleSetVM1\",\"properties\":{\"osProfile\":{\"linuxConfiguration\":{\"patchSettings\":{\"patchMode\":\"AutomaticByPlatform\"}}}},\"tags\":{}}]}",
					},
				},
				AutomaticUpdates: &voc.AutomaticUpdates{
					Enabled:  true,
					Interval: Duration30Days,
				},
			},
			wantErr: assert.NoError,
>>>>>>> acab880c
		},
	}
	for _, tt := range tests {
		t.Run(tt.name, func(t *testing.T) {
<<<<<<< HEAD
			assert.Equalf(t, tt.want, getPublicAccessOfAppService(tt.args.s, tt.args.config), "getPublicAccessOfAppService(%v, %v)", tt.args.s, tt.args.config)
=======
			d := &azureComputeDiscovery{
				azureDiscovery:     tt.fields.azureDiscovery,
				defenderProperties: tt.fields.defenderProperties,
			}
			got, err := d.handleVirtualMachineScaleSet(tt.args.set, tt.args.scaleSet)

			tt.wantErr(t, err)

			assert.Equal(t, tt.want, got)
>>>>>>> acab880c
		})
	}
}<|MERGE_RESOLUTION|>--- conflicted
+++ resolved
@@ -2978,7 +2978,6 @@
 						VirtualNetworkSubnetID: util.Ref("/subscriptions/00000000-0000-0000-0000-000000000000/resourceGroups/res1/providers/Microsoft.Network/virtualNetworks/vnet1/subnets/subnet1"),
 					},
 				},
-
 				config: armappservice.WebAppsClientGetConfigurationResponse{
 					SiteConfigResource: armappservice.SiteConfigResource{
 						Properties: &armappservice.SiteConfig{
@@ -3311,11 +3310,7 @@
 			wantR: &voc.Redundancy{Zone: true},
 		},
 		{
-<<<<<<< HEAD
-			name: "Web App without zone redundancy enabled",
-=======
 			name: "Happy path - zone redundancy disabled",
->>>>>>> acab880c
 			fields: fields{
 				azureDiscovery: NewMockAzureDiscovery(fake.NewPlansServerTransport(&FakeFarmServer)),
 			},
@@ -3324,8 +3319,6 @@
 					ServerFarmID: util.Ref("/subscriptions/00000000-0000-0000-0000-000000000000/resourceGroups/someRG/providers/Microsoft.Web/serverfarms/FarmWithNoRedundancy")}}},
 			wantR: &voc.Redundancy{Zone: false},
 		},
-<<<<<<< HEAD
-=======
 		{
 			name: "Missing properties (app.properties is nil) - zone redundancy disabled",
 			fields: fields{
@@ -3346,28 +3339,19 @@
 					ServerFarmID: nil}}},
 			wantR: &voc.Redundancy{Zone: false},
 		},
->>>>>>> acab880c
 	}
 	for _, tt := range tests {
 		t.Run(tt.name, func(t *testing.T) {
 			d := &azureComputeDiscovery{
 				azureDiscovery: tt.fields.azureDiscovery,
 			}
-<<<<<<< HEAD
-			assert.NoError(t, d.initAppServiceFarmsClient())
-=======
 			assert.NoError(t, d.initAppServicePlansClient())
->>>>>>> acab880c
 			assert.Equalf(t, tt.wantR, d.getRedundancy(tt.args.app), "getRedundancy(%v)", tt.args.app)
 		})
 	}
 }
 
-<<<<<<< HEAD
-func Test_getAppServiceFarmName(t *testing.T) {
-=======
 func Test_getAppServicePlanName(t *testing.T) {
->>>>>>> acab880c
 	type args struct {
 		id *string
 	}
@@ -3389,115 +3373,6 @@
 	}
 	for _, tt := range tests {
 		t.Run(tt.name, func(t *testing.T) {
-<<<<<<< HEAD
-			assert.Equalf(t, tt.wantFarmName, getAppServiceFarmName(tt.args.id), "getAppServiceFarmName(%v)", tt.args.id)
-		})
-	}
-}
-
-func Test_getPublicAccessOfAppService_and_containsDenyAllRule(t *testing.T) {
-	type args struct {
-		s      *armappservice.Site
-		config armappservice.WebAppsClientGetConfigurationResponse
-	}
-	tests := []struct {
-		name string
-		args args
-		want bool
-	}{
-		{
-			name: "Happy path - Disabled",
-			args: args{
-				s: &armappservice.Site{
-					Properties: &armappservice.SiteProperties{PublicNetworkAccess: util.Ref("Disabled")},
-				},
-				config: armappservice.WebAppsClientGetConfigurationResponse{},
-			},
-			want: false,
-		},
-		{
-			name: "Happy path - Enabled and no rules",
-			args: args{
-				s: &armappservice.Site{
-					Properties: &armappservice.SiteProperties{PublicNetworkAccess: util.Ref("Enabled")},
-				},
-				config: armappservice.WebAppsClientGetConfigurationResponse{
-					SiteConfigResource: armappservice.SiteConfigResource{
-						Properties: &armappservice.SiteConfig{
-							IPSecurityRestrictions: []*armappservice.IPSecurityRestriction{},
-						}}},
-			},
-			want: true,
-		},
-		{
-			name: "Happy path - Enabled without any rule matching a deny all rule",
-			args: args{
-				s: &armappservice.Site{
-					Properties: &armappservice.SiteProperties{PublicNetworkAccess: util.Ref("Enabled")},
-				},
-				config: armappservice.WebAppsClientGetConfigurationResponse{
-					SiteConfigResource: armappservice.SiteConfigResource{
-						Properties: &armappservice.SiteConfig{
-							IPSecurityRestrictions: []*armappservice.IPSecurityRestriction{
-								{
-									Action:    util.Ref("allow"),
-									IPAddress: util.Ref("142.351.0.0/16"),
-								},
-								{
-									Action:    util.Ref("deny"),
-									IPAddress: util.Ref("10.3.0.0/16"),
-								},
-							},
-						}}},
-			},
-			want: true,
-		},
-		{
-			name: "Happy path - Disable because one rule matching deny all rule",
-			args: args{
-				s: &armappservice.Site{
-					Properties: &armappservice.SiteProperties{PublicNetworkAccess: util.Ref("Enabled")},
-				},
-				config: armappservice.WebAppsClientGetConfigurationResponse{
-					SiteConfigResource: armappservice.SiteConfigResource{
-						Properties: &armappservice.SiteConfig{
-							IPSecurityRestrictions: []*armappservice.IPSecurityRestriction{
-								{
-									Action:    util.Ref("allow"),
-									IPAddress: util.Ref("142.351.0.0/16"),
-								},
-								{
-									Action:    util.Ref("deny"),
-									IPAddress: util.Ref("any"),
-								},
-							},
-						}}},
-			},
-			want: false,
-		},
-		{
-			name: "Enabled without valid value + config is nil",
-			args: args{
-				s: &armappservice.Site{
-					Properties: &armappservice.SiteProperties{PublicNetworkAccess: util.Ref("SomeWeirdValue")},
-				},
-				config: armappservice.WebAppsClientGetConfigurationResponse{},
-			},
-			want: true,
-		},
-		{
-			name: "Enabled without valid value + config is non-nil",
-			args: args{
-				s: &armappservice.Site{
-					Properties: &armappservice.SiteProperties{PublicNetworkAccess: util.Ref("SomeWeirdValue")},
-				},
-				config: armappservice.WebAppsClientGetConfigurationResponse{
-					SiteConfigResource: armappservice.SiteConfigResource{
-						Properties: &armappservice.SiteConfig{IPSecurityRestrictions: []*armappservice.IPSecurityRestriction{}},
-					}},
-			},
-			want: true,
-=======
 			assert.Equalf(t, tt.wantFarmName, getAppServicePlanName(tt.args.id), "getAppServicePlanName(%v)", tt.args.id)
 		})
 	}
@@ -3697,14 +3572,10 @@
 				},
 			},
 			wantErr: assert.NoError,
->>>>>>> acab880c
 		},
 	}
 	for _, tt := range tests {
 		t.Run(tt.name, func(t *testing.T) {
-<<<<<<< HEAD
-			assert.Equalf(t, tt.want, getPublicAccessOfAppService(tt.args.s, tt.args.config), "getPublicAccessOfAppService(%v, %v)", tt.args.s, tt.args.config)
-=======
 			d := &azureComputeDiscovery{
 				azureDiscovery:     tt.fields.azureDiscovery,
 				defenderProperties: tt.fields.defenderProperties,
@@ -3714,7 +3585,6 @@
 			tt.wantErr(t, err)
 
 			assert.Equal(t, tt.want, got)
->>>>>>> acab880c
 		})
 	}
 }