// Copyright 2021 Fraunhofer AISEC
//
// Licensed under the Apache License, Version 2.0 (the "License");
// you may not use this file except in compliance with the License.
// You may obtain a copy of the License at
//
//     http://www.apache.org/licenses/LICENSE-2.0
//
// Unless required by applicable law or agreed to in writing, software
// distributed under the License is distributed on an "AS IS" BASIS,
// WITHOUT WARRANTIES OR CONDITIONS OF ANY KIND, either express or implied.
// See the License for the specific language governing permissions and
// limitations under the License.
//
//           $$\                           $$\ $$\   $$\
//           $$ |                          $$ |\__|  $$ |
//  $$$$$$$\ $$ | $$$$$$\  $$\   $$\  $$$$$$$ |$$\ $$$$$$\    $$$$$$\   $$$$$$\
// $$  _____|$$ |$$  __$$\ $$ |  $$ |$$  __$$ |$$ |\_$$  _|  $$  __$$\ $$  __$$\
// $$ /      $$ |$$ /  $$ |$$ |  $$ |$$ /  $$ |$$ |  $$ |    $$ /  $$ |$$ | \__|
// $$ |      $$ |$$ |  $$ |$$ |  $$ |$$ |  $$ |$$ |  $$ |$$\ $$ |  $$ |$$ |
// \$$$$$$\  $$ |\$$$$$   |\$$$$$   |\$$$$$$  |$$ |  \$$$   |\$$$$$   |$$ |
//  \_______|\__| \______/  \______/  \_______|\__|   \____/  \______/ \__|
//
// This file is part of Clouditor Community Edition.

package azure

import (
	"encoding/json"
	"fmt"
	"io"
	"net/http"
	"reflect"
	"testing"
	"time"

	"clouditor.io/clouditor/api/discovery"
	"clouditor.io/clouditor/internal/constants"
	"clouditor.io/clouditor/internal/testdata"
	"clouditor.io/clouditor/internal/util"
	"clouditor.io/clouditor/voc"
	"github.com/Azure/azure-sdk-for-go/sdk/azcore/arm"
	"github.com/Azure/azure-sdk-for-go/sdk/azcore/policy"
	"github.com/Azure/azure-sdk-for-go/sdk/resourcemanager/appservice/armappservice/v2"
	"github.com/Azure/azure-sdk-for-go/sdk/resourcemanager/appservice/armappservice/v2/fake"
	"github.com/Azure/azure-sdk-for-go/sdk/resourcemanager/compute/armcompute/v3"
	"github.com/stretchr/testify/assert"
)

type mockComputeSender struct {
	mockSender
}

func newMockComputeSender() *mockComputeSender {
	m := &mockComputeSender{}
	return m
}

type mockedVirtualMachinesResponse struct {
	Value []armcompute.VirtualMachine `json:"value,omitempty"`
}

func (m mockComputeSender) Do(req *http.Request) (res *http.Response, err error) {
	if req.URL.Path == "/subscriptions/00000000-0000-0000-0000-000000000000/providers/Microsoft.Compute/virtualMachines" {
		return createResponse(req, map[string]interface{}{
			"value": &[]map[string]interface{}{
				{
					"id":       "/subscriptions/00000000-0000-0000-0000-000000000000/resourceGroups/res1/providers/Microsoft.Compute/virtualMachines/vm1",
					"name":     "vm1",
					"location": "eastus",
					"properties": map[string]interface{}{
						"timeCreated": "2017-05-24T13:28:53.4540398Z",
						"storageProfile": map[string]interface{}{
							"osDisk": map[string]interface{}{
								"managedDisk": map[string]interface{}{
									"id": "os_test_disk",
								},
							},
							"dataDisks": &[]map[string]interface{}{
								{
									"managedDisk": map[string]interface{}{
										"id": "data_disk_1",
									},
								},
								{
									"managedDisk": map[string]interface{}{
										"id": "data_disk_2",
									},
								},
							},
						},
						"osProfile": map[string]interface{}{
							"linuxConfiguration": map[string]interface{}{
								"patchSettings": map[string]interface{}{
									"patchMode": "AutomaticByPlatform",
								},
							},
						},
						"diagnosticsProfile": map[string]interface{}{
							"bootDiagnostics": map[string]interface{}{
								"enabled":    true,
								"storageUri": "https://logstoragevm1.blob.core.windows.net/",
							},
						},
						"networkProfile": map[string]interface{}{
							"networkInterfaces": &[]map[string]interface{}{
								{
									"id": "123",
								},
								{
									"id": "234",
								},
							},
						},
					},
					"resources": &[]map[string]interface{}{
						{
							"id": "/subscriptions/00000000-0000-0000-0000-000000000000/resourceGroups/res1/providers/Microsoft.Compute/virtualMachines/vm1/extensions/MicrosoftMonitoringAgent",
						},
					},
				},
				{
					"id":       "/subscriptions/00000000-0000-0000-0000-000000000000/resourceGroups/res1/providers/Microsoft.Compute/virtualMachines/vm2",
					"name":     "vm2",
					"location": "eastus",
					"properties": map[string]interface{}{
						"storageProfile": map[string]interface{}{
							"osDisk": map[string]interface{}{
								"managedDisk": map[string]interface{}{
									"id": "os_test_disk",
								},
							},
							"dataDisks": &[]map[string]interface{}{
								{
									"managedDisk": map[string]interface{}{
										"id": "data_disk_2",
									},
								},
								{
									"managedDisk": map[string]interface{}{
										"id": "data_disk_3",
									},
								},
							},
						},
						"osProfile": map[string]interface{}{
							"windowsConfiguration": map[string]interface{}{
								"patchSettings": map[string]interface{}{
									"patchMode": "AutomaticByOS",
								},
								"enableAutomaticUpdates": true,
							},
						},
						"diagnosticsProfile": map[string]interface{}{
							"bootDiagnostics": map[string]interface{}{
								"enabled":    true,
								"storageUri": nil,
							},
						},
						"networkProfile": map[string]interface{}{
							"networkInterfaces": &[]map[string]interface{}{
								{
									"id": "987",
								},
								{
									"id": "654",
								},
							},
						},
					},
					"resources": &[]map[string]interface{}{
						{
							"id": "/subscriptions/00000000-0000-0000-0000-000000000000/resourceGroups/res1/providers/Microsoft.Compute/virtualMachines/vm2/extensions/OmsAgentForLinux",
						},
					},
				},
				{
					"id":       "/subscriptions/00000000-0000-0000-0000-000000000000/resourceGroups/res1/providers/Microsoft.Compute/virtualMachines/vm3",
					"name":     "vm3",
					"location": "eastus",
					"properties": map[string]interface{}{
						"diagnosticsProfile": map[string]interface{}{
							"bootDiagnostics": map[string]interface{}{},
						},
					},
				},
			},
		}, 200)
	} else if req.URL.Path == "/subscriptions/00000000-0000-0000-0000-000000000000/providers/Microsoft.Compute/disks" {
		return createResponse(req, map[string]interface{}{
			"value": &[]map[string]interface{}{
				{
					"id":       "/subscriptions/00000000-0000-0000-0000-000000000000/resourceGroups/res1/providers/Microsoft.Compute/disks/disk1",
					"name":     "disk1",
					"type":     "Microsoft.Compute/disks",
					"location": "eastus",
					"properties": map[string]interface{}{
						"timeCreated": "2017-05-24T13:28:53.4540398Z",
						"encryption": map[string]interface{}{
							"diskEncryptionSetId": "",
							"type":                "EncryptionAtRestWithPlatformKey",
						},
					},
				},
				{
					"id":       "/subscriptions/00000000-0000-0000-0000-000000000000/resourceGroups/res1/providers/Microsoft.Compute/disks/disk2",
					"name":     "disk2",
					"type":     "Microsoft.Compute/disks",
					"location": "eastus",
					"properties": map[string]interface{}{
						"timeCreated": "2017-05-24T13:28:53.4540398Z",
						"encryption": map[string]interface{}{
							"diskEncryptionSetId": "/subscriptions/00000000-0000-0000-0000-000000000000/resourceGroups/res1/providers/Microsoft.Compute/diskEncryptionSets/encryptionkeyvault1",
							"type":                "EncryptionAtRestWithCustomerKey",
						},
					},
				},
				{
					"id":       "/subscriptions/00000000-0000-0000-0000-000000000000/resourceGroups/res2/providers/Microsoft.Compute/disks/disk3",
					"name":     "disk3",
					"type":     "Microsoft.Compute/disks",
					"location": "eastus",
					"properties": map[string]interface{}{
						"timeCreated": "2017-05-24T13:28:53.4540398Z",
						"encryption": map[string]interface{}{
							"diskEncryptionSetId": "",
							"type":                "EncryptionAtRestWithPlatformKey",
						},
					},
				},
			},
		}, 200)
	} else if req.URL.Path == "/subscriptions/00000000-0000-0000-0000-000000000000/resourceGroups/res2/providers/Microsoft.Compute/disks" {
		return createResponse(req, map[string]interface{}{
			"value": &[]map[string]interface{}{
				{
					"id":       "/subscriptions/00000000-0000-0000-0000-000000000000/resourceGroups/res2/providers/Microsoft.Compute/disks/disk3",
					"name":     "disk3",
					"type":     "Microsoft.Compute/disks",
					"location": "eastus",
					"properties": map[string]interface{}{
						"timeCreated": "2017-05-24T13:28:53.4540398Z",
						"encryption": map[string]interface{}{
							"diskEncryptionSetId": "",
							"type":                "EncryptionAtRestWithPlatformKey",
						},
					},
				},
			},
		}, 200)
	} else if req.URL.Path == "/subscriptions/00000000-0000-0000-0000-000000000000/resourceGroups/res2/providers/Microsoft.Compute/virtualMachines" {
		return createResponse(req, map[string]interface{}{
			"value": &[]map[string]interface{}{},
		}, 200)
	} else if req.URL.Path == "/subscriptions/00000000-0000-0000-0000-000000000000/resourceGroups/res2/providers/Microsoft.Web/sites" {
		return createResponse(req, map[string]interface{}{
			"value": &[]map[string]interface{}{},
		}, 200)
	} else if req.URL.Path == "/subscriptions/00000000-0000-0000-0000-000000000000/providers/Microsoft.Web/sites" {
		return createResponse(req, map[string]interface{}{
			"value": &[]map[string]interface{}{
				{
					"id":       "/subscriptions/00000000-0000-0000-0000-000000000000/resourceGroups/res1/providers/Microsoft.Web/sites/function1",
					"name":     "function1",
					"location": "West Europe",
					"kind":     "functionapp,linux",
					"tags": map[string]interface{}{
						"testKey1": "testTag1",
						"testKey2": "testTag2",
					},
					"properties": map[string]interface{}{
						"siteConfig": map[string]interface{}{
							"linuxFxVersion": "PYTHON|3.8",
						},
						"publicNetworkAccess": "Enabled",
						"resourceGroup":       "res1",
						"minTlsVersion":       "1.1",
						"minTlsCipherSuite":   "TLS_AES_128_GCM_SHA256",
					},
				},
				{
					"id":       "/subscriptions/00000000-0000-0000-0000-000000000000/resourceGroups/res1/providers/Microsoft.Web/sites/function2",
					"name":     "function2",
					"location": "West Europe",
					"kind":     "functionapp",
					"tags": map[string]interface{}{
						"testKey1": "testTag1",
						"testKey2": "testTag2",
					},
					"properties": map[string]interface{}{
						"siteConfig":          map[string]interface{}{},
						"resourceGroup":       "res1",
						"publicNetworkAccess": "Disabled",
						"minTlsVersion":       "1.1",
						"minTlsCipherSuite":   "TLS_AES_128_GCM_SHA256",
					},
				},
				{
					"id":       "/subscriptions/00000000-0000-0000-0000-000000000000/resourceGroups/res1/providers/Microsoft.Web/sites/WebApp1",
					"name":     "WebApp1",
					"location": "West Europe",
					"kind":     "app",
					"tags": map[string]interface{}{
						"testKey1": "testTag1",
						"testKey2": "testTag2",
					},
					"properties": map[string]interface{}{
						"siteConfig": map[string]interface{}{
							"minTlsVersion":     "1.1",
							"minTlsCipherSuite": "TLS_AES_128_GCM_SHA256",
						},
						"httpsOnly":              true,
						"resourceGroup":          "res1",
						"virtualNetworkSubnetId": "/subscriptions/00000000-0000-0000-0000-000000000000/resourceGroups/res1/providers/Microsoft.Network/virtualNetworks/vnet1/subnets/subnet1",
						"publicNetworkAccess":    "Enabled",
					},
				},
				{
					"id":       "/subscriptions/00000000-0000-0000-0000-000000000000/resourceGroups/res1/providers/Microsoft.Web/sites/WebApp2",
					"name":     "WebApp2",
					"location": "West Europe",
					"kind":     "app,linux",
					"tags": map[string]interface{}{
						"testKey1": "testTag1",
						"testKey2": "testTag2",
					},
					"properties": map[string]interface{}{
						"minTlsVersion":     "1.1",
						"minTlsCipherSuite": "TLS_AES_128_GCM_SHA256",
						"siteConfig": map[string]interface{}{
							"minTlsVersion":     "1.1",
							"minTlsCipherSuite": "",
						},
						"httpsOnly":              false,
						"resourceGroup":          "res1",
						"virtualNetworkSubnetId": "/subscriptions/00000000-0000-0000-0000-000000000000/resourceGroups/res1/providers/Microsoft.Network/virtualNetworks/vnet1/subnets/subnet2",
						"publicNetworkAccess":    "Disabled",
					},
				},
			},
		}, 200)
	} else if req.URL.Path == "/subscriptions/00000000-0000-0000-0000-000000000000/resourceGroups/res1/providers/Microsoft.Web/sites/function1/config/web" {
		return createResponse(req, map[string]interface{}{
			"properties": map[string]interface{}{
				"linuxFxVersion": "",
				"javaVersion":    "1.8",
				"minTlsVersion":  "1.1",
			},
		}, 200)
	} else if req.URL.Path == "/subscriptions/00000000-0000-0000-0000-000000000000/resourceGroups/res1/providers/Microsoft.Web/sites/function2/config/web" {
		return createResponse(req, map[string]interface{}{
			"properties": map[string]interface{}{
				"linuxFxVersion": "",
				"javaVersion":    "1.8",
				"minTlsVersion":  "1.1",
			},
		}, 200)
	} else if req.URL.Path == "/subscriptions/00000000-0000-0000-0000-000000000000/resourceGroups/res1/providers/Microsoft.Web/sites/WebApp1/config/web" {
		return createResponse(req, map[string]interface{}{
			"properties": map[string]interface{}{
				"linuxFxVersion":    "",
				"minTlsVersion":     "1.1",
				"minTlsCipherSuite": "TLS_AES_128_GCM_SHA256",
			},
		}, 200)
	} else if req.URL.Path == "/subscriptions/00000000-0000-0000-0000-000000000000/resourceGroups/res1/providers/Microsoft.Web/sites/WebApp2/config/web" {
		return createResponse(req, map[string]interface{}{
			"properties": map[string]interface{}{
				"minTlsVersion":  "1.1",
				"linuxFxVersion": "",
			},
		}, 200)
	} else if req.URL.Path == "/subscriptions/00000000-0000-0000-0000-000000000000/resourceGroups/res1/providers/Microsoft.Web/sites/function1/config/appsettings/list" {
		return createResponse(req, map[string]interface{}{
			"properties": map[string]interface{}{
				"APPLICATIONINSIGHTS_CONNECTION_STRING": "some_application_settings_string",
			},
		}, 200)
	} else if req.URL.Path == "/subscriptions/00000000-0000-0000-0000-000000000000/resourceGroups/res1/providers/Microsoft.Web/sites/WebApp1/config/appsettings/list" {
		return createResponse(req, map[string]interface{}{
			"properties": map[string]interface{}{
				"APPLICATIONINSIGHTS_CONNECTION_STRING": "some_application_settings_string",
			},
		}, 200)

	} else if req.URL.Path == "/subscriptions/00000000-0000-0000-0000-000000000000/resourceGroups/res1/providers/Microsoft.Web/sites/function2/config/appsettings/list" {
		return createResponse(req, map[string]interface{}{}, 200)
	} else if req.URL.Path == "/subscriptions/00000000-0000-0000-0000-000000000000/resourceGroups/res1/providers/Microsoft.Web/sites/WebApp2/config/appsettings/list" {
		return createResponse(req, map[string]interface{}{}, 200)
	} else if req.URL.Path == "/subscriptions/00000000-0000-0000-0000-000000000000/resourceGroups/res1/providers/Microsoft.Compute/diskEncryptionSets/encryptionkeyvault1" {
		return createResponse(req, map[string]interface{}{
			"id":       "/subscriptions/00000000-0000-0000-0000-000000000000/resourceGroups/res1/providers/Microsoft.Compute/diskEncryptionSets/encryption-keyvault1",
			"type":     "Microsoft.Compute/diskEncryptionSets",
			"name":     "encryptionkeyvault1",
			"location": "germanywestcentral",
			"properties": map[string]interface{}{
				"activeKey": map[string]interface{}{
					"sourceVault": map[string]interface{}{
						"id": "/subscriptions/00000000-0000-0000-0000-000000000000/resourceGroups/res1/providers/Microsoft.KeyVault/vaults/keyvault1",
					},
					"keyUrl": "https://keyvault1.vault.azure.net/keys/customer-key/6273gdb374jz789hjm17819283748382",
				},
			},
		}, 200)
	} else if req.URL.Path == "/subscriptions/00000000-0000-0000-0000-000000000000/resourceGroups/res1/providers/Microsoft.Compute/diskEncryptionSets/encryptionkeyvault2" {
		return createResponse(req, map[string]interface{}{
			"id":       "/subscriptions/00000000-0000-0000-0000-000000000000/resourceGroups/res1/providers/Microsoft.Compute/diskEncryptionSets/encryption-keyvault2",
			"type":     "Microsoft.Compute/diskEncryptionSets",
			"name":     "encryptionkeyvault2",
			"location": "germanywestcentral",
			"properties": map[string]interface{}{
				"activeKey": map[string]interface{}{
					"sourceVault": map[string]interface{}{
						"id": "/subscriptions/00000000-0000-0000-0000-000000000000/resourceGroups/res1/providers/Microsoft.KeyVault/vaults/keyvault2",
					},
				},
			},
		}, 200)
	} else if req.URL.Path == "/subscriptions/00000000-0000-0000-0000-000000000000/providers/Microsoft.DataProtection/backupVaults" {
		return createResponse(req, map[string]interface{}{
			"value": &[]map[string]interface{}{
				{
					"id":       "/subscriptions/00000000-0000-0000-0000-000000000000/resourceGroups/res1/providers/Microsoft.DataProtection/backupVaults/backupAccount1",
					"name":     "backupAccount1",
					"location": "westeurope",
				},
			},
		}, 200)
	} else if req.URL.Path == "/subscriptions/00000000-0000-0000-0000-000000000000/resourceGroups/res1/providers/Microsoft.DataProtection/backupVaults/backupAccount1/backupInstances" {
		return createResponse(req, map[string]interface{}{
			"value": &[]map[string]interface{}{
				{
					"id":   "/subscriptions/00000000-0000-0000-0000-000000000000/resourceGroups/res1/providers/Microsoft.DataProtection/backupVaults/backupAccount1/backupInstances/disk1-disk1-22222222-2222-2222-2222-222222222222",
					"name": "disk1-disk1-22222222-2222-2222-2222-222222222222",
					"properties": map[string]interface{}{
						"dataSourceInfo": map[string]interface{}{
							"resourceID":     "/subscriptions/00000000-0000-0000-0000-000000000000/resourceGroups/res1/providers/Microsoft.Compute/disks/disk1",
							"datasourceType": "Microsoft.Compute/disks",
						},
						"policyInfo": map[string]interface{}{
							"policyId": "/subscriptions/00000000-0000-0000-0000-000000000000/resourceGroups/res1/providers/Microsoft.DataProtection/backupVaults/backupAccount1/backupPolicies/backupPolicyDisk",
						},
					},
				},
			},
		}, 200)
	} else if req.URL.Path == "/subscriptions/00000000-0000-0000-0000-000000000000/resourceGroups/res1/providers/Microsoft.DataProtection/backupVaults/backupAccount1/backupPolicies/backupPolicyDisk" {
		return createResponse(req, map[string]interface{}{
			"properties": map[string]interface{}{
				"objectType": "BackupPolicy",
				"policyRules": []map[string]interface{}{
					{
						"objectType": "AzureRetentionRule",
						"lifecycles": []map[string]interface{}{
							{
								"deleteAfter": map[string]interface{}{
									"duration":   "P30D",
									"objectType": "AbsoluteDeleteOption",
								},
								"sourceDataStore": map[string]interface{}{
									"objectType":    "OperationalStore",
									"DataStoreType": "DataStoreInfoBase",
								},
							},
						},
					},
				},
			},
		}, 200)
	} else if req.URL.Path == "/subscriptions/00000000-0000-0000-0000-000000000000/providers/Microsoft.Compute/virtualMachineScaleSets" {
		return createResponse(req, map[string]interface{}{
			"value": &[]map[string]interface{}{
				{
					"id":       "/subscriptions/00000000-0000-0000-0000-000000000000/resourceGroups/res1/providers/Microsoft.Compute/virtualMachineScaleSets/scaleSet1",
					"name":     "scaleSet1",
					"location": "eastus",
					"tags":     map[string]interface{}{},
					"properties": map[string]interface{}{
						"timeCreated": "2017-05-24T13:28:53.4540398Z",
						"virtualMachineProfile": map[string]interface{}{
							"osProfile": map[string]interface{}{
								"linuxConfiguration": map[string]interface{}{
									"patchSettings": map[string]interface{}{
										"patchMode": "AutomaticByPlatform",
									},
								},
							},
						},
					},
				},
			},
		}, 200)
	} else if req.URL.Path == "/subscriptions/00000000-0000-0000-0000-000000000000/resourceGroups/res1/providers/Microsoft.Compute/virtualMachineScaleSets/scaleSet1/virtualMachines" {
		return createResponse(req, map[string]interface{}{
			"value": &[]map[string]interface{}{
				{
					// Scale set VM from AKS
					"id":         "/subscriptions/00000000-0000-0000-0000-000000000000/resourceGroups/res1/providers/Microsoft.Compute/virtualMachineScaleSets/scaleSet1/virtualMachines/0",
					"name":       "ScaleSetVM0",
					"instanceId": "0",
					"location":   "eastus",
					"tags":       map[string]interface{}{},
					"properties": map[string]interface{}{
						"osProfile": map[string]interface{}{
							"linuxConfiguration": map[string]interface{}{
								"patchSettings": map[string]interface{}{
									"patchMode": "AutomaticByPlatform",
								},
							},
						},
					},
				},
			},
		}, 200)
	} else if req.URL.Path == "/subscriptions/00000000-0000-0000-0000-000000000000/resourceGroups/res2/providers/Microsoft.Compute/virtualMachineScaleSets" {
		return createResponse(req, map[string]interface{}{}, 200)
	} else if req.URL.Path == "/subscriptions/00000000-0000-0000-0000-000000000000/resourceGroups/res2/providers/Microsoft.Compute/virtualMachineScaleSets/scaleSet1/virtualMachines" {
		return createResponse(req, map[string]interface{}{
			"value": &[]map[string]interface{}{
				{
					// Scale set VM from VMSS
					"id":         "/subscriptions/00000000-0000-0000-0000-000000000000/resourceGroups/res2/providers/Microsoft.Compute/virtualMachineScaleSets/scaleSet1/virtualMachines/ScaleSetVM0",
					"name":       "ScaleSetVM0",
					"instanceId": "ScaleSetVM0",
					"location":   "eastus",
					"tags":       map[string]interface{}{},
					"properties": map[string]interface{}{
						"osProfile": map[string]interface{}{
							"linuxConfiguration": map[string]interface{}{
								"patchSettings": map[string]interface{}{
									"patchMode": "AutomaticByPlatform",
								},
							},
						},
					},
				},
			},
		}, 200)
	}

	return m.mockSender.Do(req)
}

func TestNewAzureComputeDiscovery(t *testing.T) {
	type args struct {
		opts []DiscoveryOption
	}
	tests := []struct {
		name string
		args args
		want discovery.Discoverer
	}{
		{
			name: "Empty input",
			args: args{
				opts: nil,
			},
			want: &azureComputeDiscovery{
				&azureDiscovery{
					discovererComponent: ComputeComponent,
					csID:                discovery.DefaultCloudServiceID,
					backupMap:           make(map[string]*backup),
				},
				make(map[string]*defenderProperties),
			},
		},
		{
			name: "With sender",
			args: args{
				opts: []DiscoveryOption{WithSender(mockComputeSender{})},
			},
			want: &azureComputeDiscovery{
				&azureDiscovery{
					clientOptions: arm.ClientOptions{
						ClientOptions: policy.ClientOptions{
							Transport: mockComputeSender{},
						},
					},
					discovererComponent: ComputeComponent,
					csID:                discovery.DefaultCloudServiceID,
					backupMap:           make(map[string]*backup),
				},
				make(map[string]*defenderProperties),
			},
		},
		{
			name: "With authorizer",
			args: args{
				opts: []DiscoveryOption{WithAuthorizer(&mockAuthorizer{})},
			},
			want: &azureComputeDiscovery{
				&azureDiscovery{
					cred:                &mockAuthorizer{},
					discovererComponent: ComputeComponent,
					csID:                discovery.DefaultCloudServiceID,
					backupMap:           make(map[string]*backup),
				},
				make(map[string]*defenderProperties),
			},
		},
		{
			name: "With cloud service ID",
			args: args{
				opts: []DiscoveryOption{WithCloudServiceID(testdata.MockCloudServiceID1)},
			},
			want: &azureComputeDiscovery{
				&azureDiscovery{
					discovererComponent: ComputeComponent,
					csID:                testdata.MockCloudServiceID1,
					backupMap:           make(map[string]*backup),
				},
				make(map[string]*defenderProperties),
			},
		},
	}
	for _, tt := range tests {
		t.Run(tt.name, func(t *testing.T) {
			d := NewAzureComputeDiscovery(tt.args.opts...)
			assert.Equal(t, tt.want, d)
			assert.Equal(t, "Azure Compute", d.Name())
		})
	}
}

func TestAzureComputeAuthorizer(t *testing.T) {

	d := NewAzureComputeDiscovery()
	list, err := d.List()

	assert.Error(t, err)
	assert.Nil(t, list)
	assert.ErrorIs(t, err, ErrNoCredentialsConfigured)
}

func TestCompute(t *testing.T) {
	d := NewAzureComputeDiscovery(
		WithSender(&mockComputeSender{}),
		WithAuthorizer(&mockAuthorizer{}),
	)

	list, err := d.List()

	assert.NoError(t, err)
	assert.NotNil(t, list)
	assert.Equal(t, 12, len(list))
	assert.NotEmpty(t, d.Name())
}

func TestDiscoverer_List(t *testing.T) {
	d := NewAzureComputeDiscovery(
		WithSender(&mockComputeSender{}),
		WithAuthorizer(&mockAuthorizer{}),
	)

	list, err := d.List()
	assert.NoError(t, err)

	virtualMachine, ok := list[4].(*voc.VirtualMachine)

	assert.True(t, ok)
	assert.Equal(t, "/subscriptions/00000000-0000-0000-0000-000000000000/resourcegroups/res1/providers/microsoft.compute/virtualmachines/vm1", string(virtualMachine.ID))
	assert.Equal(t, "vm1", virtualMachine.Name)
	assert.Equal(t, 2, len(virtualMachine.NetworkInterfaces))
	assert.Equal(t, 3, len(virtualMachine.BlockStorage))

	assert.Equal(t, "data_disk_1", string(virtualMachine.BlockStorage[1]))
	assert.Equal(t, "123", string(virtualMachine.NetworkInterfaces[0]))
	assert.Equal(t, "eastus", virtualMachine.GeoLocation.Region)
	assert.Equal(t, true, virtualMachine.BootLogging.Enabled)
	//assert.Equal(t, voc.ResourceID("https://logstoragevm1.blob.core.windows.net/"), virtualMachine.BootLogging.LoggingService[0])
	assert.Equal(t, time.Duration(0), virtualMachine.BootLogging.RetentionPeriod)

	virtualMachine2, ok := list[5].(*voc.VirtualMachine)
	assert.True(t, ok)
	assert.Equal(t, []voc.ResourceID{}, virtualMachine2.BootLogging.LoggingService)

	virtualMachine3, ok := list[6].(*voc.VirtualMachine)
	assert.True(t, ok)
	assert.Equal(t, []voc.ResourceID{}, virtualMachine3.BlockStorage)
	assert.Equal(t, []voc.ResourceID{}, virtualMachine3.NetworkInterfaces)

}

func TestFunction(t *testing.T) {
	d := NewAzureComputeDiscovery(
		WithSender(&mockComputeSender{}),
		WithAuthorizer(&mockAuthorizer{}),
	)

	list, err := d.List()

	assert.NoError(t, err)
	assert.NotNil(t, list)
	assert.Equal(t, 12, len(list))

	function, ok := list[8].(*voc.Function)

	assert.True(t, ok)
	assert.Equal(t, "function1", function.Name)
}

func TestComputeDiscoverFunctionsWhenInputIsInvalid(t *testing.T) {
	d := azureComputeDiscovery{azureDiscovery: &azureDiscovery{}}

	discoverFunctionsResponse, err := d.discoverFunctionsWebApps()

	assert.ErrorContains(t, err, ErrGettingNextPage.Error())
	assert.Nil(t, discoverFunctionsResponse)
}

func TestComputeDiscoverVirtualMachines(t *testing.T) {
	d := azureComputeDiscovery{azureDiscovery: &azureDiscovery{}}

	discoverVirtualMachineResponse, err := d.discoverVirtualMachines()

	assert.ErrorContains(t, err, ErrGettingNextPage.Error())
	assert.Nil(t, discoverVirtualMachineResponse)
}

func TestBootLogOutput(t *testing.T) {
	// Get mocked compute.VirtualMachine
	reqURL := "/subscriptions/00000000-0000-0000-0000-000000000000/providers/Microsoft.Compute/virtualMachines"
	mockedVirtualMachinesResponse, err := mockedVirtualMachines(reqURL)
	if err != nil {
		fmt.Println("error getting mocked storage account object: %w", err)
	}

	virtualMachine := mockedVirtualMachinesResponse[0]

	assert.NotEmpty(t, virtualMachine)
	// Delete the "diagnosticsProfile" property
	virtualMachine.Properties.DiagnosticsProfile = nil

	getBootLogOutputResponse := bootLogOutput(&virtualMachine)

	assert.Empty(t, getBootLogOutputResponse)
}

// mockedVirtualMachines returns the mocked virtualMachines list
func mockedVirtualMachines(reqUrl string) (virtualMachines []armcompute.VirtualMachine, err error) {
	var mockedVirtualMachinesResponse mockedVirtualMachinesResponse

	m := newMockComputeSender()
	req, err := http.NewRequest("GET", reqUrl, nil)
	if err != nil {
		return virtualMachines, fmt.Errorf("error creating new request: %w", err)
	}
	resp, err := m.Do(req)
	if err != nil || resp.StatusCode == 404 {
		return virtualMachines, fmt.Errorf("error getting mock http response: %w", err)
	}

	defer func(Body io.ReadCloser) {
		err := Body.Close()
		if err != nil {
			fmt.Println("error io.ReadCloser: %w", err)
		}
	}(resp.Body)
	responseBody, err := io.ReadAll(resp.Body)
	if err != nil {
		return virtualMachines, fmt.Errorf("error read all: %w", err)
	}
	err = json.Unmarshal(responseBody, &mockedVirtualMachinesResponse)
	if err != nil {
		return virtualMachines, fmt.Errorf("error unmarshalling: %w", err)
	}

	virtualMachines = mockedVirtualMachinesResponse.Value

	return virtualMachines, nil
}

func Test_azureComputeDiscovery_List(t *testing.T) {
	creationTime := time.Date(2017, 05, 24, 13, 28, 53, 4540398, time.UTC)

	type fields struct {
		azureDiscovery *azureDiscovery
	}
	tests := []struct {
		name     string
		fields   fields
		wantList []voc.IsCloudResource
		wantErr  assert.ErrorAssertionFunc
	}{
		{
			name: "Authorize error",
			fields: fields{
				azureDiscovery: &azureDiscovery{
					cred: nil,
				},
			},
			wantList: nil,
			wantErr: func(t assert.TestingT, err error, i ...interface{}) bool {
				return assert.ErrorContains(t, err, ErrCouldNotAuthenticate.Error())
			},
		},
		{
			name: "Discovery error",
			fields: fields{
				// Intentionally use wrong sender
				azureDiscovery: NewMockAzureDiscovery(newMockNetworkSender()),
			},
			wantList: nil,
			wantErr: func(t assert.TestingT, err error, i ...interface{}) bool {
				return assert.ErrorContains(t, err, "could not discover block storage:")
			},
		},
		{
			name: "Without errors",
			fields: fields{
				azureDiscovery: NewMockAzureDiscovery(newMockComputeSender()),
			},
			wantList: []voc.IsCloudResource{
				&voc.BlockStorage{
					Storage: &voc.Storage{
						Resource: &voc.Resource{
							ID:           "/subscriptions/00000000-0000-0000-0000-000000000000/resourcegroups/res1/providers/microsoft.compute/disks/disk1",
							ServiceID:    testdata.MockCloudServiceID1,
							Name:         "disk1",
							CreationTime: util.SafeTimestamp(&creationTime),
							GeoLocation: voc.GeoLocation{
								Region: "eastus",
							},
							Labels: map[string]string{},
							Type:   voc.BlockStorageType,
							Parent: voc.ResourceID("/subscriptions/00000000-0000-0000-0000-000000000000/resourcegroups/res1"),
							Raw:    "{\"*armcompute.Disk\":[{\"id\":\"/subscriptions/00000000-0000-0000-0000-000000000000/resourceGroups/res1/providers/Microsoft.Compute/disks/disk1\",\"location\":\"eastus\",\"name\":\"disk1\",\"properties\":{\"encryption\":{\"diskEncryptionSetId\":\"\",\"type\":\"EncryptionAtRestWithPlatformKey\"},\"timeCreated\":\"2017-05-24T13:28:53.4540398Z\"},\"type\":\"Microsoft.Compute/disks\"}],\"*armcompute.DiskEncryptionSet\":[null]}",
						},
						AtRestEncryption: &voc.ManagedKeyEncryption{
							AtRestEncryption: &voc.AtRestEncryption{
								Algorithm: "AES256",
								Enabled:   true,
							},
						},
						Backups: []*voc.Backup{{
							Enabled:         true,
							RetentionPeriod: Duration30Days,
							Storage:         voc.ResourceID("/subscriptions/00000000-0000-0000-0000-000000000000/resourceGroups/res1/providers/Microsoft.DataProtection/backupVaults/backupAccount1/backupInstances/disk1-disk1-22222222-2222-2222-2222-222222222222"),
							TransportEncryption: &voc.TransportEncryption{
								Enforced:   true,
								Enabled:    true,
								TlsVersion: constants.TLS1_2,
								Algorithm:  constants.TLS,
							},
						},
						},
						Redundancy: &voc.Redundancy{},
					},
				},
				&voc.BlockStorage{
					Storage: &voc.Storage{
						Resource: &voc.Resource{
							ID:           "/subscriptions/00000000-0000-0000-0000-000000000000/resourcegroups/res1/providers/microsoft.compute/disks/disk2",
							ServiceID:    testdata.MockCloudServiceID1,
							Name:         "disk2",
							CreationTime: util.SafeTimestamp(&creationTime),
							GeoLocation: voc.GeoLocation{
								Region: "eastus",
							},
							Labels: map[string]string{},
							Type:   voc.BlockStorageType,
							Parent: voc.ResourceID("/subscriptions/00000000-0000-0000-0000-000000000000/resourcegroups/res1"),
							Raw:    "{\"*armcompute.Disk\":[{\"id\":\"/subscriptions/00000000-0000-0000-0000-000000000000/resourceGroups/res1/providers/Microsoft.Compute/disks/disk2\",\"location\":\"eastus\",\"name\":\"disk2\",\"properties\":{\"encryption\":{\"diskEncryptionSetId\":\"/subscriptions/00000000-0000-0000-0000-000000000000/resourceGroups/res1/providers/Microsoft.Compute/diskEncryptionSets/encryptionkeyvault1\",\"type\":\"EncryptionAtRestWithCustomerKey\"},\"timeCreated\":\"2017-05-24T13:28:53.4540398Z\"},\"type\":\"Microsoft.Compute/disks\"}],\"*armcompute.DiskEncryptionSet\":[{\"id\":\"/subscriptions/00000000-0000-0000-0000-000000000000/resourceGroups/res1/providers/Microsoft.Compute/diskEncryptionSets/encryption-keyvault1\",\"location\":\"germanywestcentral\",\"name\":\"encryptionkeyvault1\",\"properties\":{\"activeKey\":{\"keyUrl\":\"https://keyvault1.vault.azure.net/keys/customer-key/6273gdb374jz789hjm17819283748382\",\"sourceVault\":{\"id\":\"/subscriptions/00000000-0000-0000-0000-000000000000/resourceGroups/res1/providers/Microsoft.KeyVault/vaults/keyvault1\"}}},\"type\":\"Microsoft.Compute/diskEncryptionSets\"}]}",
						},
						AtRestEncryption: &voc.CustomerKeyEncryption{
							AtRestEncryption: &voc.AtRestEncryption{
								Algorithm: "",
								Enabled:   true,
							},
							KeyUrl: "https://keyvault1.vault.azure.net/keys/customer-key/6273gdb374jz789hjm17819283748382",
						},
						Backups: []*voc.Backup{
							{
								Enabled:         false,
								RetentionPeriod: -1,
								Interval:        -1,
							},
						},
						Redundancy: &voc.Redundancy{},
					},
				},
				&voc.BlockStorage{
					Storage: &voc.Storage{
						Resource: &voc.Resource{
							ID:           "/subscriptions/00000000-0000-0000-0000-000000000000/resourcegroups/res2/providers/microsoft.compute/disks/disk3",
							ServiceID:    testdata.MockCloudServiceID1,
							Name:         "disk3",
							CreationTime: util.SafeTimestamp(&creationTime),
							GeoLocation: voc.GeoLocation{
								Region: "eastus",
							},
							Labels: map[string]string{},
							Type:   voc.BlockStorageType,
							Parent: voc.ResourceID("/subscriptions/00000000-0000-0000-0000-000000000000/resourcegroups/res2"),
							Raw:    "{\"*armcompute.Disk\":[{\"id\":\"/subscriptions/00000000-0000-0000-0000-000000000000/resourceGroups/res2/providers/Microsoft.Compute/disks/disk3\",\"location\":\"eastus\",\"name\":\"disk3\",\"properties\":{\"encryption\":{\"diskEncryptionSetId\":\"\",\"type\":\"EncryptionAtRestWithPlatformKey\"},\"timeCreated\":\"2017-05-24T13:28:53.4540398Z\"},\"type\":\"Microsoft.Compute/disks\"}],\"*armcompute.DiskEncryptionSet\":[null]}",
						},
						AtRestEncryption: &voc.ManagedKeyEncryption{
							AtRestEncryption: &voc.AtRestEncryption{
								Algorithm: "AES256",
								Enabled:   true,
							},
						},
						Backups: []*voc.Backup{
							{
								Enabled:         false,
								RetentionPeriod: -1,
								Interval:        -1,
							},
						},
						Redundancy: &voc.Redundancy{},
					},
				},
				&voc.BlockStorage{
					// That is a backup storage and does not have redundancy
					Storage: &voc.Storage{
						Resource: &voc.Resource{
							ID:           "/subscriptions/00000000-0000-0000-0000-000000000000/resourcegroups/res1/providers/microsoft.dataprotection/backupvaults/backupaccount1/backupinstances/disk1-disk1-22222222-2222-2222-2222-222222222222",
							Name:         "disk1-disk1-22222222-2222-2222-2222-222222222222",
							ServiceID:    testdata.MockCloudServiceID1,
							CreationTime: 0,
							Type:         voc.BlockStorageType,
							GeoLocation: voc.GeoLocation{
								Region: "westeurope",
							},
							Parent: voc.ResourceID("/subscriptions/00000000-0000-0000-0000-000000000000/resourcegroups/res1"),
							Raw:    "{\"*armdataprotection.BackupInstanceResource\":[{\"properties\":{\"dataSourceInfo\":{\"resourceID\":\"/subscriptions/00000000-0000-0000-0000-000000000000/resourceGroups/res1/providers/Microsoft.Compute/disks/disk1\",\"datasourceType\":\"Microsoft.Compute/disks\"},\"policyInfo\":{\"policyId\":\"/subscriptions/00000000-0000-0000-0000-000000000000/resourceGroups/res1/providers/Microsoft.DataProtection/backupVaults/backupAccount1/backupPolicies/backupPolicyDisk\"}},\"id\":\"/subscriptions/00000000-0000-0000-0000-000000000000/resourceGroups/res1/providers/Microsoft.DataProtection/backupVaults/backupAccount1/backupInstances/disk1-disk1-22222222-2222-2222-2222-222222222222\",\"name\":\"disk1-disk1-22222222-2222-2222-2222-222222222222\"}],\"*armdataprotection.BackupVaultResource\":[{\"id\":\"/subscriptions/00000000-0000-0000-0000-000000000000/resourceGroups/res1/providers/Microsoft.DataProtection/backupVaults/backupAccount1\",\"location\":\"westeurope\",\"name\":\"backupAccount1\"}]}",
						},
					},
				},
				&voc.VirtualMachine{
					Compute: &voc.Compute{
						Resource: &voc.Resource{
							ID:           "/subscriptions/00000000-0000-0000-0000-000000000000/resourcegroups/res1/providers/microsoft.compute/virtualmachines/vm1",
							ServiceID:    testdata.MockCloudServiceID1,
							Name:         "vm1",
							CreationTime: util.SafeTimestamp(&creationTime),
							Type:         voc.VirtualMachineType,
							Labels:       map[string]string{},
							GeoLocation: voc.GeoLocation{
								Region: "eastus",
							},
							Parent: voc.ResourceID("/subscriptions/00000000-0000-0000-0000-000000000000/resourcegroups/res1"),
							Raw:    "{\"*armcompute.VirtualMachine\":[{\"id\":\"/subscriptions/00000000-0000-0000-0000-000000000000/resourceGroups/res1/providers/Microsoft.Compute/virtualMachines/vm1\",\"location\":\"eastus\",\"name\":\"vm1\",\"properties\":{\"diagnosticsProfile\":{\"bootDiagnostics\":{\"enabled\":true,\"storageUri\":\"https://logstoragevm1.blob.core.windows.net/\"}},\"networkProfile\":{\"networkInterfaces\":[{\"id\":\"123\"},{\"id\":\"234\"}]},\"osProfile\":{\"linuxConfiguration\":{\"patchSettings\":{\"patchMode\":\"AutomaticByPlatform\"}}},\"storageProfile\":{\"dataDisks\":[{\"managedDisk\":{\"id\":\"data_disk_1\"}},{\"managedDisk\":{\"id\":\"data_disk_2\"}}],\"osDisk\":{\"managedDisk\":{\"id\":\"os_test_disk\"}}},\"timeCreated\":\"2017-05-24T13:28:53.4540398Z\"},\"resources\":[{\"id\":\"/subscriptions/00000000-0000-0000-0000-000000000000/resourceGroups/res1/providers/Microsoft.Compute/virtualMachines/vm1/extensions/MicrosoftMonitoringAgent\"}]}]}",
						},
						NetworkInterfaces: []voc.ResourceID{"123", "234"},
					},
					BlockStorage: []voc.ResourceID{"os_test_disk", "data_disk_1", "data_disk_2"},
					BootLogging: &voc.BootLogging{
						Logging: &voc.Logging{
							Enabled: true,
							//LoggingService: []voc.ResourceID{"https://logstoragevm1.blob.core.windows.net/"},
							LoggingService: []voc.ResourceID{},
							Auditing: &voc.Auditing{
								SecurityFeature: &voc.SecurityFeature{},
							},
							RetentionPeriod: 0,
						},
					},
					OsLogging: &voc.OSLogging{
						Logging: &voc.Logging{
							Enabled:         true,
							LoggingService:  []voc.ResourceID{},
							RetentionPeriod: 0,
							Auditing: &voc.Auditing{
								SecurityFeature: &voc.SecurityFeature{},
							},
						},
					},
					AutomaticUpdates: &voc.AutomaticUpdates{
						Enabled:  true,
						Interval: Duration30Days,
					},
					MalwareProtection: &voc.MalwareProtection{},
					ActivityLogging: &voc.ActivityLogging{
						Logging: &voc.Logging{
							Enabled:         true,
							RetentionPeriod: RetentionPeriod90Days,
							LoggingService:  []voc.ResourceID{},
						},
					},
				},
				&voc.VirtualMachine{
					Compute: &voc.Compute{
						Resource: &voc.Resource{
							ID:           "/subscriptions/00000000-0000-0000-0000-000000000000/resourcegroups/res1/providers/microsoft.compute/virtualmachines/vm2",
							ServiceID:    testdata.MockCloudServiceID1,
							Name:         "vm2",
							CreationTime: util.SafeTimestamp(&time.Time{}),
							Type:         voc.VirtualMachineType,
							Labels:       map[string]string{},
							GeoLocation: voc.GeoLocation{
								Region: "eastus",
							},
							Parent: voc.ResourceID("/subscriptions/00000000-0000-0000-0000-000000000000/resourcegroups/res1"),
							Raw:    "{\"*armcompute.VirtualMachine\":[{\"id\":\"/subscriptions/00000000-0000-0000-0000-000000000000/resourceGroups/res1/providers/Microsoft.Compute/virtualMachines/vm2\",\"location\":\"eastus\",\"name\":\"vm2\",\"properties\":{\"diagnosticsProfile\":{\"bootDiagnostics\":{\"enabled\":true}},\"networkProfile\":{\"networkInterfaces\":[{\"id\":\"987\"},{\"id\":\"654\"}]},\"osProfile\":{\"windowsConfiguration\":{\"enableAutomaticUpdates\":true,\"patchSettings\":{\"patchMode\":\"AutomaticByOS\"}}},\"storageProfile\":{\"dataDisks\":[{\"managedDisk\":{\"id\":\"data_disk_2\"}},{\"managedDisk\":{\"id\":\"data_disk_3\"}}],\"osDisk\":{\"managedDisk\":{\"id\":\"os_test_disk\"}}}},\"resources\":[{\"id\":\"/subscriptions/00000000-0000-0000-0000-000000000000/resourceGroups/res1/providers/Microsoft.Compute/virtualMachines/vm2/extensions/OmsAgentForLinux\"}]}]}",
						},
						NetworkInterfaces: []voc.ResourceID{"987", "654"},
					},
					BlockStorage: []voc.ResourceID{"os_test_disk", "data_disk_2", "data_disk_3"},
					BootLogging: &voc.BootLogging{
						Logging: &voc.Logging{
							Enabled:        true,
							LoggingService: []voc.ResourceID{},
							Auditing: &voc.Auditing{
								SecurityFeature: &voc.SecurityFeature{},
							},
							RetentionPeriod: 0,
						},
					},
					OsLogging: &voc.OSLogging{
						Logging: &voc.Logging{
							Enabled:         true,
							LoggingService:  []voc.ResourceID{},
							RetentionPeriod: 0,
							Auditing: &voc.Auditing{
								SecurityFeature: &voc.SecurityFeature{},
							},
						},
					},
					AutomaticUpdates: &voc.AutomaticUpdates{
						Enabled:  true,
						Interval: Duration30Days,
					},
					MalwareProtection: &voc.MalwareProtection{},
					ActivityLogging: &voc.ActivityLogging{
						Logging: &voc.Logging{
							Enabled:         true,
							RetentionPeriod: RetentionPeriod90Days,
							LoggingService:  []voc.ResourceID{},
						},
					},
				},
				&voc.VirtualMachine{
					Compute: &voc.Compute{
						Resource: &voc.Resource{
							ID:           "/subscriptions/00000000-0000-0000-0000-000000000000/resourcegroups/res1/providers/microsoft.compute/virtualmachines/vm3",
							ServiceID:    testdata.MockCloudServiceID1,
							Name:         "vm3",
							Type:         voc.VirtualMachineType,
							CreationTime: util.SafeTimestamp(&time.Time{}),
							Labels:       map[string]string{},
							GeoLocation: voc.GeoLocation{
								Region: "eastus",
							},
							Parent: voc.ResourceID("/subscriptions/00000000-0000-0000-0000-000000000000/resourcegroups/res1"),
							Raw:    "{\"*armcompute.VirtualMachine\":[{\"id\":\"/subscriptions/00000000-0000-0000-0000-000000000000/resourceGroups/res1/providers/Microsoft.Compute/virtualMachines/vm3\",\"location\":\"eastus\",\"name\":\"vm3\",\"properties\":{\"diagnosticsProfile\":{\"bootDiagnostics\":{}}}}]}",
						},
						NetworkInterfaces: []voc.ResourceID{},
					},
					BlockStorage: []voc.ResourceID{},
					BootLogging: &voc.BootLogging{
						Logging: &voc.Logging{
							Enabled:         false,
							LoggingService:  []voc.ResourceID{},
							RetentionPeriod: 0,
							Auditing: &voc.Auditing{
								SecurityFeature: &voc.SecurityFeature{},
							},
						},
					},
					OsLogging: &voc.OSLogging{
						Logging: &voc.Logging{
							Enabled:         false,
							LoggingService:  []voc.ResourceID{},
							RetentionPeriod: 0,
							Auditing: &voc.Auditing{
								SecurityFeature: &voc.SecurityFeature{},
							},
						},
					},
					AutomaticUpdates: &voc.AutomaticUpdates{
						Enabled:  false,
						Interval: time.Duration(0),
					},
					MalwareProtection: &voc.MalwareProtection{},
					ActivityLogging: &voc.ActivityLogging{
						Logging: &voc.Logging{
							Enabled:         true,
							RetentionPeriod: RetentionPeriod90Days,
							LoggingService:  []voc.ResourceID{},
						},
					},
				},
				&voc.VirtualMachine{
					Compute: &voc.Compute{
						Resource: &voc.Resource{
							ID:   "/subscriptions/00000000-0000-0000-0000-000000000000/resourceGroups/res1/providers/Microsoft.Compute/virtualMachineScaleSets/scaleSet1/virtualMachines/0",
							Name: "ScaleSetVM0",
							GeoLocation: voc.GeoLocation{
								Region: "eastus",
							},
							ServiceID: testdata.MockCloudServiceID1,
							Type:      voc.VirtualMachineType,
							Labels:    map[string]string{},
							Parent:    "/subscriptions/00000000-0000-0000-0000-000000000000/resourceGroups/res1/providers/Microsoft.Compute/virtualMachineScaleSets/scaleSet1",
							Raw:       "{\"*armcompute.VirtualMachineScaleSet\":[{\"id\":\"/subscriptions/00000000-0000-0000-0000-000000000000/resourceGroups/res1/providers/Microsoft.Compute/virtualMachineScaleSets/scaleSet1\",\"location\":\"eastus\",\"name\":\"scaleSet1\",\"properties\":{\"timeCreated\":\"2017-05-24T13:28:53.4540398Z\",\"virtualMachineProfile\":{\"osProfile\":{\"linuxConfiguration\":{\"patchSettings\":{\"patchMode\":\"AutomaticByPlatform\"}}}}},\"tags\":{}}],\"*armcompute.VirtualMachineScaleSetVM\":[{\"id\":\"/subscriptions/00000000-0000-0000-0000-000000000000/resourceGroups/res1/providers/Microsoft.Compute/virtualMachineScaleSets/scaleSet1/virtualMachines/0\",\"instanceId\":\"0\",\"location\":\"eastus\",\"name\":\"ScaleSetVM0\",\"properties\":{\"osProfile\":{\"linuxConfiguration\":{\"patchSettings\":{\"patchMode\":\"AutomaticByPlatform\"}}}},\"tags\":{}}]}",
						},
					},
					AutomaticUpdates: &voc.AutomaticUpdates{
						Enabled:  true,
						Interval: Duration30Days,
					},
				},
				&voc.Function{
					Compute: &voc.Compute{
						Resource: &voc.Resource{
							ID:           "/subscriptions/00000000-0000-0000-0000-000000000000/resourcegroups/res1/providers/microsoft.web/sites/function1",
							ServiceID:    testdata.MockCloudServiceID1,
							Name:         "function1",
							CreationTime: util.SafeTimestamp(&time.Time{}),
							Type:         voc.FunctionType,
							Labels: map[string]string{
								"testKey1": "testTag1",
								"testKey2": "testTag2",
							},
							GeoLocation: voc.GeoLocation{
								Region: "West Europe",
							},
							Parent: voc.ResourceID("/subscriptions/00000000-0000-0000-0000-000000000000/resourcegroups/res1"),
							Raw:    "{\"*armappservice.Site\":[{\"id\":\"/subscriptions/00000000-0000-0000-0000-000000000000/resourceGroups/res1/providers/Microsoft.Web/sites/function1\",\"kind\":\"functionapp,linux\",\"location\":\"West Europe\",\"name\":\"function1\",\"properties\":{\"publicNetworkAccess\":\"Enabled\",\"resourceGroup\":\"res1\",\"siteConfig\":{\"linuxFxVersion\":\"PYTHON|3.8\"}},\"tags\":{\"testKey1\":\"testTag1\",\"testKey2\":\"testTag2\"}}],\"armappservice.WebAppsClientGetConfigurationResponse\":[{\"properties\":{\"javaVersion\":\"1.8\",\"linuxFxVersion\":\"\",\"minTlsVersion\":\"1.1\"}}]}",
						},
						NetworkInterfaces: []voc.ResourceID{},
						ResourceLogging: &voc.ResourceLogging{
							Logging: &voc.Logging{
								Enabled: true,
							},
						},
					},
					HttpEndpoint: &voc.HttpEndpoint{
						TransportEncryption: &voc.TransportEncryption{
							Enabled:    true,
							Enforced:   false,
							TlsVersion: constants.TLS1_1,
							Algorithm:  "",
						},
					},
					RuntimeVersion:  "3.8",
					RuntimeLanguage: "PYTHON",
					PublicAccess:    true,
					Redundancy:      &voc.Redundancy{},
				},
				&voc.Function{
					Compute: &voc.Compute{
						Resource: &voc.Resource{
							ID:           "/subscriptions/00000000-0000-0000-0000-000000000000/resourcegroups/res1/providers/microsoft.web/sites/function2",
							ServiceID:    testdata.MockCloudServiceID1,
							Name:         "function2",
							CreationTime: util.SafeTimestamp(&time.Time{}),
							Type:         voc.FunctionType,
							Labels: map[string]string{
								"testKey1": "testTag1",
								"testKey2": "testTag2",
							},
							GeoLocation: voc.GeoLocation{
								Region: "West Europe",
							},
							Parent: voc.ResourceID("/subscriptions/00000000-0000-0000-0000-000000000000/resourcegroups/res1"),
							Raw:    "{\"*armappservice.Site\":[{\"id\":\"/subscriptions/00000000-0000-0000-0000-000000000000/resourceGroups/res1/providers/Microsoft.Web/sites/function2\",\"kind\":\"functionapp\",\"location\":\"West Europe\",\"name\":\"function2\",\"properties\":{\"publicNetworkAccess\":\"Disabled\",\"resourceGroup\":\"res1\",\"siteConfig\":{}},\"tags\":{\"testKey1\":\"testTag1\",\"testKey2\":\"testTag2\"}}],\"armappservice.WebAppsClientGetConfigurationResponse\":[{\"properties\":{\"javaVersion\":\"1.8\",\"linuxFxVersion\":\"\",\"minTlsVersion\":\"1.1\"}}]}",
						},
						NetworkInterfaces: []voc.ResourceID{},
						ResourceLogging: &voc.ResourceLogging{
							Logging: &voc.Logging{
								Enabled: false,
							},
						},
					},
					HttpEndpoint: &voc.HttpEndpoint{
						TransportEncryption: &voc.TransportEncryption{
							Enabled:    true,
							Enforced:   false,
							TlsVersion: constants.TLS1_1,
							Algorithm:  "",
						},
					},
					RuntimeVersion:  "1.8",
					RuntimeLanguage: "Java",
					PublicAccess:    false,
					Redundancy:      &voc.Redundancy{},
				},
				&voc.WebApp{
					Compute: &voc.Compute{
						Resource: &voc.Resource{
							ID:           "/subscriptions/00000000-0000-0000-0000-000000000000/resourcegroups/res1/providers/microsoft.web/sites/webapp1",
							ServiceID:    testdata.MockCloudServiceID1,
							Name:         "WebApp1",
							CreationTime: util.SafeTimestamp(&time.Time{}),
							Type:         []string{"WebApp", "Compute", "Resource"},
							Labels: map[string]string{
								"testKey1": "testTag1",
								"testKey2": "testTag2",
							},
							GeoLocation: voc.GeoLocation{
								Region: "West Europe",
							},
							Parent: voc.ResourceID("/subscriptions/00000000-0000-0000-0000-000000000000/resourcegroups/res1"),
							Raw:    "{\"*armappservice.Site\":[{\"id\":\"/subscriptions/00000000-0000-0000-0000-000000000000/resourceGroups/res1/providers/Microsoft.Web/sites/WebApp1\",\"kind\":\"app\",\"location\":\"West Europe\",\"name\":\"WebApp1\",\"properties\":{\"httpsOnly\":true,\"publicNetworkAccess\":\"Enabled\",\"resourceGroup\":\"res1\",\"siteConfig\":{\"minTlsCipherSuite\":\"TLS_AES_128_GCM_SHA256\",\"minTlsVersion\":\"1.1\"},\"virtualNetworkSubnetId\":\"/subscriptions/00000000-0000-0000-0000-000000000000/resourceGroups/res1/providers/Microsoft.Network/virtualNetworks/vnet1/subnets/subnet1\"},\"tags\":{\"testKey1\":\"testTag1\",\"testKey2\":\"testTag2\"}}],\"armappservice.WebAppsClientGetConfigurationResponse\":[{\"properties\":{\"linuxFxVersion\":\"\",\"minTlsCipherSuite\":\"TLS_AES_128_GCM_SHA256\",\"minTlsVersion\":\"1.1\"}}]}",
						},
						NetworkInterfaces: []voc.ResourceID{"/subscriptions/00000000-0000-0000-0000-000000000000/resourcegroups/res1/providers/microsoft.network/virtualnetworks/vnet1/subnets/subnet1"},
						ResourceLogging: &voc.ResourceLogging{
							Logging: &voc.Logging{
								Enabled: true,
							},
						},
					},
					HttpEndpoint: &voc.HttpEndpoint{
						TransportEncryption: &voc.TransportEncryption{
							Enabled:    true,
							Enforced:   true,
							TlsVersion: constants.TLS1_1,
							Algorithm:  string(armappservice.TLSCipherSuitesTLSAES128GCMSHA256),
						},
					},
					PublicAccess: true,
					Redundancy:   &voc.Redundancy{},
				},
				&voc.WebApp{
					Compute: &voc.Compute{
						Resource: &voc.Resource{
							ID:           "/subscriptions/00000000-0000-0000-0000-000000000000/resourcegroups/res1/providers/microsoft.web/sites/webapp2",
							ServiceID:    testdata.MockCloudServiceID1,
							Name:         "WebApp2",
							CreationTime: util.SafeTimestamp(&time.Time{}),
							Type:         []string{"WebApp", "Compute", "Resource"},
							Labels: map[string]string{
								"testKey1": "testTag1",
								"testKey2": "testTag2",
							},
							GeoLocation: voc.GeoLocation{
								Region: "West Europe",
							},
							Parent: voc.ResourceID("/subscriptions/00000000-0000-0000-0000-000000000000/resourcegroups/res1"),
							Raw:    "{\"*armappservice.Site\":[{\"id\":\"/subscriptions/00000000-0000-0000-0000-000000000000/resourceGroups/res1/providers/Microsoft.Web/sites/WebApp2\",\"kind\":\"app,linux\",\"location\":\"West Europe\",\"name\":\"WebApp2\",\"properties\":{\"httpsOnly\":false,\"publicNetworkAccess\":\"Disabled\",\"resourceGroup\":\"res1\",\"siteConfig\":{\"minTlsCipherSuite\":\"\",\"minTlsVersion\":\"1.1\"},\"virtualNetworkSubnetId\":\"/subscriptions/00000000-0000-0000-0000-000000000000/resourceGroups/res1/providers/Microsoft.Network/virtualNetworks/vnet1/subnets/subnet2\"},\"tags\":{\"testKey1\":\"testTag1\",\"testKey2\":\"testTag2\"}}],\"armappservice.WebAppsClientGetConfigurationResponse\":[{\"properties\":{\"linuxFxVersion\":\"\",\"minTlsVersion\":\"1.1\"}}]}",
						},
						NetworkInterfaces: []voc.ResourceID{"/subscriptions/00000000-0000-0000-0000-000000000000/resourcegroups/res1/providers/microsoft.network/virtualnetworks/vnet1/subnets/subnet2"},
						ResourceLogging: &voc.ResourceLogging{
							Logging: &voc.Logging{
								Enabled: false,
							},
						},
					},
					HttpEndpoint: &voc.HttpEndpoint{
						TransportEncryption: &voc.TransportEncryption{
							Enabled:    true,
							Enforced:   false,
							TlsVersion: constants.TLS1_1,
							Algorithm:  "",
						},
					},
					PublicAccess: false,
					Redundancy:   &voc.Redundancy{},
				},
			},
			wantErr: assert.NoError,
		},
		{
			name: "With resource group",
			fields: fields{
				azureDiscovery: NewMockAzureDiscovery(newMockComputeSender(), WithResourceGroup("res2")),
			},
			wantList: []voc.IsCloudResource{
				&voc.BlockStorage{
					Storage: &voc.Storage{
						Resource: &voc.Resource{
							ID:           "/subscriptions/00000000-0000-0000-0000-000000000000/resourcegroups/res2/providers/microsoft.compute/disks/disk3",
							ServiceID:    testdata.MockCloudServiceID1,
							Name:         "disk3",
							CreationTime: util.SafeTimestamp(&creationTime),
							GeoLocation: voc.GeoLocation{
								Region: "eastus",
							},
							Labels: map[string]string{},
							Type:   voc.BlockStorageType,
							Parent: voc.ResourceID("/subscriptions/00000000-0000-0000-0000-000000000000/resourcegroups/res2"),
							Raw:    "{\"*armcompute.Disk\":[{\"id\":\"/subscriptions/00000000-0000-0000-0000-000000000000/resourceGroups/res2/providers/Microsoft.Compute/disks/disk3\",\"location\":\"eastus\",\"name\":\"disk3\",\"properties\":{\"encryption\":{\"diskEncryptionSetId\":\"\",\"type\":\"EncryptionAtRestWithPlatformKey\"},\"timeCreated\":\"2017-05-24T13:28:53.4540398Z\"},\"type\":\"Microsoft.Compute/disks\"}],\"*armcompute.DiskEncryptionSet\":[null]}",
						},
						Backups: []*voc.Backup{
							{
								Enabled:         false,
								RetentionPeriod: -1,
								Interval:        -1,
							},
						},
						AtRestEncryption: &voc.ManagedKeyEncryption{
							AtRestEncryption: &voc.AtRestEncryption{
								Algorithm: "AES256",
								Enabled:   true,
							},
						},
						Redundancy: &voc.Redundancy{},
					},
				},
			},
			wantErr: assert.NoError,
		},
	}
	for _, tt := range tests {
		t.Run(tt.name, func(t *testing.T) {
			d := &azureComputeDiscovery{
				azureDiscovery: tt.fields.azureDiscovery,
			}
			gotList, err := d.List()
			if !tt.wantErr(t, err) {
				return
			}

			assert.Equal(t, tt.wantList, gotList)
		})
	}
}

func Test_azureComputeDiscovery_discoverFunctionsWebApps(t *testing.T) {
	type fields struct {
		azureDiscovery *azureDiscovery
	}
	tests := []struct {
		name    string
		fields  fields
		want    []voc.IsCloudResource
		wantErr assert.ErrorAssertionFunc
	}{
		{
			name: "Error list pages",
			fields: fields{
				azureDiscovery: &azureDiscovery{
					cred: nil,
				},
			},
			want: nil,
			wantErr: func(t assert.TestingT, err error, i ...interface{}) bool {
				return assert.ErrorContains(t, err, ErrGettingNextPage.Error())
			},
		},
		{
			name: "Happy path",
			fields: fields{
				azureDiscovery: NewMockAzureDiscovery(newMockComputeSender()),
			},

			want: []voc.IsCloudResource{
				&voc.Function{
					Compute: &voc.Compute{
						Resource: &voc.Resource{
							ID:           "/subscriptions/00000000-0000-0000-0000-000000000000/resourcegroups/res1/providers/microsoft.web/sites/function1",
							ServiceID:    testdata.MockCloudServiceID1,
							Name:         "function1",
							CreationTime: util.SafeTimestamp(&time.Time{}),
							Type:         []string{"Function", "Compute", "Resource"},
							Labels: map[string]string{
								"testKey1": "testTag1",
								"testKey2": "testTag2",
							},
							GeoLocation: voc.GeoLocation{
								Region: "West Europe",
							},
							Parent: voc.ResourceID("/subscriptions/00000000-0000-0000-0000-000000000000/resourcegroups/res1"),
							Raw:    "{\"*armappservice.Site\":[{\"id\":\"/subscriptions/00000000-0000-0000-0000-000000000000/resourceGroups/res1/providers/Microsoft.Web/sites/function1\",\"kind\":\"functionapp,linux\",\"location\":\"West Europe\",\"name\":\"function1\",\"properties\":{\"publicNetworkAccess\":\"Enabled\",\"resourceGroup\":\"res1\",\"siteConfig\":{\"linuxFxVersion\":\"PYTHON|3.8\"}},\"tags\":{\"testKey1\":\"testTag1\",\"testKey2\":\"testTag2\"}}],\"armappservice.WebAppsClientGetConfigurationResponse\":[{\"properties\":{\"javaVersion\":\"1.8\",\"linuxFxVersion\":\"\",\"minTlsVersion\":\"1.1\"}}]}",
						},
						NetworkInterfaces: []voc.ResourceID{},
						ResourceLogging: &voc.ResourceLogging{
							Logging: &voc.Logging{
								Enabled: true,
							},
						},
					},
					HttpEndpoint: &voc.HttpEndpoint{
						TransportEncryption: &voc.TransportEncryption{
							Enforced:   false,
							Enabled:    true,
							TlsVersion: constants.TLS1_1,
							Algorithm:  "",
						},
					},
					RuntimeVersion:  "3.8",
					RuntimeLanguage: "PYTHON",
					PublicAccess:    true,
					Redundancy:      &voc.Redundancy{},
				},
				&voc.Function{
					Compute: &voc.Compute{
						Resource: &voc.Resource{
							ID:           "/subscriptions/00000000-0000-0000-0000-000000000000/resourcegroups/res1/providers/microsoft.web/sites/function2",
							ServiceID:    testdata.MockCloudServiceID1,
							Name:         "function2",
							CreationTime: util.SafeTimestamp(&time.Time{}),
							Type:         []string{"Function", "Compute", "Resource"},
							Labels: map[string]string{
								"testKey1": "testTag1",
								"testKey2": "testTag2",
							},
							GeoLocation: voc.GeoLocation{
								Region: "West Europe",
							},
							Parent: voc.ResourceID("/subscriptions/00000000-0000-0000-0000-000000000000/resourcegroups/res1"),
							Raw:    "{\"*armappservice.Site\":[{\"id\":\"/subscriptions/00000000-0000-0000-0000-000000000000/resourceGroups/res1/providers/Microsoft.Web/sites/function2\",\"kind\":\"functionapp\",\"location\":\"West Europe\",\"name\":\"function2\",\"properties\":{\"publicNetworkAccess\":\"Disabled\",\"resourceGroup\":\"res1\",\"siteConfig\":{}},\"tags\":{\"testKey1\":\"testTag1\",\"testKey2\":\"testTag2\"}}],\"armappservice.WebAppsClientGetConfigurationResponse\":[{\"properties\":{\"javaVersion\":\"1.8\",\"linuxFxVersion\":\"\",\"minTlsVersion\":\"1.1\"}}]}",
						},
						NetworkInterfaces: []voc.ResourceID{},
						ResourceLogging: &voc.ResourceLogging{
							Logging: &voc.Logging{},
						},
					},
					HttpEndpoint: &voc.HttpEndpoint{
						TransportEncryption: &voc.TransportEncryption{
							Enforced:   false,
							Enabled:    true,
							TlsVersion: constants.TLS1_1,
							Algorithm:  "",
						},
					},
					RuntimeVersion:  "1.8",
					RuntimeLanguage: "Java",
					PublicAccess:    false,
					Redundancy:      &voc.Redundancy{},
				},
				&voc.WebApp{
					Compute: &voc.Compute{
						Resource: &voc.Resource{
							ID:           "/subscriptions/00000000-0000-0000-0000-000000000000/resourcegroups/res1/providers/microsoft.web/sites/webapp1",
							ServiceID:    testdata.MockCloudServiceID1,
							Name:         "WebApp1",
							CreationTime: util.SafeTimestamp(&time.Time{}),
							Type:         []string{"WebApp", "Compute", "Resource"},
							Labels: map[string]string{
								"testKey1": "testTag1",
								"testKey2": "testTag2",
							},
							GeoLocation: voc.GeoLocation{
								Region: "West Europe",
							},
							Parent: voc.ResourceID("/subscriptions/00000000-0000-0000-0000-000000000000/resourcegroups/res1"),
							Raw:    "{\"*armappservice.Site\":[{\"id\":\"/subscriptions/00000000-0000-0000-0000-000000000000/resourceGroups/res1/providers/Microsoft.Web/sites/WebApp1\",\"kind\":\"app\",\"location\":\"West Europe\",\"name\":\"WebApp1\",\"properties\":{\"httpsOnly\":true,\"publicNetworkAccess\":\"Enabled\",\"resourceGroup\":\"res1\",\"siteConfig\":{\"minTlsCipherSuite\":\"TLS_AES_128_GCM_SHA256\",\"minTlsVersion\":\"1.1\"},\"virtualNetworkSubnetId\":\"/subscriptions/00000000-0000-0000-0000-000000000000/resourceGroups/res1/providers/Microsoft.Network/virtualNetworks/vnet1/subnets/subnet1\"},\"tags\":{\"testKey1\":\"testTag1\",\"testKey2\":\"testTag2\"}}],\"armappservice.WebAppsClientGetConfigurationResponse\":[{\"properties\":{\"linuxFxVersion\":\"\",\"minTlsCipherSuite\":\"TLS_AES_128_GCM_SHA256\",\"minTlsVersion\":\"1.1\"}}]}",
						},
						NetworkInterfaces: []voc.ResourceID{"/subscriptions/00000000-0000-0000-0000-000000000000/resourcegroups/res1/providers/microsoft.network/virtualnetworks/vnet1/subnets/subnet1"},
						ResourceLogging: &voc.ResourceLogging{
							Logging: &voc.Logging{
								Enabled: true,
							},
						},
					},
					HttpEndpoint: &voc.HttpEndpoint{
						TransportEncryption: &voc.TransportEncryption{
							Enabled:    true,
							Enforced:   true,
							TlsVersion: constants.TLS1_1,
							Algorithm:  string(armappservice.TLSCipherSuitesTLSAES128GCMSHA256),
						},
					},
					PublicAccess: true,
					Redundancy:   &voc.Redundancy{},
				},
				&voc.WebApp{
					Compute: &voc.Compute{
						Resource: &voc.Resource{
							ID:           "/subscriptions/00000000-0000-0000-0000-000000000000/resourcegroups/res1/providers/microsoft.web/sites/webapp2",
							ServiceID:    testdata.MockCloudServiceID1,
							Name:         "WebApp2",
							CreationTime: util.SafeTimestamp(&time.Time{}),
							Type:         []string{"WebApp", "Compute", "Resource"},
							Labels: map[string]string{
								"testKey1": "testTag1",
								"testKey2": "testTag2",
							},
							GeoLocation: voc.GeoLocation{
								Region: "West Europe",
							},
							Parent: voc.ResourceID("/subscriptions/00000000-0000-0000-0000-000000000000/resourcegroups/res1"),
							Raw:    "{\"*armappservice.Site\":[{\"id\":\"/subscriptions/00000000-0000-0000-0000-000000000000/resourceGroups/res1/providers/Microsoft.Web/sites/WebApp2\",\"kind\":\"app,linux\",\"location\":\"West Europe\",\"name\":\"WebApp2\",\"properties\":{\"httpsOnly\":false,\"publicNetworkAccess\":\"Disabled\",\"resourceGroup\":\"res1\",\"siteConfig\":{\"minTlsCipherSuite\":\"\",\"minTlsVersion\":\"1.1\"},\"virtualNetworkSubnetId\":\"/subscriptions/00000000-0000-0000-0000-000000000000/resourceGroups/res1/providers/Microsoft.Network/virtualNetworks/vnet1/subnets/subnet2\"},\"tags\":{\"testKey1\":\"testTag1\",\"testKey2\":\"testTag2\"}}],\"armappservice.WebAppsClientGetConfigurationResponse\":[{\"properties\":{\"linuxFxVersion\":\"\",\"minTlsVersion\":\"1.1\"}}]}",
						},
						NetworkInterfaces: []voc.ResourceID{"/subscriptions/00000000-0000-0000-0000-000000000000/resourcegroups/res1/providers/microsoft.network/virtualnetworks/vnet1/subnets/subnet2"},
						ResourceLogging: &voc.ResourceLogging{
							Logging: &voc.Logging{},
						},
					},
					HttpEndpoint: &voc.HttpEndpoint{
						TransportEncryption: &voc.TransportEncryption{
							Enabled:    true,
							Enforced:   false,
							TlsVersion: constants.TLS1_1,
							Algorithm:  "",
						},
					},
					PublicAccess: false,
					Redundancy:   &voc.Redundancy{},
				},
			},
			wantErr: assert.NoError,
		},
	}
	for _, tt := range tests {
		t.Run(tt.name, func(t *testing.T) {
			d := &azureComputeDiscovery{
				azureDiscovery: tt.fields.azureDiscovery,
			}
			got, err := d.discoverFunctionsWebApps()
			if !tt.wantErr(t, err) {
				return
			}
			assert.Equal(t, tt.want, got)
		})
	}
}

func Test_azureComputeDiscovery_handleFunction(t *testing.T) {
	diskRegion := "West Europe"
	testTag1 := "testTag1"
	testTag2 := "testTag2"

	type fields struct {
		azureDiscovery *azureDiscovery
		clientWebApps  bool
	}
	type args struct {
		function *armappservice.Site
		config   armappservice.WebAppsClientGetConfigurationResponse
	}
	tests := []struct {
		name   string
		fields fields
		args   args
		want   voc.IsCompute
	}{
		{
			name: "Empty input",
			args: args{
				function: nil,
			},
			want: nil,
		},
		{
			name: "Happy path: Linux function",
			fields: fields{
				azureDiscovery: NewMockAzureDiscovery(newMockComputeSender()),
				clientWebApps:  true,
			},
			args: args{
				function: &armappservice.Site{
					ID:       util.Ref("/subscriptions/00000000-0000-0000-0000-000000000000/resourceGroups/res1/providers/Microsoft.Web/sites/function1"),
					Name:     util.Ref("function1"),
					Location: &diskRegion,
					Tags: map[string]*string{
						"testKey1": &testTag1,
						"testKey2": &testTag2,
					},
					Kind: util.Ref("functionapp,linux"),
					Properties: &armappservice.SiteProperties{
						SiteConfig: &armappservice.SiteConfig{
							LinuxFxVersion:    util.Ref("PYTHON|3.8"),
							MinTLSVersion:     util.Ref(armappservice.SupportedTLSVersionsOne2),
							MinTLSCipherSuite: util.Ref(armappservice.TLSCipherSuitesTLSAES128GCMSHA256),
						},
						HTTPSOnly:     util.Ref(true),
						ResourceGroup: util.Ref("res1"),
					},
				},
				config: armappservice.WebAppsClientGetConfigurationResponse{
					SiteConfigResource: armappservice.SiteConfigResource{
						Properties: &armappservice.SiteConfig{
							MinTLSVersion:     util.Ref(armappservice.SupportedTLSVersionsOne2),
							MinTLSCipherSuite: util.Ref(armappservice.TLSCipherSuitesTLSAES128GCMSHA256),
						},
					},
				},
			},
			want: &voc.Function{
				Compute: &voc.Compute{
					Resource: &voc.Resource{
						ID:           "/subscriptions/00000000-0000-0000-0000-000000000000/resourcegroups/res1/providers/microsoft.web/sites/function1",
						ServiceID:    testdata.MockCloudServiceID1,
						Name:         "function1",
						CreationTime: util.SafeTimestamp(&time.Time{}),
						Type:         []string{"Function", "Compute", "Resource"},
						Labels: map[string]string{
							"testKey1": testTag1,
							"testKey2": testTag2,
						},
						GeoLocation: voc.GeoLocation{
							Region: "West Europe",
						},
						Parent: voc.ResourceID("/subscriptions/00000000-0000-0000-0000-000000000000/resourcegroups/res1"),
						Raw:    "{\"*armappservice.Site\":[{\"id\":\"/subscriptions/00000000-0000-0000-0000-000000000000/resourceGroups/res1/providers/Microsoft.Web/sites/function1\",\"kind\":\"functionapp,linux\",\"location\":\"West Europe\",\"name\":\"function1\",\"properties\":{\"httpsOnly\":true,\"resourceGroup\":\"res1\",\"siteConfig\":{\"linuxFxVersion\":\"PYTHON|3.8\",\"minTlsCipherSuite\":\"TLS_AES_128_GCM_SHA256\",\"minTlsVersion\":\"1.2\"}},\"tags\":{\"testKey1\":\"testTag1\",\"testKey2\":\"testTag2\"}}],\"armappservice.WebAppsClientGetConfigurationResponse\":[{\"properties\":{\"minTlsCipherSuite\":\"TLS_AES_128_GCM_SHA256\",\"minTlsVersion\":\"1.2\"}}]}",
					},
					NetworkInterfaces: []voc.ResourceID{},
					ResourceLogging: &voc.ResourceLogging{
						Logging: &voc.Logging{
							Enabled: true,
						},
					},
				},
				HttpEndpoint: &voc.HttpEndpoint{
					TransportEncryption: &voc.TransportEncryption{
						Enforced:   true,
						Enabled:    true,
						TlsVersion: constants.TLS1_2,
						Algorithm:  string(armappservice.TLSCipherSuitesTLSAES128GCMSHA256),
					},
				},
				RuntimeVersion:  "3.8",
				RuntimeLanguage: "PYTHON",
				Redundancy:      &voc.Redundancy{},
			},
		},
		{
			name: "Happy path: Windows function",
			fields: fields{
				azureDiscovery: NewMockAzureDiscovery(newMockComputeSender()),
				clientWebApps:  true,
			},
			args: args{
				function: &armappservice.Site{
					ID:       util.Ref("/subscriptions/00000000-0000-0000-0000-000000000000/resourceGroups/res1/providers/Microsoft.Web/sites/function2"),
					Name:     util.Ref("function2"),
					Location: &diskRegion,
					Tags: map[string]*string{
						"testKey1": &testTag1,
						"testKey2": &testTag2,
					},
					Kind: util.Ref("functionapp"),
					Properties: &armappservice.SiteProperties{
						SiteConfig: &armappservice.SiteConfig{
							MinTLSVersion:     util.Ref(armappservice.SupportedTLSVersionsOne2),
							MinTLSCipherSuite: util.Ref(armappservice.TLSCipherSuitesTLSAES128GCMSHA256),
						},
						ResourceGroup: util.Ref("res1"),
						HTTPSOnly:     util.Ref(true),
					},
				},
				config: armappservice.WebAppsClientGetConfigurationResponse{
					SiteConfigResource: armappservice.SiteConfigResource{
						Properties: &armappservice.SiteConfig{
							MinTLSVersion:     util.Ref(armappservice.SupportedTLSVersionsOne2),
							MinTLSCipherSuite: util.Ref(armappservice.TLSCipherSuitesTLSAES128GCMSHA256),
						},
					},
				},
			},
			want: &voc.Function{
				Compute: &voc.Compute{
					Resource: &voc.Resource{
						ID:           "/subscriptions/00000000-0000-0000-0000-000000000000/resourcegroups/res1/providers/microsoft.web/sites/function2",
						ServiceID:    testdata.MockCloudServiceID1,
						Name:         "function2",
						CreationTime: util.SafeTimestamp(&time.Time{}),
						Type:         []string{"Function", "Compute", "Resource"},
						Labels: map[string]string{
							"testKey1": testTag1,
							"testKey2": testTag2,
						},
						GeoLocation: voc.GeoLocation{
							Region: "West Europe",
						},
						Parent: voc.ResourceID("/subscriptions/00000000-0000-0000-0000-000000000000/resourcegroups/res1"),
						Raw:    "{\"*armappservice.Site\":[{\"id\":\"/subscriptions/00000000-0000-0000-0000-000000000000/resourceGroups/res1/providers/Microsoft.Web/sites/function2\",\"kind\":\"functionapp\",\"location\":\"West Europe\",\"name\":\"function2\",\"properties\":{\"httpsOnly\":true,\"resourceGroup\":\"res1\",\"siteConfig\":{\"minTlsCipherSuite\":\"TLS_AES_128_GCM_SHA256\",\"minTlsVersion\":\"1.2\"}},\"tags\":{\"testKey1\":\"testTag1\",\"testKey2\":\"testTag2\"}}],\"armappservice.WebAppsClientGetConfigurationResponse\":[{\"properties\":{\"minTlsCipherSuite\":\"TLS_AES_128_GCM_SHA256\",\"minTlsVersion\":\"1.2\"}}]}",
					},
					NetworkInterfaces: []voc.ResourceID{},
					ResourceLogging: &voc.ResourceLogging{
						Logging: &voc.Logging{},
					},
				},
				HttpEndpoint: &voc.HttpEndpoint{
					TransportEncryption: &voc.TransportEncryption{
						Enforced:   true,
						Enabled:    true,
						TlsVersion: constants.TLS1_2,
						Algorithm:  string(armappservice.TLSCipherSuitesTLSAES128GCMSHA256),
					},
				},
				Redundancy: &voc.Redundancy{},
			},
		},
	}
	for _, tt := range tests {
		t.Run(tt.name, func(t *testing.T) {
			az := &azureComputeDiscovery{
				azureDiscovery: tt.fields.azureDiscovery,
			}
			// Set clients if needed
			if tt.fields.clientWebApps {
				// initialize backup vaults client
				_ = az.initWebAppsClient()
			}
			assert.Equalf(t, tt.want, az.handleFunction(tt.args.function, tt.args.config), "handleFunction(%v)", tt.args.function)
		})
	}
}

func Test_azureComputeDiscovery_discoverVirtualMachines(t *testing.T) {
	creationTime := time.Date(2017, 05, 24, 13, 28, 53, 4540398, time.UTC)

	type fields struct {
		azureDiscovery *azureDiscovery
	}
	tests := []struct {
		name    string
		fields  fields
		want    []voc.IsCloudResource
		wantErr assert.ErrorAssertionFunc
	}{
		{
			name: "Error list pages",
			fields: fields{
				azureDiscovery: NewMockAzureDiscovery(nil),
			},
			want: nil,
			wantErr: func(t assert.TestingT, err error, i ...interface{}) bool {
				return assert.ErrorContains(t, err, ErrGettingNextPage.Error())
			},
		},
		{
			name: "No error",
			fields: fields{
				azureDiscovery: NewMockAzureDiscovery(newMockComputeSender()),
			},
			want: []voc.IsCloudResource{
				&voc.VirtualMachine{
					Compute: &voc.Compute{
						Resource: &voc.Resource{
							ID:           "/subscriptions/00000000-0000-0000-0000-000000000000/resourcegroups/res1/providers/microsoft.compute/virtualmachines/vm1",
							ServiceID:    testdata.MockCloudServiceID1,
							Name:         "vm1",
							CreationTime: util.SafeTimestamp(&creationTime),
							Type:         []string{"VirtualMachine", "Compute", "Resource"},
							Labels:       map[string]string{},
							GeoLocation: voc.GeoLocation{
								Region: "eastus",
							},
							Parent: voc.ResourceID("/subscriptions/00000000-0000-0000-0000-000000000000/resourcegroups/res1"),
							Raw:    "{\"*armcompute.VirtualMachine\":[{\"id\":\"/subscriptions/00000000-0000-0000-0000-000000000000/resourceGroups/res1/providers/Microsoft.Compute/virtualMachines/vm1\",\"location\":\"eastus\",\"name\":\"vm1\",\"properties\":{\"diagnosticsProfile\":{\"bootDiagnostics\":{\"enabled\":true,\"storageUri\":\"https://logstoragevm1.blob.core.windows.net/\"}},\"networkProfile\":{\"networkInterfaces\":[{\"id\":\"123\"},{\"id\":\"234\"}]},\"osProfile\":{\"linuxConfiguration\":{\"patchSettings\":{\"patchMode\":\"AutomaticByPlatform\"}}},\"storageProfile\":{\"dataDisks\":[{\"managedDisk\":{\"id\":\"data_disk_1\"}},{\"managedDisk\":{\"id\":\"data_disk_2\"}}],\"osDisk\":{\"managedDisk\":{\"id\":\"os_test_disk\"}}},\"timeCreated\":\"2017-05-24T13:28:53.4540398Z\"},\"resources\":[{\"id\":\"/subscriptions/00000000-0000-0000-0000-000000000000/resourceGroups/res1/providers/Microsoft.Compute/virtualMachines/vm1/extensions/MicrosoftMonitoringAgent\"}]}]}",
						},
						NetworkInterfaces: []voc.ResourceID{"123", "234"},
					},
					BlockStorage: []voc.ResourceID{"os_test_disk", "data_disk_1", "data_disk_2"},
					BootLogging: &voc.BootLogging{
						Logging: &voc.Logging{
							Enabled: true,
							//LoggingService: []voc.ResourceID{"https://logstoragevm1.blob.core.windows.net/"},
							LoggingService: []voc.ResourceID{},
							Auditing: &voc.Auditing{
								SecurityFeature: &voc.SecurityFeature{},
							},
							RetentionPeriod: 0,
						},
					},
					OsLogging: &voc.OSLogging{
						Logging: &voc.Logging{
							Enabled:         true,
							LoggingService:  []voc.ResourceID{},
							RetentionPeriod: 0,
							Auditing: &voc.Auditing{
								SecurityFeature: &voc.SecurityFeature{},
							},
						},
					},
					AutomaticUpdates: &voc.AutomaticUpdates{
						Enabled:  true,
						Interval: Duration30Days,
					},
					MalwareProtection: &voc.MalwareProtection{},
					ActivityLogging: &voc.ActivityLogging{
						Logging: &voc.Logging{
							Enabled:         true,
							RetentionPeriod: RetentionPeriod90Days,
							LoggingService:  []voc.ResourceID{},
						},
					},
				},
				&voc.VirtualMachine{
					Compute: &voc.Compute{
						Resource: &voc.Resource{
							ID:           "/subscriptions/00000000-0000-0000-0000-000000000000/resourcegroups/res1/providers/microsoft.compute/virtualmachines/vm2",
							ServiceID:    testdata.MockCloudServiceID1,
							Name:         "vm2",
							CreationTime: util.SafeTimestamp(&time.Time{}),
							Type:         []string{"VirtualMachine", "Compute", "Resource"},
							Labels:       map[string]string{},
							GeoLocation: voc.GeoLocation{
								Region: "eastus",
							},
							Parent: voc.ResourceID("/subscriptions/00000000-0000-0000-0000-000000000000/resourcegroups/res1"),
							Raw:    "{\"*armcompute.VirtualMachine\":[{\"id\":\"/subscriptions/00000000-0000-0000-0000-000000000000/resourceGroups/res1/providers/Microsoft.Compute/virtualMachines/vm2\",\"location\":\"eastus\",\"name\":\"vm2\",\"properties\":{\"diagnosticsProfile\":{\"bootDiagnostics\":{\"enabled\":true}},\"networkProfile\":{\"networkInterfaces\":[{\"id\":\"987\"},{\"id\":\"654\"}]},\"osProfile\":{\"windowsConfiguration\":{\"enableAutomaticUpdates\":true,\"patchSettings\":{\"patchMode\":\"AutomaticByOS\"}}},\"storageProfile\":{\"dataDisks\":[{\"managedDisk\":{\"id\":\"data_disk_2\"}},{\"managedDisk\":{\"id\":\"data_disk_3\"}}],\"osDisk\":{\"managedDisk\":{\"id\":\"os_test_disk\"}}}},\"resources\":[{\"id\":\"/subscriptions/00000000-0000-0000-0000-000000000000/resourceGroups/res1/providers/Microsoft.Compute/virtualMachines/vm2/extensions/OmsAgentForLinux\"}]}]}",
						},
						NetworkInterfaces: []voc.ResourceID{"987", "654"},
					},
					BlockStorage: []voc.ResourceID{"os_test_disk", "data_disk_2", "data_disk_3"},
					BootLogging: &voc.BootLogging{
						Logging: &voc.Logging{
							Enabled:        true,
							LoggingService: []voc.ResourceID{},
							Auditing: &voc.Auditing{
								SecurityFeature: &voc.SecurityFeature{},
							},
							RetentionPeriod: 0,
						},
					},
					OsLogging: &voc.OSLogging{
						Logging: &voc.Logging{
							Enabled:         true,
							LoggingService:  []voc.ResourceID{},
							RetentionPeriod: 0,
							Auditing: &voc.Auditing{
								SecurityFeature: &voc.SecurityFeature{},
							},
						},
					},
					AutomaticUpdates: &voc.AutomaticUpdates{
						Enabled:  true,
						Interval: Duration30Days,
					},
					MalwareProtection: &voc.MalwareProtection{},
					ActivityLogging: &voc.ActivityLogging{
						Logging: &voc.Logging{
							Enabled:         true,
							RetentionPeriod: RetentionPeriod90Days,
							LoggingService:  []voc.ResourceID{},
						},
					},
				},
				&voc.VirtualMachine{
					Compute: &voc.Compute{
						Resource: &voc.Resource{
							ID:           "/subscriptions/00000000-0000-0000-0000-000000000000/resourcegroups/res1/providers/microsoft.compute/virtualmachines/vm3",
							ServiceID:    testdata.MockCloudServiceID1,
							Name:         "vm3",
							Type:         []string{"VirtualMachine", "Compute", "Resource"},
							CreationTime: util.SafeTimestamp(&time.Time{}),
							Labels:       map[string]string{},
							GeoLocation: voc.GeoLocation{
								Region: "eastus",
							},
							Parent: voc.ResourceID("/subscriptions/00000000-0000-0000-0000-000000000000/resourcegroups/res1"),
							Raw:    "{\"*armcompute.VirtualMachine\":[{\"id\":\"/subscriptions/00000000-0000-0000-0000-000000000000/resourceGroups/res1/providers/Microsoft.Compute/virtualMachines/vm3\",\"location\":\"eastus\",\"name\":\"vm3\",\"properties\":{\"diagnosticsProfile\":{\"bootDiagnostics\":{}}}}]}",
						},
						NetworkInterfaces: []voc.ResourceID{},
					},
					BlockStorage: []voc.ResourceID{},
					BootLogging: &voc.BootLogging{
						Logging: &voc.Logging{
							Enabled:         false,
							LoggingService:  []voc.ResourceID{},
							RetentionPeriod: 0,
							Auditing: &voc.Auditing{
								SecurityFeature: &voc.SecurityFeature{},
							},
						},
					},
					OsLogging: &voc.OSLogging{
						Logging: &voc.Logging{
							Enabled:         false,
							LoggingService:  []voc.ResourceID{},
							RetentionPeriod: 0,
							Auditing: &voc.Auditing{
								SecurityFeature: &voc.SecurityFeature{},
							},
						},
					},
					AutomaticUpdates: &voc.AutomaticUpdates{
						Enabled:  false,
						Interval: time.Duration(0),
					},
					MalwareProtection: &voc.MalwareProtection{},
					ActivityLogging: &voc.ActivityLogging{
						Logging: &voc.Logging{
							Enabled:         true,
							RetentionPeriod: RetentionPeriod90Days,
							LoggingService:  []voc.ResourceID{},
						},
					},
				},
			},
			wantErr: assert.NoError,
		},
	}
	for _, tt := range tests {
		t.Run(tt.name, func(t *testing.T) {
			d := &azureComputeDiscovery{
				azureDiscovery: tt.fields.azureDiscovery,
			}
			got, err := d.discoverVirtualMachines()
			if !tt.wantErr(t, err) {
				return
			}
			assert.Equal(t, tt.want, got)
		})
	}
}

func Test_azureComputeDiscovery_handleVirtualMachines(t *testing.T) {
	creationTime := time.Date(2017, 05, 24, 13, 28, 53, 4540398, time.UTC)
	ID := "/subscriptions/00000000-0000-0000-0000-000000000000/resourceGroups/res1/providers/Microsoft.Compute/virtualMachines/vm1"
	name := "vm1"
	region := "eastus"
	netInterface1 := "123"
	netInterface2 := "234"
	netInterfaces := armcompute.NetworkProfile{
		NetworkInterfaces: []*armcompute.NetworkInterfaceReference{
			{
				ID: &netInterface1,
			},
			{
				ID: &netInterface2,
			},
		},
	}
	dataDisk1 := "data_disk_1"
	dataDisk2 := "data_disk_2"
	dataDisks := []*armcompute.DataDisk{
		{
			ManagedDisk: &armcompute.ManagedDiskParameters{
				ID: &dataDisk1,
			},
		},
		{
			ManagedDisk: &armcompute.ManagedDiskParameters{
				ID: &dataDisk2,
			},
		},
	}
	osDisk := "os_test_disk"
	storageUri := "https://logstoragevm1.blob.core.windows.net/"
	enabledTrue := true

	type fields struct {
		azureDiscovery     *azureDiscovery
		defenderProperties map[string]*defenderProperties
	}
	type args struct {
		vm *armcompute.VirtualMachine
	}
	tests := []struct {
		name    string
		fields  fields
		args    args
		want    voc.IsCompute
		wantErr assert.ErrorAssertionFunc
	}{
		{
			name: "Virtual Machine is empty",
			want: nil,
			wantErr: func(t assert.TestingT, err error, i ...interface{}) bool {
				return assert.ErrorIs(t, err, ErrEmptyVirtualMachine)
			},
		},
		{
			name: "No error",
			fields: fields{
				azureDiscovery: NewMockAzureDiscovery(newMockComputeSender()),
				defenderProperties: map[string]*defenderProperties{
					DefenderVirtualMachineType: {
						monitoringLogDataEnabled: true,
						securityAlertsEnabled:    true,
					},
				},
			},
			args: args{
				vm: &armcompute.VirtualMachine{
					ID:       &ID,
					Name:     &name,
					Location: &region,
					Properties: &armcompute.VirtualMachineProperties{
						TimeCreated:    &creationTime,
						NetworkProfile: &netInterfaces,
						StorageProfile: &armcompute.StorageProfile{
							OSDisk: &armcompute.OSDisk{
								ManagedDisk: &armcompute.ManagedDiskParameters{
									ID: &osDisk,
								},
							},
							DataDisks: dataDisks,
						},
						DiagnosticsProfile: &armcompute.DiagnosticsProfile{
							BootDiagnostics: &armcompute.BootDiagnostics{
								Enabled:    &enabledTrue,
								StorageURI: &storageUri,
							},
						},
					},
				},
			},
			want: &voc.VirtualMachine{
				Compute: &voc.Compute{
					Resource: &voc.Resource{
						ID:           "/subscriptions/00000000-0000-0000-0000-000000000000/resourcegroups/res1/providers/microsoft.compute/virtualmachines/vm1",
						ServiceID:    testdata.MockCloudServiceID1,
						Name:         "vm1",
						CreationTime: util.SafeTimestamp(&creationTime),
						Type:         []string{"VirtualMachine", "Compute", "Resource"},
						Labels:       map[string]string{},
						GeoLocation: voc.GeoLocation{
							Region: "eastus",
						},
						Parent: voc.ResourceID("/subscriptions/00000000-0000-0000-0000-000000000000/resourcegroups/res1"),
						Raw:    "{\"*armcompute.VirtualMachine\":[{\"id\":\"/subscriptions/00000000-0000-0000-0000-000000000000/resourceGroups/res1/providers/Microsoft.Compute/virtualMachines/vm1\",\"location\":\"eastus\",\"name\":\"vm1\",\"properties\":{\"diagnosticsProfile\":{\"bootDiagnostics\":{\"enabled\":true,\"storageUri\":\"https://logstoragevm1.blob.core.windows.net/\"}},\"networkProfile\":{\"networkInterfaces\":[{\"id\":\"123\"},{\"id\":\"234\"}]},\"storageProfile\":{\"dataDisks\":[{\"managedDisk\":{\"id\":\"data_disk_1\"}},{\"managedDisk\":{\"id\":\"data_disk_2\"}}],\"osDisk\":{\"managedDisk\":{\"id\":\"os_test_disk\"}}},\"timeCreated\":\"2017-05-24T13:28:53.004540398Z\"}}]}",
					},
					NetworkInterfaces: []voc.ResourceID{"123", "234"},
				},
				BlockStorage: []voc.ResourceID{"os_test_disk", "data_disk_1", "data_disk_2"},
				BootLogging: &voc.BootLogging{
					Logging: &voc.Logging{
						Enabled: true,
						//LoggingService: []voc.ResourceID{"https://logstoragevm1.blob.core.windows.net/"},
						LoggingService: []voc.ResourceID{},
						Auditing: &voc.Auditing{
							SecurityFeature: &voc.SecurityFeature{},
						},
						RetentionPeriod:          0,
						MonitoringLogDataEnabled: true,
						SecurityAlertsEnabled:    true,
					},
				},
				OsLogging: &voc.OSLogging{
					Logging: &voc.Logging{
						Enabled:         false,
						LoggingService:  []voc.ResourceID{},
						RetentionPeriod: 0,
						Auditing: &voc.Auditing{
							SecurityFeature: &voc.SecurityFeature{},
						},
						MonitoringLogDataEnabled: true,
						SecurityAlertsEnabled:    true,
					},
				},
				AutomaticUpdates: &voc.AutomaticUpdates{
					Enabled:  false,
					Interval: time.Duration(0),
				},
				MalwareProtection: &voc.MalwareProtection{},
				ActivityLogging: &voc.ActivityLogging{
					Logging: &voc.Logging{
						Enabled:         true,
						RetentionPeriod: RetentionPeriod90Days,
						LoggingService:  []voc.ResourceID{},
					},
				},
			},
			wantErr: assert.NoError,
		},
	}
	for _, tt := range tests {
		t.Run(tt.name, func(t *testing.T) {
			d := &azureComputeDiscovery{
				azureDiscovery:     tt.fields.azureDiscovery,
				defenderProperties: tt.fields.defenderProperties,
			}
			got, err := d.handleVirtualMachines(tt.args.vm)
			if !tt.wantErr(t, err) {
				return
			}
			assert.Equal(t, tt.want, got)
		})
	}
}

func Test_isBootDiagnosticEnabled(t *testing.T) {
	ID := "/subscriptions/00000000-0000-0000-0000-000000000000/resourceGroups/res1/providers/Microsoft.Compute/virtualMachines/vm1"
	name := "vm1"
	enabledTrue := true

	type args struct {
		vm *armcompute.VirtualMachine
	}
	tests := []struct {
		name string
		args args
		want bool
	}{
		{
			name: "Empty input",
			args: args{
				vm: nil,
			},
			want: false,
		},
		{
			name: "Empty properties value",
			args: args{
				vm: &armcompute.VirtualMachine{
					ID:         &ID,
					Name:       &name,
					Properties: nil,
				},
			},
			want: false,
		},
		{
			name: "Empty DiagnosticsProfile value",
			args: args{
				vm: &armcompute.VirtualMachine{
					ID:   &ID,
					Name: &name,
					Properties: &armcompute.VirtualMachineProperties{
						DiagnosticsProfile: nil,
					},
				},
			},
			want: false,
		},
		{
			name: "Empty BootDiagnostics value",
			args: args{
				vm: &armcompute.VirtualMachine{
					ID:   &ID,
					Name: &name,
					Properties: &armcompute.VirtualMachineProperties{
						DiagnosticsProfile: &armcompute.DiagnosticsProfile{
							BootDiagnostics: nil,
						},
					},
				},
			},
			want: false,
		},
		{
			name: "Correct input",
			args: args{
				vm: &armcompute.VirtualMachine{
					ID:   &ID,
					Name: &name,
					Properties: &armcompute.VirtualMachineProperties{
						DiagnosticsProfile: &armcompute.DiagnosticsProfile{
							BootDiagnostics: &armcompute.BootDiagnostics{
								Enabled: &enabledTrue,
							},
						},
					},
				},
			},
			want: true,
		},
	}
	for _, tt := range tests {
		t.Run(tt.name, func(t *testing.T) {
			assert.Equal(t, tt.want, isBootDiagnosticEnabled(tt.args.vm))
		})
	}
}

func Test_bootLogOutput(t *testing.T) {
	ID := "/subscriptions/00000000-0000-0000-0000-000000000000/resourceGroups/res1/providers/Microsoft.Compute/virtualMachines/vm1"
	name := "vm1"
	enabledTrue := true
	enabledFalse := false
	storageUri := "https://logstoragevm1.blob.core.windows.net/"
	emptyStorageUri := ""

	type args struct {
		vm *armcompute.VirtualMachine
	}
	tests := []struct {
		name string
		args args
		want string
	}{
		{
			name: "Empty input",
			args: args{
				vm: nil,
			},
			want: "",
		},
		{
			name: "StorageURI is nil",
			args: args{
				vm: &armcompute.VirtualMachine{
					ID:   &ID,
					Name: &name,
					Properties: &armcompute.VirtualMachineProperties{
						DiagnosticsProfile: &armcompute.DiagnosticsProfile{
							BootDiagnostics: &armcompute.BootDiagnostics{
								Enabled:    &enabledFalse,
								StorageURI: nil,
							},
						},
					},
				},
			},
			want: "",
		},
		{
			name: "BootDiagnostics disabled",
			args: args{
				vm: &armcompute.VirtualMachine{
					ID:   &ID,
					Name: &name,
					Properties: &armcompute.VirtualMachineProperties{
						DiagnosticsProfile: &armcompute.DiagnosticsProfile{
							BootDiagnostics: &armcompute.BootDiagnostics{
								Enabled:    &enabledFalse,
								StorageURI: &emptyStorageUri,
							},
						},
					},
				},
			},
			want: "",
		},
		{
			name: "BootDiagnostics enabled",
			args: args{
				vm: &armcompute.VirtualMachine{
					ID:   &ID,
					Name: &name,
					Properties: &armcompute.VirtualMachineProperties{
						DiagnosticsProfile: &armcompute.DiagnosticsProfile{
							BootDiagnostics: &armcompute.BootDiagnostics{
								Enabled:    &enabledTrue,
								StorageURI: &storageUri,
							},
						},
					},
				},
			},
			//want: storageUri,
		},
	}
	for _, tt := range tests {
		t.Run(tt.name, func(t *testing.T) {
			assert.Equal(t, tt.want, bootLogOutput(tt.args.vm))
		})
	}
}

func TestBlockStoragesHandleMethodsWhenInputIsInvalid(t *testing.T) {
	d := azureComputeDiscovery{}

	// Test method handleBlockStorage
	disk := &armcompute.Disk{}
	handleBlockStorageResponse, err := d.handleBlockStorage(disk)
	assert.Error(t, err)
	assert.Nil(t, handleBlockStorageResponse)
}

func Test_azureComputeDiscovery_discoverBlockStorage(t *testing.T) {
	creationTime := time.Date(2017, 05, 24, 13, 28, 53, 4540398, time.UTC)

	type fields struct {
		azureDiscovery *azureDiscovery
	}
	tests := []struct {
		name    string
		fields  fields
		want    []voc.IsCloudResource
		wantErr assert.ErrorAssertionFunc
	}{
		{
			name: "Error list pages",
			fields: fields{
				azureDiscovery: &azureDiscovery{
					cred: nil,
				},
			},
			want: nil,
			wantErr: func(t assert.TestingT, err error, i ...interface{}) bool {
				return assert.ErrorContains(t, err, ErrGettingNextPage.Error())
			},
		},
		{
			name: "No error",
			fields: fields{
				azureDiscovery: NewMockAzureDiscovery(newMockComputeSender()),
			},
			want: []voc.IsCloudResource{
				&voc.BlockStorage{
					Storage: &voc.Storage{
						Resource: &voc.Resource{
							ID:           "/subscriptions/00000000-0000-0000-0000-000000000000/resourcegroups/res1/providers/microsoft.compute/disks/disk1",
							ServiceID:    testdata.MockCloudServiceID1,
							Name:         "disk1",
							CreationTime: util.SafeTimestamp(&creationTime),
							GeoLocation: voc.GeoLocation{
								Region: "eastus",
							},
							Type:   []string{"BlockStorage", "Storage", "Resource"},
							Labels: map[string]string{},
							Parent: voc.ResourceID("/subscriptions/00000000-0000-0000-0000-000000000000/resourcegroups/res1"),
							Raw:    "{\"*armcompute.Disk\":[{\"id\":\"/subscriptions/00000000-0000-0000-0000-000000000000/resourceGroups/res1/providers/Microsoft.Compute/disks/disk1\",\"location\":\"eastus\",\"name\":\"disk1\",\"properties\":{\"encryption\":{\"diskEncryptionSetId\":\"\",\"type\":\"EncryptionAtRestWithPlatformKey\"},\"timeCreated\":\"2017-05-24T13:28:53.4540398Z\"},\"type\":\"Microsoft.Compute/disks\"}],\"*armcompute.DiskEncryptionSet\":[null]}",
						},
						AtRestEncryption: &voc.ManagedKeyEncryption{
							AtRestEncryption: &voc.AtRestEncryption{
								Algorithm: "AES256",
								Enabled:   true,
							},
						},
						Backups: []*voc.Backup{
							{
								Enabled:         false,
								RetentionPeriod: -1,
								Interval:        -1,
							},
						},
						Redundancy: &voc.Redundancy{},
					},
				},
				&voc.BlockStorage{
					Storage: &voc.Storage{
						Resource: &voc.Resource{
							ID:           "/subscriptions/00000000-0000-0000-0000-000000000000/resourcegroups/res1/providers/microsoft.compute/disks/disk2",
							ServiceID:    testdata.MockCloudServiceID1,
							Name:         "disk2",
							CreationTime: util.SafeTimestamp(&creationTime),
							GeoLocation: voc.GeoLocation{
								Region: "eastus",
							},
							Type:   []string{"BlockStorage", "Storage", "Resource"},
							Labels: map[string]string{},
							Parent: voc.ResourceID("/subscriptions/00000000-0000-0000-0000-000000000000/resourcegroups/res1"),
							Raw:    "{\"*armcompute.Disk\":[{\"id\":\"/subscriptions/00000000-0000-0000-0000-000000000000/resourceGroups/res1/providers/Microsoft.Compute/disks/disk2\",\"location\":\"eastus\",\"name\":\"disk2\",\"properties\":{\"encryption\":{\"diskEncryptionSetId\":\"/subscriptions/00000000-0000-0000-0000-000000000000/resourceGroups/res1/providers/Microsoft.Compute/diskEncryptionSets/encryptionkeyvault1\",\"type\":\"EncryptionAtRestWithCustomerKey\"},\"timeCreated\":\"2017-05-24T13:28:53.4540398Z\"},\"type\":\"Microsoft.Compute/disks\"}],\"*armcompute.DiskEncryptionSet\":[{\"id\":\"/subscriptions/00000000-0000-0000-0000-000000000000/resourceGroups/res1/providers/Microsoft.Compute/diskEncryptionSets/encryption-keyvault1\",\"location\":\"germanywestcentral\",\"name\":\"encryptionkeyvault1\",\"properties\":{\"activeKey\":{\"keyUrl\":\"https://keyvault1.vault.azure.net/keys/customer-key/6273gdb374jz789hjm17819283748382\",\"sourceVault\":{\"id\":\"/subscriptions/00000000-0000-0000-0000-000000000000/resourceGroups/res1/providers/Microsoft.KeyVault/vaults/keyvault1\"}}},\"type\":\"Microsoft.Compute/diskEncryptionSets\"}]}",
						},
						AtRestEncryption: &voc.CustomerKeyEncryption{
							AtRestEncryption: &voc.AtRestEncryption{
								Algorithm: "",
								Enabled:   true,
							},
							KeyUrl: "https://keyvault1.vault.azure.net/keys/customer-key/6273gdb374jz789hjm17819283748382",
						},
						Backups: []*voc.Backup{
							{
								Enabled:         false,
								RetentionPeriod: -1,
								Interval:        -1,
							},
						},
						Redundancy: &voc.Redundancy{},
					},
				},
				&voc.BlockStorage{
					Storage: &voc.Storage{
						Resource: &voc.Resource{
							ID:           "/subscriptions/00000000-0000-0000-0000-000000000000/resourcegroups/res2/providers/microsoft.compute/disks/disk3",
							ServiceID:    testdata.MockCloudServiceID1,
							Name:         "disk3",
							CreationTime: util.SafeTimestamp(&creationTime),
							GeoLocation: voc.GeoLocation{
								Region: "eastus",
							},
							Labels: map[string]string{},
							Type:   voc.BlockStorageType,
							Parent: voc.ResourceID("/subscriptions/00000000-0000-0000-0000-000000000000/resourcegroups/res2"),
							Raw:    "{\"*armcompute.Disk\":[{\"id\":\"/subscriptions/00000000-0000-0000-0000-000000000000/resourceGroups/res2/providers/Microsoft.Compute/disks/disk3\",\"location\":\"eastus\",\"name\":\"disk3\",\"properties\":{\"encryption\":{\"diskEncryptionSetId\":\"\",\"type\":\"EncryptionAtRestWithPlatformKey\"},\"timeCreated\":\"2017-05-24T13:28:53.4540398Z\"},\"type\":\"Microsoft.Compute/disks\"}],\"*armcompute.DiskEncryptionSet\":[null]}",
						},
						AtRestEncryption: &voc.ManagedKeyEncryption{
							AtRestEncryption: &voc.AtRestEncryption{
								Algorithm: "AES256",
								Enabled:   true,
							},
						},
						Backups: []*voc.Backup{
							{
								Enabled:         false,
								RetentionPeriod: -1,
								Interval:        -1,
							},
						},
						Redundancy: &voc.Redundancy{},
					},
				},
			},
			wantErr: assert.NoError,
		},
	}
	for _, tt := range tests {
		t.Run(tt.name, func(t *testing.T) {
			d := &azureComputeDiscovery{
				azureDiscovery: tt.fields.azureDiscovery,
			}
			got, err := d.discoverBlockStorages()
			if !tt.wantErr(t, err) {
				return
			}
			assert.Equalf(t, tt.want, got, "discoverBlockStorages()")
		})
	}
}

func Test_azureComputeDiscovery_handleBlockStorage(t *testing.T) {
	encType := armcompute.EncryptionTypeEncryptionAtRestWithCustomerKey
	diskID := "/subscriptions/00000000-0000-0000-0000-000000000000/resourcegroups/res1/providers/microsoft.compute/disks/disk1"
	diskName := "disk1"
	diskRegion := "eastus"
	encSetID := "/subscriptions/00000000-0000-0000-0000-000000000000/resourceGroups/res1/providers/Microsoft.Compute/diskEncryptionSets/encryptionkeyvault1"
	creationTime := time.Date(2017, 05, 24, 13, 28, 53, 4540398, time.UTC)

	type fields struct {
		azureDiscovery *azureDiscovery
	}
	type args struct {
		disk *armcompute.Disk
	}
	tests := []struct {
		name    string
		fields  fields
		args    args
		want    *voc.BlockStorage
		wantErr assert.ErrorAssertionFunc
	}{
		{
			name: "Empty input",
			args: args{
				disk: nil,
			},
			want: nil,
			wantErr: func(t assert.TestingT, err error, i ...interface{}) bool {
				return assert.ErrorContains(t, err, "disk is nil")
			},
		},
		{
			name: "Empty diskID",
			fields: fields{
				azureDiscovery: NewMockAzureDiscovery(newMockComputeSender()),
			},
			args: args{
				disk: &armcompute.Disk{
					ID: &diskID,
					Properties: &armcompute.DiskProperties{
						Encryption: &armcompute.Encryption{
							Type: &encType,
						},
					},
				},
			},
			want: nil,
			wantErr: func(t assert.TestingT, err error, i ...interface{}) bool {
				return assert.ErrorContains(t, err, "could not get block storage properties for the atRestEncryption:")
			},
		},
		{
			name: "Empty encryptionType",
			args: args{
				disk: &armcompute.Disk{
					ID: &diskID,
					Properties: &armcompute.DiskProperties{
						Encryption: &armcompute.Encryption{
							Type: nil,
						},
					},
				},
			},
			want: nil,
			wantErr: func(t assert.TestingT, err error, i ...interface{}) bool {
				return assert.ErrorContains(t, err, "error getting atRestEncryption properties of blockStorage")
			},
		},
		{
			name: "No error",
			args: args{
				disk: &armcompute.Disk{
					ID:       &diskID,
					Name:     &diskName,
					Location: &diskRegion,
					Properties: &armcompute.DiskProperties{
						Encryption: &armcompute.Encryption{
							Type:                &encType,
							DiskEncryptionSetID: &encSetID,
						},
						TimeCreated: &creationTime,
					},
				},
			},
			fields: fields{
				azureDiscovery: NewMockAzureDiscovery(newMockComputeSender()),
			},
			want: &voc.BlockStorage{
				Storage: &voc.Storage{
					Resource: &voc.Resource{
						ID:           voc.ResourceID(diskID),
						ServiceID:    testdata.MockCloudServiceID1,
						Name:         "disk1",
						CreationTime: util.SafeTimestamp(&creationTime),
						Type:         []string{"BlockStorage", "Storage", "Resource"},
						GeoLocation: voc.GeoLocation{
							Region: "eastus",
						},
						Labels: map[string]string{},
						Parent: voc.ResourceID("/subscriptions/00000000-0000-0000-0000-000000000000/resourcegroups/res1"),
						Raw:    "{\"*armcompute.Disk\":[{\"id\":\"/subscriptions/00000000-0000-0000-0000-000000000000/resourcegroups/res1/providers/microsoft.compute/disks/disk1\",\"location\":\"eastus\",\"name\":\"disk1\",\"properties\":{\"encryption\":{\"diskEncryptionSetId\":\"/subscriptions/00000000-0000-0000-0000-000000000000/resourceGroups/res1/providers/Microsoft.Compute/diskEncryptionSets/encryptionkeyvault1\",\"type\":\"EncryptionAtRestWithCustomerKey\"},\"timeCreated\":\"2017-05-24T13:28:53.004540398Z\"}}],\"*armcompute.DiskEncryptionSet\":[{\"id\":\"/subscriptions/00000000-0000-0000-0000-000000000000/resourceGroups/res1/providers/Microsoft.Compute/diskEncryptionSets/encryption-keyvault1\",\"location\":\"germanywestcentral\",\"name\":\"encryptionkeyvault1\",\"properties\":{\"activeKey\":{\"keyUrl\":\"https://keyvault1.vault.azure.net/keys/customer-key/6273gdb374jz789hjm17819283748382\",\"sourceVault\":{\"id\":\"/subscriptions/00000000-0000-0000-0000-000000000000/resourceGroups/res1/providers/Microsoft.KeyVault/vaults/keyvault1\"}}},\"type\":\"Microsoft.Compute/diskEncryptionSets\"}]}",
					},

					AtRestEncryption: &voc.CustomerKeyEncryption{
						AtRestEncryption: &voc.AtRestEncryption{
							Algorithm: "",
							Enabled:   true,
						},
						KeyUrl: "https://keyvault1.vault.azure.net/keys/customer-key/6273gdb374jz789hjm17819283748382",
					},
					Backups: []*voc.Backup{
						{
							Enabled:         false,
							RetentionPeriod: -1,
							Interval:        -1,
						},
					},
					Redundancy: &voc.Redundancy{},
				},
			},

			wantErr: assert.NoError,
		},
	}
	for _, tt := range tests {
		t.Run(tt.name, func(t *testing.T) {
			d := &azureComputeDiscovery{
				azureDiscovery: tt.fields.azureDiscovery,
			}
			got, err := d.handleBlockStorage(tt.args.disk)
			if !tt.wantErr(t, err, fmt.Sprintf("handleBlockStorage(%v)", tt.args.disk)) {
				return
			}
			assert.Equal(t, tt.want, got)
		})
	}
}

func Test_azureComputeDiscovery_blockStorageAtRestEncryption(t *testing.T) {
	encType := armcompute.EncryptionTypeEncryptionAtRestWithCustomerKey
	diskID := "/subscriptions/00000000-0000-0000-0000-000000000000/resourceGroups/res1/providers/Microsoft.Compute/disks/disk1"
	diskName := "disk1"
	diskRegion := "eastus"
	encSetID := "/subscriptions/00000000-0000-0000-0000-000000000000/resourceGroups/res1/providers/Microsoft.Compute/diskEncryptionSets/encryptionkeyvault1"
	creationTime := time.Date(2017, 05, 24, 13, 28, 53, 4540398, time.UTC)

	type fields struct {
		azureDiscovery *azureDiscovery
	}
	type args struct {
		disk *armcompute.Disk
	}
	tests := []struct {
		name    string
		fields  fields
		args    args
		want    voc.IsAtRestEncryption
		wantErr assert.ErrorAssertionFunc
	}{
		{
			name: "Empty disk",
			args: args{},
			want: nil,
			wantErr: func(t assert.TestingT, err error, i ...interface{}) bool {
				return assert.ErrorContains(t, err, "disk is empty")
			},
		},
		{
			name: "Error getting atRestEncryptionProperties",
			fields: fields{
				azureDiscovery: NewMockAzureDiscovery(newMockComputeSender()),
			},
			args: args{
				disk: &armcompute.Disk{
					ID:       &diskID,
					Name:     &diskName,
					Location: &diskRegion,
					Properties: &armcompute.DiskProperties{
						Encryption:  &armcompute.Encryption{},
						TimeCreated: &creationTime,
					},
				},
			},
			want: nil,
			wantErr: func(t assert.TestingT, err error, i ...interface{}) bool {
				return assert.ErrorContains(t, err, "error getting atRestEncryption properties of blockStorage")
			},
		},
		{
			name: "No error",
			fields: fields{
				azureDiscovery: NewMockAzureDiscovery(newMockComputeSender()),
			},
			args: args{
				disk: &armcompute.Disk{
					ID:       &diskID,
					Name:     &diskName,
					Location: &diskRegion,
					Properties: &armcompute.DiskProperties{
						Encryption: &armcompute.Encryption{
							Type:                &encType,
							DiskEncryptionSetID: &encSetID,
						},
						TimeCreated: &creationTime,
					},
				},
			},
			want: &voc.CustomerKeyEncryption{
				AtRestEncryption: &voc.AtRestEncryption{
					Algorithm: "",
					Enabled:   true,
				},
				KeyUrl: "https://keyvault1.vault.azure.net/keys/customer-key/6273gdb374jz789hjm17819283748382",
			},
			wantErr: assert.NoError,
		},
	}
	for _, tt := range tests {
		t.Run(tt.name, func(t *testing.T) {
			d := &azureComputeDiscovery{
				azureDiscovery: tt.fields.azureDiscovery,
			}
			got, _, err := d.blockStorageAtRestEncryption(tt.args.disk)
			if !tt.wantErr(t, err) {
				return
			}
			assert.Equal(t, tt.want, got)
		})
	}
}

func Test_azureComputeDiscovery_keyURL(t *testing.T) {
	encSetID := "/subscriptions/00000000-0000-0000-0000-000000000000/resourceGroups/res1/providers/Microsoft.Compute/diskEncryptionSets/encryptionkeyvault1"
	encSetID2 := "/subscriptions/00000000-0000-0000-0000-000000000000/resourceGroups/res1/providers/Microsoft.Compute/diskEncryptionSets/encryptionkeyvault2"

	type fields struct {
		azureDiscovery *azureDiscovery
	}
	type args struct {
		diskEncryptionSetID string
	}
	tests := []struct {
		name    string
		fields  fields
		args    args
		want    string
		wantErr assert.ErrorAssertionFunc
	}{
		{
			name: "Empty input",
			want: "",
			wantErr: func(t assert.TestingT, err error, i ...interface{}) bool {
				return assert.ErrorIs(t, err, ErrMissingDiskEncryptionSetID)
			},
		},
		{
			name:   "Error get disc encryption set",
			fields: fields{&azureDiscovery{}},
			args: args{
				diskEncryptionSetID: encSetID,
			},
			want: "",
			wantErr: func(t assert.TestingT, err error, i ...interface{}) bool {
				return assert.ErrorContains(t, err, "could not get key vault:")
			},
		},
		{
			name: "Empty keyURL",
			fields: fields{
				azureDiscovery: NewMockAzureDiscovery(newMockComputeSender()),
			},
			args: args{
				diskEncryptionSetID: encSetID2,
			},
			want: "",
			wantErr: func(t assert.TestingT, err error, i ...interface{}) bool {
				return assert.ErrorContains(t, err, "could not get keyURL")
			},
		},
		{
			name: "No error",
			args: args{
				diskEncryptionSetID: encSetID,
			},
			fields: fields{
				azureDiscovery: NewMockAzureDiscovery(newMockComputeSender()),
			},
			want:    "https://keyvault1.vault.azure.net/keys/customer-key/6273gdb374jz789hjm17819283748382",
			wantErr: assert.NoError,
		},
	}
	for _, tt := range tests {
		t.Run(tt.name, func(t *testing.T) {
			d := &azureComputeDiscovery{
				azureDiscovery: tt.fields.azureDiscovery,
			}
			got, _, err := d.keyURL(tt.args.diskEncryptionSetID)
			if !tt.wantErr(t, err, fmt.Sprintf("keyURL(%v)", tt.args.diskEncryptionSetID)) {
				return
			}
			assert.Equalf(t, tt.want, got, "keyURL(%v)", tt.args.diskEncryptionSetID)
		})
	}
}

func Test_diskEncryptionSetName(t *testing.T) {
	type args struct {
		diskEncryptionSetID string
	}
	tests := []struct {
		name string
		args args
		want string
	}{
		{
			name: "Correct ID",
			args: args{
				diskEncryptionSetID: "/subscriptions/00000000-0000-0000-0000-000000000000/resourceGroups/res1/providers/Microsoft.Compute/diskEncryptionSets/encryptionkeyvault1",
			},
			want: "encryptionkeyvault1",
		},
		{
			name: "Empty ID",
			args: args{
				diskEncryptionSetID: "",
			},
			want: "",
		},
	}
	for _, tt := range tests {
		t.Run(tt.name, func(t *testing.T) {
			assert.Equal(t, tt.want, diskEncryptionSetName(tt.args.diskEncryptionSetID))
		})
	}
}

func Test_runtimeInfo(t *testing.T) {
	type args struct {
		runtime string
	}
	tests := []struct {
		name                string
		args                args
		wantRuntimeLanguage string
		wantRuntimeVersion  string
	}{
		{
			name: "Empty input",
			args: args{
				runtime: "",
			},
			wantRuntimeLanguage: "",
			wantRuntimeVersion:  "",
		},
		{
			name: "Wrong input",
			args: args{
				runtime: "TEST",
			},
			wantRuntimeLanguage: "",
			wantRuntimeVersion:  "",
		},
		{
			name: "Happy path",
			args: args{
				runtime: "PYTHON|3.8",
			},
			wantRuntimeLanguage: "PYTHON",
			wantRuntimeVersion:  "3.8",
		},
	}
	for _, tt := range tests {
		t.Run(tt.name, func(t *testing.T) {
			gotRuntimeLanguage, gotRuntimeVersion := runtimeInfo(tt.args.runtime)
			if gotRuntimeLanguage != tt.wantRuntimeLanguage {
				t.Errorf("runtimeInfo() gotRuntimeLanguage = %v, want %v", gotRuntimeLanguage, tt.wantRuntimeLanguage)
			}
			if gotRuntimeVersion != tt.wantRuntimeVersion {
				t.Errorf("runtimeInfo() gotRuntimeVersion = %v, want %v", gotRuntimeVersion, tt.wantRuntimeVersion)
			}
		})
	}
}

func Test_automaticUpdatesEnabled(t *testing.T) {
	type args struct {
		vm *armcompute.VirtualMachine
	}
	tests := []struct {
		name string
		args args
		want *voc.AutomaticUpdates
	}{
		{
			name: "Empty input",
			args: args{},
			want: &voc.AutomaticUpdates{
				Enabled:  false,
				Interval: time.Duration(0),
			},
		},
		{
			name: "Happy path: Windows configuration set to manual",
			args: args{
				&armcompute.VirtualMachine{
					Properties: &armcompute.VirtualMachineProperties{
						OSProfile: &armcompute.OSProfile{
							WindowsConfiguration: &armcompute.WindowsConfiguration{
								PatchSettings: &armcompute.PatchSettings{
									PatchMode: util.Ref(armcompute.WindowsVMGuestPatchModeManual),
								},
							},
						},
					},
				},
			},
			want: &voc.AutomaticUpdates{
				Enabled:  false,
				Interval: time.Duration(0),
			},
		},
		{
			name: "Happy path: Linux configuration",
			args: args{
				&armcompute.VirtualMachine{
					Properties: &armcompute.VirtualMachineProperties{
						OSProfile: &armcompute.OSProfile{
							LinuxConfiguration: &armcompute.LinuxConfiguration{
								PatchSettings: &armcompute.LinuxPatchSettings{
									PatchMode: util.Ref(armcompute.LinuxVMGuestPatchModeAutomaticByPlatform),
								},
							},
						},
					},
				},
			},
			want: &voc.AutomaticUpdates{
				Enabled:  true,
				Interval: Duration30Days,
			},
		},
		{
			name: "Happy path: Windows configuration",
			args: args{
				&armcompute.VirtualMachine{
					Properties: &armcompute.VirtualMachineProperties{
						OSProfile: &armcompute.OSProfile{
							WindowsConfiguration: &armcompute.WindowsConfiguration{
								PatchSettings: &armcompute.PatchSettings{
									PatchMode: util.Ref(armcompute.WindowsVMGuestPatchModeAutomaticByOS),
								},
								EnableAutomaticUpdates: util.Ref(true),
							},
						},
					},
				},
			},
			want: &voc.AutomaticUpdates{
				Enabled:  true,
				Interval: Duration30Days,
			},
		},
	}
	for _, tt := range tests {
		t.Run(tt.name, func(t *testing.T) {
			got := automaticUpdates(tt.args.vm)

			assert.Equal(t, tt.want, got)
		})
	}
}

func Test_automaticUpdates(t *testing.T) {
	type args struct {
		vm *armcompute.VirtualMachine
	}
	tests := []struct {
		name                 string
		args                 args
		wantAutomaticUpdates *voc.AutomaticUpdates
	}{
		{
			name:                 "Empty input",
			args:                 args{},
			wantAutomaticUpdates: &voc.AutomaticUpdates{},
		},
		{
			name: "No automatic update for the given VM",
			args: args{
				vm: &armcompute.VirtualMachine{
					Properties: &armcompute.VirtualMachineProperties{
						OSProfile: &armcompute.OSProfile{
							LinuxConfiguration: &armcompute.LinuxConfiguration{
								PatchSettings: &armcompute.LinuxPatchSettings{},
							},
						},
					},
				},
			},
			wantAutomaticUpdates: &voc.AutomaticUpdates{},
		},
		{
			name: "Happy path: Linux",
			args: args{
				vm: &armcompute.VirtualMachine{
					Properties: &armcompute.VirtualMachineProperties{
						OSProfile: &armcompute.OSProfile{
							LinuxConfiguration: &armcompute.LinuxConfiguration{
								PatchSettings: &armcompute.LinuxPatchSettings{
									PatchMode: util.Ref(armcompute.LinuxVMGuestPatchModeAutomaticByPlatform),
								},
							},
						},
					},
				},
			},
			wantAutomaticUpdates: &voc.AutomaticUpdates{
				Enabled:  true,
				Interval: Duration30Days,
			},
		},
		{
			name: "Happy path: Windows",
			args: args{
				vm: &armcompute.VirtualMachine{
					Properties: &armcompute.VirtualMachineProperties{
						OSProfile: &armcompute.OSProfile{
							WindowsConfiguration: &armcompute.WindowsConfiguration{
								PatchSettings: &armcompute.PatchSettings{
									PatchMode: util.Ref(armcompute.WindowsVMGuestPatchModeAutomaticByPlatform),
								},
								EnableAutomaticUpdates: util.Ref(true),
							},
						},
					},
				},
			},
			wantAutomaticUpdates: &voc.AutomaticUpdates{
				Enabled:  true,
				Interval: Duration30Days,
			},
		},
	}
	for _, tt := range tests {
		t.Run(tt.name, func(t *testing.T) {
			if gotAutomaticUpdates := automaticUpdates(tt.args.vm); !reflect.DeepEqual(gotAutomaticUpdates, tt.wantAutomaticUpdates) {
				t.Errorf("automaticUpdates() = %v, want %v", gotAutomaticUpdates, tt.wantAutomaticUpdates)
			}
		})
	}
}

func Test_azureComputeDiscovery_handleWebApp(t *testing.T) {
	webAppRegion := "West Europe"
	testTag1 := "testTag1"
	testTag2 := "testTag2"

	type fields struct {
		azureDiscovery     *azureDiscovery
		clientWebApps      bool
		defenderProperties map[string]*defenderProperties
	}
	type args struct {
		webApp *armappservice.Site
		config armappservice.WebAppsClientGetConfigurationResponse
	}
	tests := []struct {
		name   string
		fields fields
		args   args
		want   voc.IsCompute
	}{
		{
			name: "Empty input",
			args: args{
				webApp: nil,
			},
			want: nil,
		},
		{
			name: "Happy path: WebApp Windows",
			fields: fields{
				azureDiscovery: NewMockAzureDiscovery(newMockComputeSender()),
				clientWebApps:  true,
			},
			args: args{
				webApp: &armappservice.Site{
					ID:       util.Ref("/subscriptions/00000000-0000-0000-0000-000000000000/resourceGroups/res1/providers/Microsoft.Web/sites/WebApp1"),
					Name:     util.Ref("WebApp1"),
					Location: &webAppRegion,
					Tags: map[string]*string{
						"testKey1": &testTag1,
						"testKey2": &testTag2,
					},
					Kind: util.Ref("app"),
					Properties: &armappservice.SiteProperties{
						HTTPSOnly: util.Ref(true),
						SiteConfig: &armappservice.SiteConfig{
							MinTLSVersion: util.Ref(armappservice.SupportedTLSVersionsOne2),
						},
						ResourceGroup:          util.Ref("res1"),
						VirtualNetworkSubnetID: util.Ref("/subscriptions/00000000-0000-0000-0000-000000000000/resourceGroups/res1/providers/Microsoft.Network/virtualNetworks/vnet1/subnets/subnet1"),
					},
				},

				config: armappservice.WebAppsClientGetConfigurationResponse{
					SiteConfigResource: armappservice.SiteConfigResource{
						Properties: &armappservice.SiteConfig{
							MinTLSVersion:     util.Ref(armappservice.SupportedTLSVersionsOne2),
							MinTLSCipherSuite: util.Ref(armappservice.TLSCipherSuitesTLSAES128GCMSHA256),
						},
					},
				},
			},
			want: &voc.WebApp{
				Compute: &voc.Compute{
					Resource: &voc.Resource{
						ID:           "/subscriptions/00000000-0000-0000-0000-000000000000/resourcegroups/res1/providers/microsoft.web/sites/webapp1",
						ServiceID:    testdata.MockCloudServiceID1,
						Name:         "WebApp1",
						CreationTime: util.SafeTimestamp(&time.Time{}),
						Type:         []string{"WebApp", "Compute", "Resource"},
						Labels: map[string]string{
							"testKey1": testTag1,
							"testKey2": testTag2,
						},
						GeoLocation: voc.GeoLocation{
							Region: "West Europe",
						},
						Parent: voc.ResourceID("/subscriptions/00000000-0000-0000-0000-000000000000/resourcegroups/res1"),
						Raw:    "{\"*armappservice.Site\":[{\"id\":\"/subscriptions/00000000-0000-0000-0000-000000000000/resourceGroups/res1/providers/Microsoft.Web/sites/WebApp1\",\"kind\":\"app\",\"location\":\"West Europe\",\"name\":\"WebApp1\",\"properties\":{\"httpsOnly\":true,\"resourceGroup\":\"res1\",\"siteConfig\":{\"minTlsVersion\":\"1.2\"},\"virtualNetworkSubnetId\":\"/subscriptions/00000000-0000-0000-0000-000000000000/resourceGroups/res1/providers/Microsoft.Network/virtualNetworks/vnet1/subnets/subnet1\"},\"tags\":{\"testKey1\":\"testTag1\",\"testKey2\":\"testTag2\"}}],\"armappservice.WebAppsClientGetConfigurationResponse\":[{\"properties\":{\"minTlsCipherSuite\":\"TLS_AES_128_GCM_SHA256\",\"minTlsVersion\":\"1.2\"}}]}",
					},
					NetworkInterfaces: []voc.ResourceID{"/subscriptions/00000000-0000-0000-0000-000000000000/resourcegroups/res1/providers/microsoft.network/virtualnetworks/vnet1/subnets/subnet1"},
					ResourceLogging: &voc.ResourceLogging{
						Logging: &voc.Logging{
							Enabled: true,
						},
					},
				},
				HttpEndpoint: &voc.HttpEndpoint{
					TransportEncryption: &voc.TransportEncryption{
						Enabled:    true,
						Enforced:   true,
						TlsVersion: constants.TLS1_2,
						Algorithm:  string(armappservice.TLSCipherSuitesTLSAES128GCMSHA256),
					},
				},
				Redundancy: &voc.Redundancy{},
			},
		},
		{
			name: "Happy path: WebApp Linux",
			fields: fields{
				azureDiscovery: NewMockAzureDiscovery(newMockComputeSender()),
				clientWebApps:  true,
			},
			args: args{
				webApp: &armappservice.Site{
					ID:       util.Ref("/subscriptions/00000000-0000-0000-0000-000000000000/resourceGroups/res1/providers/Microsoft.Web/sites/WebApp2"),
					Name:     util.Ref("WebApp2"),
					Location: &webAppRegion,
					Tags: map[string]*string{
						"testKey1": &testTag1,
						"testKey2": &testTag2,
					},
					Kind: util.Ref("app"),
					Properties: &armappservice.SiteProperties{
						HTTPSOnly: util.Ref(false),
						SiteConfig: &armappservice.SiteConfig{
							MinTLSVersion: nil,
						},
						ResourceGroup:          util.Ref("res1"),
						VirtualNetworkSubnetID: util.Ref("/subscriptions/00000000-0000-0000-0000-000000000000/resourceGroups/res1/providers/Microsoft.Network/virtualNetworks/vnet1/subnets/subnet2"),
					},
				},
				config: armappservice.WebAppsClientGetConfigurationResponse{
					SiteConfigResource: armappservice.SiteConfigResource{
						Properties: &armappservice.SiteConfig{
							MinTLSVersion:     util.Ref(armappservice.SupportedTLSVersionsOne2),
							MinTLSCipherSuite: util.Ref(armappservice.TLSCipherSuitesTLSAES128GCMSHA256),
						},
					},
				},
			},
			want: &voc.WebApp{
				Compute: &voc.Compute{
					Resource: &voc.Resource{
						ID:           "/subscriptions/00000000-0000-0000-0000-000000000000/resourcegroups/res1/providers/microsoft.web/sites/webapp2",
						ServiceID:    testdata.MockCloudServiceID1,
						Name:         "WebApp2",
						CreationTime: util.SafeTimestamp(&time.Time{}),
						Type:         []string{"WebApp", "Compute", "Resource"},
						Labels: map[string]string{
							"testKey1": testTag1,
							"testKey2": testTag2,
						},
						GeoLocation: voc.GeoLocation{
							Region: "West Europe",
						},
						Parent: voc.ResourceID("/subscriptions/00000000-0000-0000-0000-000000000000/resourcegroups/res1"),
						Raw:    "{\"*armappservice.Site\":[{\"id\":\"/subscriptions/00000000-0000-0000-0000-000000000000/resourceGroups/res1/providers/Microsoft.Web/sites/WebApp2\",\"kind\":\"app\",\"location\":\"West Europe\",\"name\":\"WebApp2\",\"properties\":{\"httpsOnly\":false,\"resourceGroup\":\"res1\",\"siteConfig\":{},\"virtualNetworkSubnetId\":\"/subscriptions/00000000-0000-0000-0000-000000000000/resourceGroups/res1/providers/Microsoft.Network/virtualNetworks/vnet1/subnets/subnet2\"},\"tags\":{\"testKey1\":\"testTag1\",\"testKey2\":\"testTag2\"}}],\"armappservice.WebAppsClientGetConfigurationResponse\":[{\"properties\":{\"minTlsCipherSuite\":\"TLS_AES_128_GCM_SHA256\",\"minTlsVersion\":\"1.2\"}}]}",
					},
					NetworkInterfaces: []voc.ResourceID{"/subscriptions/00000000-0000-0000-0000-000000000000/resourcegroups/res1/providers/microsoft.network/virtualnetworks/vnet1/subnets/subnet2"},
					ResourceLogging: &voc.ResourceLogging{
						Logging: &voc.Logging{},
					},
				},
				HttpEndpoint: &voc.HttpEndpoint{
					TransportEncryption: &voc.TransportEncryption{
						Enabled:    true,
						Enforced:   false,
						TlsVersion: constants.TLS1_2,
						Algorithm:  string(armappservice.TLSCipherSuitesTLSAES128GCMSHA256),
					},
				},
				Redundancy: &voc.Redundancy{},
			},
		},
	}
	for _, tt := range tests {
		t.Run(tt.name, func(t *testing.T) {
			d := &azureComputeDiscovery{
				azureDiscovery:     tt.fields.azureDiscovery,
				defenderProperties: tt.fields.defenderProperties,
			}

			// Set clients if needed
			if tt.fields.clientWebApps {
				// initialize backup vaults client
				_ = d.initWebAppsClient()
			}
			assert.Equalf(t, tt.want, d.handleWebApp(tt.args.webApp, tt.args.config), "handleWebApps(%v)", tt.args.webApp)
		})
	}
}

func Test_getTransportEncryption(t *testing.T) {
	type args struct {
		siteProps *armappservice.SiteProperties
		config    armappservice.WebAppsClientGetConfigurationResponse
	}
	tests := []struct {
		name    string
		args    args
		wantEnc *voc.TransportEncryption
	}{

		{
			name: "Happy path: TLSVersion/CipherSuite available",
			args: args{
				siteProps: &armappservice.SiteProperties{
					SiteConfig: &armappservice.SiteConfig{
						MinTLSVersion: util.Ref(armappservice.SupportedTLSVersionsOne2),
					},
					HTTPSOnly: util.Ref(true),
				},
				config: armappservice.WebAppsClientGetConfigurationResponse{
					SiteConfigResource: armappservice.SiteConfigResource{
						Properties: &armappservice.SiteConfig{
							MinTLSCipherSuite: util.Ref(armappservice.TLSCipherSuitesTLSAES128GCMSHA256),
							MinTLSVersion:     util.Ref(armappservice.SupportedTLSVersionsOne2),
						},
					},
				},
			},
			wantEnc: &voc.TransportEncryption{
				Enforced:   true,
				Enabled:    true,
				TlsVersion: constants.TLS1_2,
				Algorithm:  string(armappservice.TLSCipherSuitesTLSAES128GCMSHA256),
			},
		},
	}
	for _, tt := range tests {
		t.Run(tt.name, func(t *testing.T) {
			if gotEnc := getTransportEncryption(tt.args.siteProps, tt.args.config); !reflect.DeepEqual(gotEnc, tt.wantEnc) {
				t.Errorf("getTransportEncryption() = %v, want %v", gotEnc, tt.wantEnc)
			}
		})
	}
}

// TODO(lebogg asking oxisto): Is this valid to do so? We could also maybe write some tools independent of the repo to
// check such things.
// Test_IfWeConsiderAllPossibleDiskStorageAccountTypes checks if we still consider all possible SKU names/Storage
// account types for Azure Disks. Currently, the number is [clients].
func Test_IfWeConsiderAllPossibleDiskStorageAccountTypes(t *testing.T) {
	currentlyConsideredDiskStorageAccountTypeValues := 7
	assert.Equal(t, len(armcompute.PossibleDiskStorageAccountTypesValues()), currentlyConsideredDiskStorageAccountTypeValues)
}

func Test_addSecretUsages(t *testing.T) {
	// Use struct including both id and settings of an web app - allowing to use it smoothly as a list in args
	type webApp struct {
		id       *string
		settings armappservice.WebAppsClientListApplicationSettingsResponse
	}
	// Some mocked strings
	secretURI1 := "@Microsoft.KeyVault(VaultName=SomeKeyVault;SecretName=Secret1)"
	secretURI2 := "@Microsoft.KeyVault(VaultName=SomeKeyVault;SecretName=Secret2)"
	type args struct {
		apps []webApp
	}
	tests := []struct {
		name string
		args args
		want assert.ValueAssertionFunc
	}{
		{
			name: "Happy path - add two",
			args: args{apps: []webApp{
				{
					id: util.Ref("WebApp1"),
					settings: armappservice.WebAppsClientListApplicationSettingsResponse{
						StringDictionary: armappservice.StringDictionary{
							Properties: map[string]*string{
								"SecretUsedOnce":  util.Ref(secretURI1),
								"SecretUsedTwice": util.Ref(secretURI2),
							},
						}},
				},
				{
					id: util.Ref("WebApp2"),
					settings: armappservice.WebAppsClientListApplicationSettingsResponse{
						StringDictionary: armappservice.StringDictionary{
							Properties: map[string]*string{
								"SecretUsedTwice": util.Ref(secretURI2),
							},
						}},
				},
			}},
			want: func(t assert.TestingT, _ interface{}, _ ...interface{}) bool {
				secretUsage := secretUsage
				assert.Len(t, secretUsage[getSecretURI(secretURI1)], 1)
				assert.Len(t, secretUsage[getSecretURI(secretURI2)], 2)
				return assert.Len(t, secretUsage, 2)
			},
		},
	}
	for _, tt := range tests {
		t.Run(tt.name, func(t *testing.T) {
			for _, wa := range tt.args.apps {
				addSecretUsages(wa.id, wa.settings)
			}
			tt.want(t, nil)
			assert.Truef(t, tt.want(t, nil), "call addSecretUsages with %v", tt.args.apps)
		})
	}
}

func Test_getSecretURI(t *testing.T) {
	//assert.Len(t, secretUsage["https://SomeKeyVault.vault.azure.net/secrets/Secret1"], 1)
	//assert.Len(t, secretUsage["https://SomeKeyVault.vault.azure.net/secrets/Secret2"], 2)
	type args struct {
		s string
	}
	tests := []struct {
		name          string
		args          args
		wantSecretURI string
	}{
		{
			name:          "Happy path - Option 1",
			args:          args{"@Microsoft.KeyVault(VaultName=SomeKeyVault;SecretName=Secret1)"},
			wantSecretURI: "https://SomeKeyVault.vault.azure.net/secrets/Secret1",
		},
		{
			name:          "Happy path - Option 1",
			args:          args{"@Microsoft.KeyVault(SecretUri=https://SomeKeyVault.vault.azure.net/secrets/Secret1/)"},
			wantSecretURI: "https://SomeKeyVault.vault.azure.net/secrets/Secret1",
		},
		{
			name:          "Wrong prefix (option1)- return empty string",
			args:          args{"VaultName="},
			wantSecretURI: "",
		},
		{
			name:          "No split (option1)- return empty string",
			args:          args{"@Microsoft.KeyVault(VaultName="},
			wantSecretURI: "",
		},
		{
			name:          "No secret name (option1)- return empty string",
			args:          args{"@Microsoft.KeyVault(VaultName=SomeKeyVault;XXX="},
			wantSecretURI: "",
		},
		{
			name:          "No round bracket at the end (option1)- return empty string",
			args:          args{"@Microsoft.KeyVault(VaultName=SomeKeyVault;SecretName=Secret1/"},
			wantSecretURI: "",
		},
		{
			name:          "Wrong prefix (option2)- return empty string",
			args:          args{"@SomeThingWrong"},
			wantSecretURI: "",
		},
		{
			name:          "No round bracket at the end (option2)- return empty string",
			args:          args{"@Microsoft.KeyVault(SecretUri=https://SomeKeyVault.vault.azure.net/secrets/Secret1/"},
			wantSecretURI: "",
		},
	}
	for _, tt := range tests {
		t.Run(tt.name, func(t *testing.T) {
			assert.Equalf(t, tt.wantSecretURI, getSecretURI(tt.args.s), "getSecretURI(%v)", tt.args.s)
		})
	}
}

<<<<<<< HEAD
func Test_azureComputeDiscovery_getRedundancy(t *testing.T) {
	type fields struct {
		azureDiscovery *azureDiscovery
	}
	type args struct {
		app *armappservice.Site
	}
	tests := []struct {
		name   string
		fields fields
		args   args
		wantR  *voc.Redundancy
	}{
		{
			name: "Happy path - zone redundancy enabled",
			fields: fields{
				azureDiscovery: NewMockAzureDiscovery(fake.NewPlansServerTransport(&FakeFarmServer),
					WithResourceGroup("someRG")),
			},
			args: args{app: &armappservice.Site{
				Properties: &armappservice.SiteProperties{
					ServerFarmID: util.Ref("/subscriptions/00000000-0000-0000-0000-000000000000/resourceGroups/someRG/providers/Microsoft.Web/serverfarms/FarmWithZoneRedundancy")}}},
			wantR: &voc.Redundancy{Zone: true},
		},
		{
			name: "Web App without zone redundancy enabled",
			fields: fields{
				azureDiscovery: NewMockAzureDiscovery(fake.NewPlansServerTransport(&FakeFarmServer)),
			},
			args: args{app: &armappservice.Site{
				Properties: &armappservice.SiteProperties{
					ServerFarmID: util.Ref("/subscriptions/00000000-0000-0000-0000-000000000000/resourceGroups/someRG/providers/Microsoft.Web/serverfarms/FarmWithNoRedundancy")}}},
			wantR: &voc.Redundancy{Zone: false},
=======
func Test_azureComputeDiscovery_discoverVirtualMachineScaleSets(t *testing.T) {
	type fields struct {
		azureDiscovery     *azureDiscovery
		defenderProperties map[string]*defenderProperties
	}
	tests := []struct {
		name    string
		fields  fields
		want    []voc.IsCloudResource
		wantErr assert.ErrorAssertionFunc
	}{
		{
			name: "Error list pages",
			fields: fields{
				azureDiscovery: NewMockAzureDiscovery(nil),
			},
			want: nil,
			wantErr: func(t assert.TestingT, err error, i ...interface{}) bool {
				return assert.ErrorContains(t, err, ErrGettingNextPage.Error())
			},
		},
		{
			name: "Happy path",
			fields: fields{
				azureDiscovery: NewMockAzureDiscovery(newMockComputeSender()),
			},
			want: []voc.IsCloudResource{
				&voc.VirtualMachine{
					Compute: &voc.Compute{
						Resource: &voc.Resource{
							ID:        "/subscriptions/00000000-0000-0000-0000-000000000000/resourceGroups/res1/providers/Microsoft.Compute/virtualMachineScaleSets/scaleSet1/virtualMachines/0",
							ServiceID: testdata.MockCloudServiceID1,
							Name:      "ScaleSetVM0",
							Type:      voc.VirtualMachineType,
							GeoLocation: voc.GeoLocation{
								Region: "eastus",
							},
							Labels: map[string]string{},
							Parent: "/subscriptions/00000000-0000-0000-0000-000000000000/resourceGroups/res1/providers/Microsoft.Compute/virtualMachineScaleSets/scaleSet1",
							Raw:    "{\"*armcompute.VirtualMachineScaleSet\":[{\"id\":\"/subscriptions/00000000-0000-0000-0000-000000000000/resourceGroups/res1/providers/Microsoft.Compute/virtualMachineScaleSets/scaleSet1\",\"location\":\"eastus\",\"name\":\"scaleSet1\",\"properties\":{\"timeCreated\":\"2017-05-24T13:28:53.4540398Z\",\"virtualMachineProfile\":{\"osProfile\":{\"linuxConfiguration\":{\"patchSettings\":{\"patchMode\":\"AutomaticByPlatform\"}}}}},\"tags\":{}}],\"*armcompute.VirtualMachineScaleSetVM\":[{\"id\":\"/subscriptions/00000000-0000-0000-0000-000000000000/resourceGroups/res1/providers/Microsoft.Compute/virtualMachineScaleSets/scaleSet1/virtualMachines/0\",\"instanceId\":\"0\",\"location\":\"eastus\",\"name\":\"ScaleSetVM0\",\"properties\":{\"osProfile\":{\"linuxConfiguration\":{\"patchSettings\":{\"patchMode\":\"AutomaticByPlatform\"}}}},\"tags\":{}}]}",
						},
					},
					AutomaticUpdates: &voc.AutomaticUpdates{
						Enabled:  true,
						Interval: Duration30Days,
					},
				},
			},

			wantErr: assert.NoError,
>>>>>>> 887eac50
		},
	}
	for _, tt := range tests {
		t.Run(tt.name, func(t *testing.T) {
			d := &azureComputeDiscovery{
<<<<<<< HEAD
				azureDiscovery: tt.fields.azureDiscovery,
			}
			assert.NoError(t, d.initAppServiceFarmsClient())
			assert.Equalf(t, tt.wantR, d.getRedundancy(tt.args.app), "getRedundancy(%v)", tt.args.app)
		})
	}
}

func Test_getAppServiceFarmName(t *testing.T) {
	type args struct {
		id *string
	}
	tests := []struct {
		name         string
		args         args
		wantFarmName string
	}{
		{
			name:         "Happy path",
			args:         args{id: util.Ref("/subscriptions/00000000-0000-0000-0000-000000000000/resourceGroups/someRG/providers/Microsoft.Web/serverfarms/appServicePlanName")},
			wantFarmName: "appServicePlanName",
		},
		{
			name:         "Wrongly formatted id - return empty string",
			args:         args{id: util.Ref("/SomeNonsense/prefix/appServicePlanName")},
			wantFarmName: "",
=======
				azureDiscovery:     tt.fields.azureDiscovery,
				defenderProperties: tt.fields.defenderProperties,
			}
			got, err := d.discoverVirtualMachineScaleSets()

			tt.wantErr(t, err)

			assert.Equal(t, tt.want, got)

		})
	}
}

func Test_azureComputeDiscovery_handleVirtualMachineScaleSet(t *testing.T) {
	type fields struct {
		azureDiscovery     *azureDiscovery
		defenderProperties map[string]*defenderProperties
	}
	type args struct {
		set      *armcompute.VirtualMachineScaleSetVM
		scaleSet *armcompute.VirtualMachineScaleSet
	}
	tests := []struct {
		name    string
		fields  fields
		args    args
		want    voc.IsCompute
		wantErr assert.ErrorAssertionFunc
	}{{
		name: "VM properties are nil",
		fields: fields{
			azureDiscovery: NewMockAzureDiscovery(newMockComputeSender()),
		},
		args: args{
			set: &armcompute.VirtualMachineScaleSetVM{
				Location:   util.Ref("eastus"),
				ID:         util.Ref("/subscriptions/00000000-0000-0000-0000-000000000000/resourceGroups/res1/providers/Microsoft.Compute/virtualMachineScaleSets/scaleSet1/virtualMachines/ScaleSetVM1"),
				InstanceID: util.Ref("ScaleSetVM1"),
				Name:       util.Ref("ScaleSetVM1"),
				Tags:       map[string]*string{},
			},
			scaleSet: &armcompute.VirtualMachineScaleSet{
				ID: util.Ref("/subscriptions/00000000-0000-0000-0000-000000000000/resourceGroups/res1/providers/Microsoft.Compute/virtualMachineScaleSets/scaleSet1"),
			},
		},
		want: &voc.VirtualMachine{
			Compute: &voc.Compute{
				Resource: &voc.Resource{
					ID:        "/subscriptions/00000000-0000-0000-0000-000000000000/resourceGroups/res1/providers/Microsoft.Compute/virtualMachineScaleSets/scaleSet1/virtualMachines/ScaleSetVM1",
					Name:      "ScaleSetVM1",
					ServiceID: testdata.MockCloudServiceID1,
					Type:      voc.VirtualMachineType,
					GeoLocation: voc.GeoLocation{
						Region: "eastus",
					},
					Parent: "/subscriptions/00000000-0000-0000-0000-000000000000/resourceGroups/res1/providers/Microsoft.Compute/virtualMachineScaleSets/scaleSet1",
					Labels: map[string]string{},
					Raw:    "{\"*armcompute.VirtualMachineScaleSet\":[{\"id\":\"/subscriptions/00000000-0000-0000-0000-000000000000/resourceGroups/res1/providers/Microsoft.Compute/virtualMachineScaleSets/scaleSet1\"}],\"*armcompute.VirtualMachineScaleSetVM\":[{\"id\":\"/subscriptions/00000000-0000-0000-0000-000000000000/resourceGroups/res1/providers/Microsoft.Compute/virtualMachineScaleSets/scaleSet1/virtualMachines/ScaleSetVM1\",\"instanceId\":\"ScaleSetVM1\",\"location\":\"eastus\",\"name\":\"ScaleSetVM1\",\"tags\":{}}]}",
				},
			},
		},
		wantErr: assert.NoError,
	},

		{
			name: "Happy path: VM from AKS pool",
			fields: fields{
				azureDiscovery: NewMockAzureDiscovery(newMockComputeSender()),
			},
			args: args{
				set: &armcompute.VirtualMachineScaleSetVM{
					Location: util.Ref("eastus"),
					ID:       util.Ref("/subscriptions/00000000-0000-0000-0000-000000000000/resourceGroups/res1/providers/Microsoft.Compute/virtualMachineScaleSets/scaleSet1/virtualMachines/0"),
					Name:     util.Ref("ScaleSetVM1"),
					Tags:     map[string]*string{},
					Properties: &armcompute.VirtualMachineScaleSetVMProperties{
						OSProfile: &armcompute.OSProfile{
							LinuxConfiguration: &armcompute.LinuxConfiguration{
								PatchSettings: &armcompute.LinuxPatchSettings{
									PatchMode: util.Ref(armcompute.LinuxVMGuestPatchModeAutomaticByPlatform),
								},
							},
						},
					},
				},
				scaleSet: &armcompute.VirtualMachineScaleSet{
					ID: util.Ref("/subscriptions/00000000-0000-0000-0000-000000000000/resourceGroups/res1/providers/Microsoft.Compute/virtualMachineScaleSets/scaleSet1"),
				},
			},
			want:    nil,
			wantErr: assert.NoError,
		},
		{
			name: "Happy path: VM from VMSS",
			fields: fields{
				azureDiscovery: NewMockAzureDiscovery(newMockComputeSender()),
			},
			args: args{
				set: &armcompute.VirtualMachineScaleSetVM{
					Location:   util.Ref("eastus"),
					ID:         util.Ref("/subscriptions/00000000-0000-0000-0000-000000000000/resourceGroups/res1/providers/Microsoft.Compute/virtualMachineScaleSets/scaleSet1/virtualMachines/ScaleSetVM1"),
					InstanceID: util.Ref("ScaleSetVM1"),
					Name:       util.Ref("ScaleSetVM1"),
					Tags:       map[string]*string{},
					Properties: &armcompute.VirtualMachineScaleSetVMProperties{
						OSProfile: &armcompute.OSProfile{
							LinuxConfiguration: &armcompute.LinuxConfiguration{
								PatchSettings: &armcompute.LinuxPatchSettings{
									PatchMode: util.Ref(armcompute.LinuxVMGuestPatchModeAutomaticByPlatform),
								},
							},
						},
					},
				},
				scaleSet: &armcompute.VirtualMachineScaleSet{
					ID: util.Ref("/subscriptions/00000000-0000-0000-0000-000000000000/resourceGroups/res1/providers/Microsoft.Compute/virtualMachineScaleSets/scaleSet1"),
				},
			},
			want: &voc.VirtualMachine{
				Compute: &voc.Compute{
					Resource: &voc.Resource{
						ID:        "/subscriptions/00000000-0000-0000-0000-000000000000/resourceGroups/res1/providers/Microsoft.Compute/virtualMachineScaleSets/scaleSet1/virtualMachines/ScaleSetVM1",
						Name:      "ScaleSetVM1",
						ServiceID: testdata.MockCloudServiceID1,
						Type:      voc.VirtualMachineType,
						GeoLocation: voc.GeoLocation{
							Region: "eastus",
						},
						Parent: "/subscriptions/00000000-0000-0000-0000-000000000000/resourceGroups/res1/providers/Microsoft.Compute/virtualMachineScaleSets/scaleSet1",
						Labels: map[string]string{},
						Raw:    "{\"*armcompute.VirtualMachineScaleSet\":[{\"id\":\"/subscriptions/00000000-0000-0000-0000-000000000000/resourceGroups/res1/providers/Microsoft.Compute/virtualMachineScaleSets/scaleSet1\"}],\"*armcompute.VirtualMachineScaleSetVM\":[{\"id\":\"/subscriptions/00000000-0000-0000-0000-000000000000/resourceGroups/res1/providers/Microsoft.Compute/virtualMachineScaleSets/scaleSet1/virtualMachines/ScaleSetVM1\",\"instanceId\":\"ScaleSetVM1\",\"location\":\"eastus\",\"name\":\"ScaleSetVM1\",\"properties\":{\"osProfile\":{\"linuxConfiguration\":{\"patchSettings\":{\"patchMode\":\"AutomaticByPlatform\"}}}},\"tags\":{}}]}",
					},
				},
				AutomaticUpdates: &voc.AutomaticUpdates{
					Enabled:  true,
					Interval: Duration30Days,
				},
			},
			wantErr: assert.NoError,
>>>>>>> 887eac50
		},
	}
	for _, tt := range tests {
		t.Run(tt.name, func(t *testing.T) {
<<<<<<< HEAD
			assert.Equalf(t, tt.wantFarmName, getAppServicePlanName(tt.args.id), "getAppServicePlanName(%v)", tt.args.id)
=======
			d := &azureComputeDiscovery{
				azureDiscovery:     tt.fields.azureDiscovery,
				defenderProperties: tt.fields.defenderProperties,
			}
			got, err := d.handleVirtualMachineScaleSet(tt.args.set, tt.args.scaleSet)

			tt.wantErr(t, err)

			assert.Equal(t, tt.want, got)
>>>>>>> 887eac50
		})
	}
}<|MERGE_RESOLUTION|>--- conflicted
+++ resolved
@@ -3278,7 +3278,6 @@
 	}
 }
 
-<<<<<<< HEAD
 func Test_azureComputeDiscovery_getRedundancy(t *testing.T) {
 	type fields struct {
 		azureDiscovery *azureDiscovery
@@ -3312,7 +3311,46 @@
 				Properties: &armappservice.SiteProperties{
 					ServerFarmID: util.Ref("/subscriptions/00000000-0000-0000-0000-000000000000/resourceGroups/someRG/providers/Microsoft.Web/serverfarms/FarmWithNoRedundancy")}}},
 			wantR: &voc.Redundancy{Zone: false},
-=======
+		},
+	}
+	for _, tt := range tests {
+		t.Run(tt.name, func(t *testing.T) {
+			d := &azureComputeDiscovery{
+				azureDiscovery: tt.fields.azureDiscovery,
+			}
+			assert.NoError(t, d.initAppServiceFarmsClient())
+			assert.Equalf(t, tt.wantR, d.getRedundancy(tt.args.app), "getRedundancy(%v)", tt.args.app)
+		})
+	}
+}
+
+func Test_getAppServiceFarmName(t *testing.T) {
+	type args struct {
+		id *string
+	}
+	tests := []struct {
+		name         string
+		args         args
+		wantFarmName string
+	}{
+		{
+			name:         "Happy path",
+			args:         args{id: util.Ref("/subscriptions/00000000-0000-0000-0000-000000000000/resourceGroups/someRG/providers/Microsoft.Web/serverfarms/appServicePlanName")},
+			wantFarmName: "appServicePlanName",
+		},
+		{
+			name:         "Wrongly formatted id - return empty string",
+			args:         args{id: util.Ref("/SomeNonsense/prefix/appServicePlanName")},
+			wantFarmName: "",
+		},
+	}
+	for _, tt := range tests {
+		t.Run(tt.name, func(t *testing.T) {
+			assert.Equalf(t, tt.wantFarmName, getAppServicePlanName(tt.args.id), "getAppServicePlanName(%v)", tt.args.id)
+		})
+	}
+}
+
 func Test_azureComputeDiscovery_discoverVirtualMachineScaleSets(t *testing.T) {
 	type fields struct {
 		azureDiscovery     *azureDiscovery
@@ -3363,40 +3401,11 @@
 			},
 
 			wantErr: assert.NoError,
->>>>>>> 887eac50
 		},
 	}
 	for _, tt := range tests {
 		t.Run(tt.name, func(t *testing.T) {
 			d := &azureComputeDiscovery{
-<<<<<<< HEAD
-				azureDiscovery: tt.fields.azureDiscovery,
-			}
-			assert.NoError(t, d.initAppServiceFarmsClient())
-			assert.Equalf(t, tt.wantR, d.getRedundancy(tt.args.app), "getRedundancy(%v)", tt.args.app)
-		})
-	}
-}
-
-func Test_getAppServiceFarmName(t *testing.T) {
-	type args struct {
-		id *string
-	}
-	tests := []struct {
-		name         string
-		args         args
-		wantFarmName string
-	}{
-		{
-			name:         "Happy path",
-			args:         args{id: util.Ref("/subscriptions/00000000-0000-0000-0000-000000000000/resourceGroups/someRG/providers/Microsoft.Web/serverfarms/appServicePlanName")},
-			wantFarmName: "appServicePlanName",
-		},
-		{
-			name:         "Wrongly formatted id - return empty string",
-			args:         args{id: util.Ref("/SomeNonsense/prefix/appServicePlanName")},
-			wantFarmName: "",
-=======
 				azureDiscovery:     tt.fields.azureDiscovery,
 				defenderProperties: tt.fields.defenderProperties,
 			}
@@ -3536,14 +3545,10 @@
 				},
 			},
 			wantErr: assert.NoError,
->>>>>>> 887eac50
 		},
 	}
 	for _, tt := range tests {
 		t.Run(tt.name, func(t *testing.T) {
-<<<<<<< HEAD
-			assert.Equalf(t, tt.wantFarmName, getAppServicePlanName(tt.args.id), "getAppServicePlanName(%v)", tt.args.id)
-=======
 			d := &azureComputeDiscovery{
 				azureDiscovery:     tt.fields.azureDiscovery,
 				defenderProperties: tt.fields.defenderProperties,
@@ -3553,7 +3558,6 @@
 			tt.wantErr(t, err)
 
 			assert.Equal(t, tt.want, got)
->>>>>>> 887eac50
 		})
 	}
 }