--- conflicted
+++ resolved
@@ -36,11 +36,8 @@
 	"github.com/Azure/azure-sdk-for-go/sdk/resourcemanager/compute/armcompute/v3"
 	"github.com/Azure/azure-sdk-for-go/sdk/resourcemanager/cosmos/armcosmos"
 	"github.com/Azure/azure-sdk-for-go/sdk/resourcemanager/dataprotection/armdataprotection"
-<<<<<<< HEAD
+	"github.com/Azure/azure-sdk-for-go/sdk/resourcemanager/machinelearning/armmachinelearning"
 	"github.com/Azure/azure-sdk-for-go/sdk/resourcemanager/monitor/armmonitor"
-=======
-	"github.com/Azure/azure-sdk-for-go/sdk/resourcemanager/machinelearning/armmachinelearning"
->>>>>>> 2ed454fb
 	"github.com/Azure/azure-sdk-for-go/sdk/resourcemanager/network/armnetwork"
 	"github.com/Azure/azure-sdk-for-go/sdk/resourcemanager/resources/armresources"
 	"github.com/Azure/azure-sdk-for-go/sdk/resourcemanager/security/armsecurity"
@@ -51,17 +48,10 @@
 // ClientCreateFuncWithSubID is a type that describes a function to create a new Azure SDK client with a subscription ID.
 type ClientCreateFuncWithSubID[T any] func(subscriptionID string, credential azcore.TokenCredential, options *arm.ClientOptions) (*T, error)
 
-<<<<<<< HEAD
-// ClientCreateFuncWithoutSubscriptionID is a type that describes a function to create a new Azure SDK client without subscriptionID.
-type ClientCreateFuncWithoutSubscriptionID[T any] func(credential azcore.TokenCredential, options *arm.ClientOptions) (*T, error)
-
-// initClient creates an Azure client if not already exists. This function will
-=======
 // ClientCreateFuncWithoutSubID is a type that describes a function to create a new Azure SDK client without a subscription ID.
 type ClientCreateFuncWithoutSubID[T any] func(credential azcore.TokenCredential, options *arm.ClientOptions) (*T, error)
 
 // initClientWithSubID creates an Azure client if not already exists. This function will
->>>>>>> 2ed454fb
 // log the error, so calling functions should just directly return the error in
 // order to avoid double-logging.
 // This function is for client create functions with a subscription ID.
@@ -85,16 +75,11 @@
 	return
 }
 
-<<<<<<< HEAD
-// initClientWithoutSubscriptionID creates an Azure client if not already exists. The subscriptionID is not necessary for this client.
-func initClientWithoutSubscriptionID[T any](existingClient *T, d *azureDiscovery, fun ClientCreateFuncWithoutSubscriptionID[T]) (client *T, err error) {
-=======
 // initClientWithoutSubID creates an Azure client if not already exists. This function will
 // log the error, so calling functions should just directly return the error in
 // order to avoid double-logging.
 // This function is for client create functions without a subscription ID.
 func initClientWithoutSubID[T any](existingClient *T, d *azureDiscovery, fun ClientCreateFuncWithoutSubID[T]) (client *T, err error) {
->>>>>>> 2ed454fb
 	if existingClient != nil {
 		return existingClient, nil
 	}
@@ -102,11 +87,7 @@
 	client, err = fun(d.cred, &d.clientOptions)
 	if err != nil {
 		err = fmt.Errorf("could not get %T client: %w", new(T), err)
-<<<<<<< HEAD
-		log.Debug(err)
-=======
 		log.Error(err)
->>>>>>> 2ed454fb
 		return nil, err
 	}
 
@@ -272,7 +253,7 @@
 
 // initDiagnosticsSettingsClient creates the client if not already exists
 func (d *azureDiscovery) initDiagnosticsSettingsClient() (err error) {
-	d.clients.diagnosticSettingsClient, err = initClientWithoutSubscriptionID(d.clients.diagnosticSettingsClient, d, armmonitor.NewDiagnosticSettingsClient)
+	d.clients.diagnosticSettingsClient, err = initClientWithoutSubID(d.clients.diagnosticSettingsClient, d, armmonitor.NewDiagnosticSettingsClient)
 
 	return
 }