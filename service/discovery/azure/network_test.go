// Copyright 2021 Fraunhofer AISEC
//
// Licensed under the Apache License, Version 2.0 (the "License");
// you may not use this file except in compliance with the License.
// You may obtain a copy of the License at
//
//     http://www.apache.org/licenses/LICENSE-2.0
//
// Unless required by applicable law or agreed to in writing, software
// distributed under the License is distributed on an "AS IS" BASIS,
// WITHOUT WARRANTIES OR CONDITIONS OF ANY KIND, either express or implied.
// See the License for the specific language governing permissions and
// limitations under the License.
//
//           $$\                           $$\ $$\   $$\
//           $$ |                          $$ |\__|  $$ |
//  $$$$$$$\ $$ | $$$$$$\  $$\   $$\  $$$$$$$ |$$\ $$$$$$\    $$$$$$\   $$$$$$\
// $$  _____|$$ |$$  __$$\ $$ |  $$ |$$  __$$ |$$ |\_$$  _|  $$  __$$\ $$  __$$\
// $$ /      $$ |$$ /  $$ |$$ |  $$ |$$ /  $$ |$$ |  $$ |    $$ /  $$ |$$ | \__|
// $$ |      $$ |$$ |  $$ |$$ |  $$ |$$ |  $$ |$$ |  $$ |$$\ $$ |  $$ |$$ |
// \$$$$$$\  $$ |\$$$$$   |\$$$$$   |\$$$$$$  |$$ |  \$$$   |\$$$$$   |$$ |
//  \_______|\__| \______/  \______/  \_______|\__|   \____/  \______/ \__|
//
// This file is part of Clouditor Community Edition.

package azure

import (
	"net/http"
	"testing"

	"github.com/Azure/azure-sdk-for-go/sdk/azcore/arm"
	"github.com/Azure/azure-sdk-for-go/sdk/azcore/policy"
	"github.com/Azure/azure-sdk-for-go/sdk/resourcemanager/network/armnetwork"
	"github.com/stretchr/testify/assert"

	"clouditor.io/clouditor/api/discovery"

	"clouditor.io/clouditor/voc"
)

type mockNetworkSender struct {
	mockSender
}

func (m mockNetworkSender) Do(req *http.Request) (res *http.Response, err error) {
	if req.URL.Path == "/subscriptions/00000000-0000-0000-0000-000000000000/providers/Microsoft.Network/networkInterfaces" {
		return createResponse(map[string]interface{}{
			"value": &[]map[string]interface{}{
				{
					"id":       "/subscriptions/00000000-0000-0000-0000-000000000000/resourceGroups/res1/providers/Microsoft.Network/networkInterfaces/iface1",
					"name":     "iface1",
					"location": "eastus",
					"properties": map[string]interface{}{
						"networkSecurityGroup": map[string]interface{}{
							"id": "/subscriptions/00000000-0000-0000-0000-000000000000/resourceGroups/res1/providers/Microsoft.Network/networkSecurityGroups/nsg1",
						},
					},
				},
			},
		}, 200)
	} else if req.URL.Path == "/subscriptions/00000000-0000-0000-0000-000000000000/resourceGroups/res1/providers/Microsoft.Network/networkSecurityGroups/nsg1" {
		return createResponse(map[string]interface{}{
			"id":       "/subscriptions/00000000-0000-0000-0000-000000000000/resourceGroups/res1/providers/Microsoft.Network/networkSecurityGroups/nsg1",
			"name":     "nsg1",
			"location": "eastus",
			"properties": map[string]interface{}{
				"securityRules": []map[string]interface{}{
					{
						"properties": map[string]interface{}{
							"access":          "Deny",
							"sourcePortRange": "*",
						},
					},
					{
						"properties": map[string]interface{}{
							"access":          "Deny",
							"sourcePortRange": "*",
						},
					},
				},
			},
		}, 200)
	} else if req.URL.Path == "/subscriptions/00000000-0000-0000-0000-000000000000/providers/Microsoft.Network/loadBalancers" {
		return createResponse(map[string]interface{}{
			"value": &[]map[string]interface{}{
				{
					"id":       "/subscriptions/00000000-0000-0000-0000-000000000000/resourceGroups/res1/providers/Microsoft.Network/loadBalancers/lb1",
					"name":     "lb1",
					"location": "eastus",
					"properties": map[string]interface{}{
						"loadBalancingRules": []map[string]interface{}{
							{
								"properties": map[string]interface{}{
									"frontendPort": 1234,
								},
							},
							{
								"properties": map[string]interface{}{
									"frontendPort": 5678,
								},
							},
						},
						"frontendIPConfigurations": []map[string]interface{}{
							{
								"id":   "/subscriptions/00000000-0000-0000-0000-000000000000/resourceGroups/res1/providers/Microsoft.Network/loadBalancers/lb1/frontendIPConfigurations/b9cb3645-25d0-4288-910a-020563f63b1c",
								"name": "b9cb3645-25d0-4288-910a-020563f63b1c",
								"properties": map[string]interface{}{
									"publicIPAddress": map[string]interface{}{
										"id": "/subscriptions/00000000-0000-0000-0000-000000000000/resourceGroups/res1/providers/Microsoft.Network/publicIPAddresses/test-b9cb3645-25d0-4288-910a-020563f63b1c",
									},
								},
							},
						},
					},
				},
				{
					"id":       "/subscriptions/00000000-0000-0000-0000-000000000000/resourceGroups/res1/providers/Microsoft.Network/loadBalancers/lb2",
					"name":     "lb2",
					"location": "eastus",
					"properties": map[string]interface{}{
						"loadBalancingRules": []map[string]interface{}{
							{
								"properties": map[string]interface{}{
									"frontendPort": 1234,
								},
							},
							{
								"properties": map[string]interface{}{
									"frontendPort": 5678,
								},
							},
						},
						"frontendIPConfigurations": []map[string]interface{}{
							{
								"id":   "/subscriptions/00000000-0000-0000-0000-000000000000/resourceGroups/res1/providers/Microsoft.Network/loadBalancers/lb1/frontendIPConfigurations/b9cb3645-25d0-4288-910a-020563f63b1c",
								"name": "b9cb3645-25d0-4288-910a-020563f63b1c",
								"properties": map[string]interface{}{
									"publicIPAddress": nil,
								},
							},
						},
					},
				},
				{
					"id":       "/subscriptions/00000000-0000-0000-0000-000000000000/resourceGroups/res1/providers/Microsoft.Network/loadBalancers/lb3",
					"name":     "lb3",
					"location": "eastus",
					"properties": map[string]interface{}{
						"loadBalancingRules": []map[string]interface{}{
							{
								"properties": map[string]interface{}{
									"frontendPort": 1234,
								},
							},
							{
								"properties": map[string]interface{}{
									"frontendPort": 5678,
								},
							},
						},
						"frontendIPConfigurations": []map[string]interface{}{
							{
								"id":   "/subscriptions/00000000-0000-0000-0000-000000000000/resourceGroups/res1/providers/Microsoft.Network/loadBalancers/lb1/frontendIPConfigurations/b9cb3645-25d0-4288-910a-020563f63b1c",
								"name": "b9cb3645-25d0-4288-910a-020563f63b1c",
								"properties": map[string]interface{}{
									"publicIPAddress": map[string]interface{}{
										"id": "/subscriptions/00000000-0000-0000-0000-000000000000/resourceGroups/res1/providers/Microsoft.Network/publicIPAddresses/test-b9cb3645-25d0-4288-910a-020563f63b1d",
									},
								},
							},
						},
					},
				},
			},
		}, 200)
	} else if req.URL.Path == "/subscriptions/00000000-0000-0000-0000-000000000000/resourceGroups/res1/providers/Microsoft.Network/publicIPAddresses/test-b9cb3645-25d0-4288-910a-020563f63b1c" {
		return createResponse(map[string]interface{}{
			"properties": map[string]interface{}{
				"ipAddress": "111.222.333.444",
			},
		}, 200)
	} else if req.URL.Path == "/subscriptions/00000000-0000-0000-0000-000000000000/resourceGroups/res1/providers/Microsoft.Network/publicIPAddresses/test-b9cb3645-25d0-4288-910a-020563f63b1d" {
		return createResponse(map[string]interface{}{
			"properties": map[string]interface{}{
				"ipAddress": nil,
			},
		}, 200)
	}

	return m.mockSender.Do(req)
}

func TestAzureNetworkAuthorizer(t *testing.T) {

	d := NewAzureNetworkDiscovery()
	list, err := d.List()

	assert.Error(t, err)
	assert.Nil(t, list)
	assert.ErrorIs(t, err, ErrNoCredentialsConfigured)
}

<<<<<<< HEAD
func Test_azureNetworkDiscovery_List(t *testing.T) {
	type fields struct {
		azureDiscovery azureDiscovery
	}
	tests := []struct {
		name     string
		fields   fields
		wantList []voc.IsCloudResource
		wantErr  assert.ErrorAssertionFunc
	}{
		{
			name: "Authorize error",
			fields: fields{
				azureDiscovery: azureDiscovery{
					cred: nil,
				},
			},
			wantList: nil,
			wantErr: func(t assert.TestingT, err error, i ...interface{}) bool {
				return assert.ErrorContains(t, err, ErrCouldNotAuthenticate.Error())
			},
		},
		{
			name: "Discovery error",
			fields: fields{
				azureDiscovery: azureDiscovery{
					cred: &mockAuthorizer{},
					clientOptions: arm.ClientOptions{
						ClientOptions: policy.ClientOptions{
							Transport: &mockStorageSender{},
						},
					},
				},
			},
			wantList: nil,
			wantErr: func(t assert.TestingT, err error, i ...interface{}) bool {
				return assert.ErrorContains(t, err, "could not discover network interfaces:")
			},
		},
		{
			name: "Without errors",
			fields: fields{
				azureDiscovery: azureDiscovery{
					cred: &mockAuthorizer{},
					clientOptions: arm.ClientOptions{
						ClientOptions: policy.ClientOptions{
							Transport: &mockNetworkSender{},
						},
					},
				},
			},
			wantList: []voc.IsCloudResource{
				&voc.NetworkInterface{
					Networking: &voc.Networking{
						Resource: &voc.Resource{
							ID:   "/subscriptions/00000000-0000-0000-0000-000000000000/resourceGroups/res1/providers/Microsoft.Network/networkInterfaces/iface1",
							Name: "iface1",
							GeoLocation: voc.GeoLocation{
								Region: "eastus",
							},
							Type:   []string{"NetworkInterface", "Compute", "Resource"},
							Labels: map[string]string{},
						},
					},
					AccessRestriction: nil,
				},
				&voc.LoadBalancer{
					NetworkService: &voc.NetworkService{
						Networking: &voc.Networking{
							Resource: &voc.Resource{
								ID:   "/subscriptions/00000000-0000-0000-0000-000000000000/resourceGroups/res1/providers/Microsoft.Network/loadBalancers/lb1",
								Name: "lb1",
								GeoLocation: voc.GeoLocation{
									Region: "eastus",
								},
								Type:   []string{"LoadBalancer", "NetworkService", "Resource"},
								Labels: map[string]string{},
							},
						},
						Ips:   []string{"111.222.333.444"},
						Ports: []int16{1234, 5678},
					},
					AccessRestrictions: &[]voc.AccessRestriction{},
					HttpEndpoints:      &[]voc.HttpEndpoint{},
				},
				&voc.LoadBalancer{
					NetworkService: &voc.NetworkService{
						Networking: &voc.Networking{
							Resource: &voc.Resource{
								ID:   "/subscriptions/00000000-0000-0000-0000-000000000000/resourceGroups/res1/providers/Microsoft.Network/loadBalancers/lb2",
								Name: "lb2",
								GeoLocation: voc.GeoLocation{
									Region: "eastus",
								},
								Type:   []string{"LoadBalancer", "NetworkService", "Resource"},
								Labels: map[string]string{},
							},
						},
						Ports: []int16{1234, 5678},
					},
					AccessRestrictions: &[]voc.AccessRestriction{},
					HttpEndpoints:      &[]voc.HttpEndpoint{},
				},
				&voc.LoadBalancer{
					NetworkService: &voc.NetworkService{
						Networking: &voc.Networking{
							Resource: &voc.Resource{
								ID:   "/subscriptions/00000000-0000-0000-0000-000000000000/resourceGroups/res1/providers/Microsoft.Network/loadBalancers/lb3",
								Name: "lb3",
								GeoLocation: voc.GeoLocation{
									Region: "eastus",
								},
								Type:   []string{"LoadBalancer", "NetworkService", "Resource"},
								Labels: map[string]string{},
							},
						},
						Ports: []int16{1234, 5678},
					},
					AccessRestrictions: &[]voc.AccessRestriction{},
					HttpEndpoints:      &[]voc.HttpEndpoint{},
				},
			},
			wantErr: func(t assert.TestingT, err error, i ...interface{}) bool {
				return assert.NoError(t, err)
			},
		},
	}
	for _, tt := range tests {
		t.Run(tt.name, func(t *testing.T) {
			d := &azureNetworkDiscovery{
				azureDiscovery: tt.fields.azureDiscovery,
			}
			gotList, err := d.List()
			if !tt.wantErr(t, err) {
				return
			}
=======
func TestNetwork(t *testing.T) {
	d := NewAzureNetworkDiscovery(
		WithSender(&mockNetworkSender{}),
		WithAuthorizer(&mockAuthorizer{}),
	)

	list, err := d.List()

	assert.NoError(t, err)
	assert.NotNil(t, list)
	assert.Equal(t, 4, len(list))
	assert.NotEmpty(t, d.Name())

	iface, ok := list[0].(*voc.NetworkInterface)

	assert.True(t, ok)
	assert.Equal(t, "iface1", iface.Name)
	//assert.Equal(t, "*", iface.AccessRestriction.RestrictedPorts)

	lb, ok := list[1].(*voc.LoadBalancer)

	assert.True(t, ok)
	assert.Equal(t, "lb1", lb.Name)
	assert.Equal(t, uint16(1234), lb.Ports[0])
	assert.Equal(t, "111.222.333.444", lb.Ips[0])
>>>>>>> c342a784

			for i := 0; i < len(tt.wantList)-1; i++ {
				assert.Equal(t, tt.wantList[i], gotList[i])
			}
		})
	}
}

func TestNewAzureNetworkDiscovery(t *testing.T) {
	type args struct {
		opts []DiscoveryOption
	}
	tests := []struct {
		name string
		args args
		want discovery.Discoverer
	}{
		{
			name: "Empty input",
			args: args{
				opts: nil,
			},
			want: &azureNetworkDiscovery{},
		},
		{
			name: "With sender",
			args: args{
				opts: []DiscoveryOption{WithSender(mockNetworkSender{})},
			},
			want: &azureNetworkDiscovery{
				azureDiscovery{
					clientOptions: arm.ClientOptions{
						ClientOptions: policy.ClientOptions{
							Transport: mockNetworkSender{},
						},
					},
				},
			},
		},
		{
			name: "With authorizer",
			args: args{
				opts: []DiscoveryOption{WithAuthorizer(&mockAuthorizer{})},
			},
			want: &azureNetworkDiscovery{
				azureDiscovery{
					cred: &mockAuthorizer{},
				},
			},
		},
	}
	for _, tt := range tests {
		t.Run(tt.name, func(t *testing.T) {
			d := NewAzureNetworkDiscovery(tt.args.opts...)
			assert.Equal(t, tt.want, d)
			assert.Equal(t, "Azure Network", d.Name())
		})

	}
}

func Test_azureNetworkDiscovery_discoverNetworkInterfaces(t *testing.T) {
	type fields struct {
		azureDiscovery azureDiscovery
	}
	tests := []struct {
		name    string
		fields  fields
		want    []voc.IsCloudResource
		wantErr assert.ErrorAssertionFunc
	}{
		{
			name: "Error list pages",
			fields: fields{
				azureDiscovery: azureDiscovery{
					cred: nil,
				},
			},
			want: nil,
			wantErr: func(t assert.TestingT, err error, i ...interface{}) bool {
				return assert.ErrorContains(t, err, "error getting next page:")
			},
		},
	}
	for _, tt := range tests {
		t.Run(tt.name, func(t *testing.T) {
			d := &azureNetworkDiscovery{
				azureDiscovery: tt.fields.azureDiscovery,
			}
			got, err := d.discoverNetworkInterfaces()
			if !tt.wantErr(t, err) {
				return
			}
			assert.Equalf(t, tt.want, got, "discoverNetworkInterfaces()")
		})
	}
}

func Test_azureNetworkDiscovery_discoverLoadBalancer(t *testing.T) {
	type fields struct {
		azureDiscovery azureDiscovery
	}
	tests := []struct {
		name    string
		fields  fields
		want    []voc.IsCloudResource
		wantErr assert.ErrorAssertionFunc
	}{
		{
			name: "Error list pages",
			fields: fields{
				azureDiscovery: azureDiscovery{
					cred: nil,
				},
			},
			want: nil,
			wantErr: func(t assert.TestingT, err error, i ...interface{}) bool {
				return assert.ErrorContains(t, err, "error getting next page:")
			},
		},
	}
	for _, tt := range tests {
		t.Run(tt.name, func(t *testing.T) {
			d := &azureNetworkDiscovery{
				azureDiscovery: tt.fields.azureDiscovery,
			}
			got, err := d.discoverLoadBalancer()
			if !tt.wantErr(t, err) {
				return
			}
			assert.Equalf(t, tt.want, got, "discoverLoadBalancer()")
		})
	}
}

func Test_frontendPublicIPAddressName(t *testing.T) {
	type args struct {
		frontendPublicIPAddressID string
	}
	tests := []struct {
		name string
		args args
		want string
	}{
		{
			name: "Empty ip",
			args: args{
				frontendPublicIPAddressID: "",
			},
			want: "",
		},
		{
			name: "IP incorrect",
			args: args{
				frontendPublicIPAddressID: "/subscriptions/00000000-0000-0000-0000-000000000000/resourceGroups/res1/providers/test-b9cb3645-25d0-4288-910a-020563f63b1c",
			},
			want: "",
		},
		{
			name: "IP correct",
			args: args{
				frontendPublicIPAddressID: "/subscriptions/00000000-0000-0000-0000-000000000000/resourceGroups/res1/providers/Microsoft.Network/publicIPAddresses/test-b9cb3645-25d0-4288-910a-020563f63b1c",
			},
			want: "test-b9cb3645-25d0-4288-910a-020563f63b1c",
		},
	}
	for _, tt := range tests {
		t.Run(tt.name, func(t *testing.T) {
			assert.Equalf(t, tt.want, frontendPublicIPAddressName(tt.args.frontendPublicIPAddressID), "frontendPublicIPAddressName(%v)", tt.args.frontendPublicIPAddressID)
		})
	}
}

func Test_azureNetworkDiscovery_publicIPAddressFromLoadBalancer(t *testing.T) {
	id := "/subscriptions/00000000-0000-0000-0000-000000000000/resourceGroups/res1/providers/Microsoft.Network/loadBalancers/lb3"
	name := "lb3"
	location := "eastus"
	publicIPID := "mockPublicID"

	lbWithoutPublicIPAddressID := &armnetwork.LoadBalancer{
		ID:       &id,
		Name:     &name,
		Location: &location,
		Properties: &armnetwork.LoadBalancerPropertiesFormat{
			FrontendIPConfigurations: []*armnetwork.FrontendIPConfiguration{
				{
					Properties: &armnetwork.FrontendIPConfigurationPropertiesFormat{
						PublicIPAddress: &armnetwork.PublicIPAddress{},
					},
				},
			},
		},
	}
	lbWithoutPublicIPAddressName := &armnetwork.LoadBalancer{
		ID:       &id,
		Name:     &name,
		Location: &location,
		Properties: &armnetwork.LoadBalancerPropertiesFormat{
			FrontendIPConfigurations: []*armnetwork.FrontendIPConfiguration{
				{
					Properties: &armnetwork.FrontendIPConfigurationPropertiesFormat{
						PublicIPAddress: &armnetwork.PublicIPAddress{
							ID: &publicIPID,
						},
					},
				},
			},
		},
	}

	type fields struct {
		azureDiscovery azureDiscovery
	}
	type args struct {
		lb *armnetwork.LoadBalancer
	}
	tests := []struct {
		name   string
		fields fields
		args   args
		want   []string
	}{

		{
			name: "Empty input",
			args: args{
				lb: nil,
			},
			want: []string{},
		},
		{
			name: "Empty FrontendIPConfiguation",
			args: args{
				lb: &armnetwork.LoadBalancer{
					ID:       &id,
					Name:     &name,
					Location: &location,
					Properties: &armnetwork.LoadBalancerPropertiesFormat{
						FrontendIPConfigurations: nil,
					},
				},
			},
			fields: fields{
				azureDiscovery: azureDiscovery{
					cred: &mockAuthorizer{},
				},
			},
			want: []string(nil),
		},
		{
			name: "Empty PublicIPAdressID",
			args: args{
				lb: lbWithoutPublicIPAddressID,
			},
			fields: fields{
				azureDiscovery: azureDiscovery{
					cred: &mockAuthorizer{},
				},
			},
			want: []string(nil),
		},
		{
			name: "Empty PublicIPAdressName",
			args: args{
				lb: lbWithoutPublicIPAddressName,
			},
			fields: fields{
				azureDiscovery: azureDiscovery{
					cred: &mockAuthorizer{},
				},
			},
			want: []string(nil),
		},
	}
	for _, tt := range tests {
		t.Run(tt.name, func(t *testing.T) {
			d := &azureNetworkDiscovery{
				azureDiscovery: tt.fields.azureDiscovery,
			}
			assert.Equal(t, tt.want, d.publicIPAddressFromLoadBalancer(tt.args.lb))
		})
	}
}<|MERGE_RESOLUTION|>--- conflicted
+++ resolved
@@ -32,11 +32,10 @@
 	"github.com/Azure/azure-sdk-for-go/sdk/azcore/arm"
 	"github.com/Azure/azure-sdk-for-go/sdk/azcore/policy"
 	"github.com/Azure/azure-sdk-for-go/sdk/resourcemanager/network/armnetwork"
+
+	"clouditor.io/clouditor/api/discovery"
+	"clouditor.io/clouditor/voc"
 	"github.com/stretchr/testify/assert"
-
-	"clouditor.io/clouditor/api/discovery"
-
-	"clouditor.io/clouditor/voc"
 )
 
 type mockNetworkSender struct {
@@ -201,7 +200,6 @@
 	assert.ErrorIs(t, err, ErrNoCredentialsConfigured)
 }
 
-<<<<<<< HEAD
 func Test_azureNetworkDiscovery_List(t *testing.T) {
 	type fields struct {
 		azureDiscovery azureDiscovery
@@ -282,7 +280,7 @@
 							},
 						},
 						Ips:   []string{"111.222.333.444"},
-						Ports: []int16{1234, 5678},
+						Ports: []uint16{1234, 5678},
 					},
 					AccessRestrictions: &[]voc.AccessRestriction{},
 					HttpEndpoints:      &[]voc.HttpEndpoint{},
@@ -300,7 +298,7 @@
 								Labels: map[string]string{},
 							},
 						},
-						Ports: []int16{1234, 5678},
+						Ports: []uint16{1234, 5678},
 					},
 					AccessRestrictions: &[]voc.AccessRestriction{},
 					HttpEndpoints:      &[]voc.HttpEndpoint{},
@@ -318,7 +316,7 @@
 								Labels: map[string]string{},
 							},
 						},
-						Ports: []int16{1234, 5678},
+						Ports: []uint16{1234, 5678},
 					},
 					AccessRestrictions: &[]voc.AccessRestriction{},
 					HttpEndpoints:      &[]voc.HttpEndpoint{},
@@ -338,33 +336,6 @@
 			if !tt.wantErr(t, err) {
 				return
 			}
-=======
-func TestNetwork(t *testing.T) {
-	d := NewAzureNetworkDiscovery(
-		WithSender(&mockNetworkSender{}),
-		WithAuthorizer(&mockAuthorizer{}),
-	)
-
-	list, err := d.List()
-
-	assert.NoError(t, err)
-	assert.NotNil(t, list)
-	assert.Equal(t, 4, len(list))
-	assert.NotEmpty(t, d.Name())
-
-	iface, ok := list[0].(*voc.NetworkInterface)
-
-	assert.True(t, ok)
-	assert.Equal(t, "iface1", iface.Name)
-	//assert.Equal(t, "*", iface.AccessRestriction.RestrictedPorts)
-
-	lb, ok := list[1].(*voc.LoadBalancer)
-
-	assert.True(t, ok)
-	assert.Equal(t, "lb1", lb.Name)
-	assert.Equal(t, uint16(1234), lb.Ports[0])
-	assert.Equal(t, "111.222.333.444", lb.Ips[0])
->>>>>>> c342a784
 
 			for i := 0; i < len(tt.wantList)-1; i++ {
 				assert.Equal(t, tt.wantList[i], gotList[i])
