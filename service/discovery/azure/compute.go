--- conflicted
+++ resolved
@@ -35,7 +35,6 @@
 	"github.com/Azure/azure-sdk-for-go/sdk/resourcemanager/compute/armcompute/v3"
 
 	"clouditor.io/clouditor/api/discovery"
-	"clouditor.io/clouditor/internal/constants"
 	"clouditor.io/clouditor/internal/util"
 	"clouditor.io/clouditor/voc"
 )
@@ -280,15 +279,9 @@
 	}
 
 	// List functions
-<<<<<<< HEAD
-	err := listPager(d.azureDiscovery,
+	err := listPager(d,
 		d.clients.webAppsClient.NewListPager,
 		d.clients.webAppsClient.NewListByResourceGroupPager,
-=======
-	err := listPager(d,
-		d.clients.sitesClient.NewListPager,
-		d.clients.sitesClient.NewListByResourceGroupPager,
->>>>>>> d7e38300
 		func(res armappservice.WebAppsClientListResponse) []*armappservice.Site {
 			return res.Value
 		},
@@ -299,7 +292,10 @@
 			var r voc.IsCompute
 
 			// Get configuration for detailed properties
-			config, err := d.clients.webAppsClient.GetConfiguration(context.Background(), *site.Properties.ResourceGroup, *site.Name, &armappservice.WebAppsClientGetConfigurationOptions{})
+			config, err := d.clients.webAppsClient.GetConfiguration(context.Background(),
+				util.Deref(site.Properties.ResourceGroup),
+				util.Deref(site.Name),
+				&armappservice.WebAppsClientGetConfigurationOptions{})
 			if err != nil {
 				log.Errorf("error getting site config: %v", err)
 			}
@@ -353,11 +349,7 @@
 	return list, nil
 }
 
-<<<<<<< HEAD
-func (d *azureComputeDiscovery) handleFunction(function *armappservice.Site, config armappservice.WebAppsClientGetConfigurationResponse) voc.IsCompute {
-=======
-func (d *azureDiscovery) handleFunction(function *armappservice.Site) voc.IsCompute {
->>>>>>> d7e38300
+func (d *azureDiscovery) handleFunction(function *armappservice.Site, config armappservice.WebAppsClientGetConfigurationResponse) voc.IsCompute {
 	var (
 		runtimeLanguage string
 		runtimeVersion  string
@@ -426,20 +418,9 @@
 	}
 }
 
-<<<<<<< HEAD
-func (d *azureComputeDiscovery) handleWebApp(webApp *armappservice.Site, config armappservice.WebAppsClientGetConfigurationResponse) voc.IsCompute {
+func (d *azureDiscovery) handleWebApp(webApp *armappservice.Site, config armappservice.WebAppsClientGetConfigurationResponse) voc.IsCompute {
 	if webApp == nil || config == (armappservice.WebAppsClientGetConfigurationResponse{}) {
 		log.Error("input parameter empty")
-=======
-func (d *azureDiscovery) handleWebApp(webApp *armappservice.Site) voc.IsCompute {
-	var (
-		ni                  []voc.ResourceID
-		publicNetworkAccess = false
-	)
-
-	// If a mandatory field is empty, the whole function is empty
-	if webApp == nil {
->>>>>>> d7e38300
 		return nil
 	}
 
@@ -467,627 +448,4 @@
 		PublicAccess: getPublicAccessStatus(webApp),
 		Redundancy:   getRedundancy(webApp),
 	}
-}
-
-<<<<<<< HEAD
-// Discover virtual machines
-func (d *azureComputeDiscovery) discoverVirtualMachines() ([]voc.IsCloudResource, error) {
-	var list []voc.IsCloudResource
-
-	// initialize virtual machines client
-	if err := d.initVirtualMachinesClient(); err != nil {
-		return nil, err
-	}
-
-	// List all VMs
-	err := listPager(d.azureDiscovery,
-		d.clients.virtualMachinesClient.NewListAllPager,
-		d.clients.virtualMachinesClient.NewListPager,
-		func(res armcompute.VirtualMachinesClientListAllResponse) []*armcompute.VirtualMachine {
-			return res.Value
-		},
-		func(res armcompute.VirtualMachinesClientListResponse) []*armcompute.VirtualMachine {
-			return res.Value
-		},
-		func(vm *armcompute.VirtualMachine) error {
-			r, err := d.handleVirtualMachines(vm)
-			if err != nil {
-				return fmt.Errorf("could not handle virtual machine: %w", err)
-			}
-
-			log.Infof("Adding virtual machine '%s'", r.GetName())
-
-			list = append(list, r)
-
-			return nil
-		})
-	if err != nil {
-		return nil, err
-	}
-
-	return list, nil
-}
-
-func (d *azureComputeDiscovery) handleVirtualMachines(vm *armcompute.VirtualMachine) (voc.IsCompute, error) {
-	var (
-		bootLogging              = []voc.ResourceID{}
-		osLoggingEnabled         bool
-		autoUpdates              *voc.AutomaticUpdates
-		monitoringLogDataEnabled bool
-		securityAlertsEnabled    bool
-	)
-
-	// If a mandatory field is empty, the whole disk is empty
-	if vm == nil || vm.ID == nil {
-		return nil, ErrEmptyVirtualMachine
-	}
-
-	if bootLogOutput(vm) != "" {
-		bootLogging = []voc.ResourceID{voc.ResourceID(bootLogOutput(vm))}
-	}
-
-	autoUpdates = automaticUpdates(vm)
-
-	if d.defenderProperties[DefenderVirtualMachineType] != nil {
-		monitoringLogDataEnabled = d.defenderProperties[DefenderVirtualMachineType].monitoringLogDataEnabled
-		securityAlertsEnabled = d.defenderProperties[DefenderVirtualMachineType].securityAlertsEnabled
-	}
-
-	// Check extensions
-	for _, extension := range vm.Resources {
-		// Azure Monitor Agent (AMA) collects monitoring data from the guest operating system of Azure and hybrid virtual machines and delivers it to Azure Monitor for use (https://learn.microsoft.com/en-us/azure/azure-monitor/agents/agents-overview). The extension names are
-		// * OMSAgentForLinux for Linux VMs and (legacy agent)
-		// * MicrosoftMonitoringAgent for Windows VMs (legacy agent)
-		// * AzureMonitoringWindowsAgent (new agent)
-		// * AzureMonitoringLinuxAgent (new agent)
-		if strings.Contains(*extension.ID, "OmsAgentForLinux") || strings.Contains(*extension.ID, "MicrosoftMonitoringAgent") || strings.Contains(*extension.ID, "AzureMonitoringWindowsAgent") || strings.Contains(*extension.ID, "AzureMonitoringLinuxAgent") {
-			osLoggingEnabled = true
-		}
-	}
-
-	r := &voc.VirtualMachine{
-		Compute: &voc.Compute{
-			Resource: discovery.NewResource(d,
-				voc.ResourceID(util.Deref(vm.ID)),
-				util.Deref(vm.Name),
-				vm.Properties.TimeCreated,
-				voc.GeoLocation{
-					Region: util.Deref(vm.Location),
-				},
-				labels(vm.Tags),
-				resourceGroupID(vm.ID),
-				voc.VirtualMachineType,
-				vm,
-			),
-			NetworkInterfaces: []voc.ResourceID{},
-		},
-		BlockStorage:      []voc.ResourceID{},
-		MalwareProtection: &voc.MalwareProtection{},
-		BootLogging: &voc.BootLogging{
-			Logging: &voc.Logging{
-				Enabled:         isBootDiagnosticEnabled(vm),
-				LoggingService:  bootLogging,
-				RetentionPeriod: 0, // Currently, configuring the retention period for Managed Boot Diagnostics is not available. The logs will be overwritten after 1gb of space according to https://github.com/MicrosoftDocs/azure-docs/issues/69953
-				Auditing: &voc.Auditing{
-					SecurityFeature: &voc.SecurityFeature{},
-				},
-				MonitoringLogDataEnabled: monitoringLogDataEnabled,
-				SecurityAlertsEnabled:    securityAlertsEnabled,
-			},
-		},
-		OsLogging: &voc.OSLogging{
-			Logging: &voc.Logging{
-				Enabled:         osLoggingEnabled,
-				RetentionPeriod: 0,
-				LoggingService:  []voc.ResourceID{}, // TODO(all): TBD
-				Auditing: &voc.Auditing{
-					SecurityFeature: &voc.SecurityFeature{},
-				},
-				MonitoringLogDataEnabled: monitoringLogDataEnabled,
-				SecurityAlertsEnabled:    monitoringLogDataEnabled,
-			},
-		},
-		ActivityLogging: &voc.ActivityLogging{
-			Logging: &voc.Logging{
-				Enabled:         true, // is always enabled
-				RetentionPeriod: RetentionPeriod90Days,
-				LoggingService:  []voc.ResourceID{}, // TODO(all): TBD
-			},
-		},
-		AutomaticUpdates: autoUpdates,
-	}
-
-	// Reference to networkInterfaces
-	if vm.Properties.NetworkProfile != nil {
-		for _, networkInterfaces := range vm.Properties.NetworkProfile.NetworkInterfaces {
-			r.NetworkInterfaces = append(r.NetworkInterfaces, voc.ResourceID(util.Deref(networkInterfaces.ID)))
-		}
-	}
-
-	// Reference to blockstorage
-	if vm.Properties.StorageProfile != nil && vm.Properties.StorageProfile.OSDisk != nil && vm.Properties.StorageProfile.OSDisk.ManagedDisk != nil {
-		r.BlockStorage = append(r.BlockStorage, voc.ResourceID(util.Deref(vm.Properties.StorageProfile.OSDisk.ManagedDisk.ID)))
-	}
-
-	if vm.Properties.StorageProfile != nil && vm.Properties.StorageProfile.DataDisks != nil {
-		for _, blockstorage := range vm.Properties.StorageProfile.DataDisks {
-			r.BlockStorage = append(r.BlockStorage, voc.ResourceID(util.Deref(blockstorage.ManagedDisk.ID)))
-		}
-	}
-
-	return r, nil
-}
-
-func (d *azureComputeDiscovery) discoverBlockStorages() ([]voc.IsCloudResource, error) {
-	var list []voc.IsCloudResource
-
-	// initialize block storages client
-	if err := d.initBlockStoragesClient(); err != nil {
-		return nil, err
-	}
-
-	// List all disks
-	err := listPager(d.azureDiscovery,
-		d.clients.blockStorageClient.NewListPager,
-		d.clients.blockStorageClient.NewListByResourceGroupPager,
-		func(res armcompute.DisksClientListResponse) []*armcompute.Disk {
-			return res.Value
-		},
-		func(res armcompute.DisksClientListByResourceGroupResponse) []*armcompute.Disk {
-			return res.Value
-		},
-		func(disk *armcompute.Disk) error {
-			blockStorage, err := d.handleBlockStorage(disk)
-			if err != nil {
-				return fmt.Errorf("could not handle block storage: %w", err)
-			}
-
-			log.Infof("Adding block storage '%s'", blockStorage.GetName())
-
-			list = append(list, blockStorage)
-			return nil
-		})
-	if err != nil {
-		return nil, err
-	}
-
-	return list, nil
-}
-
-func (d *azureComputeDiscovery) handleBlockStorage(disk *armcompute.Disk) (*voc.BlockStorage, error) {
-	var (
-		rawKeyUrl *armcompute.DiskEncryptionSet
-		backups   []*voc.Backup
-	)
-
-	// If a mandatory field is empty, the whole disk is empty
-	if disk == nil || disk.ID == nil {
-		return nil, fmt.Errorf("disk is nil")
-	}
-
-	enc, rawKeyUrl, err := d.blockStorageAtRestEncryption(disk)
-	if err != nil {
-		return nil, fmt.Errorf("could not get block storage properties for the atRestEncryption: %w", err)
-	}
-
-	// Get voc.Backup
-	if d.backupMap[DataSourceTypeDisc] != nil && d.backupMap[DataSourceTypeDisc].backup[util.Deref(disk.ID)] != nil {
-		backups = d.backupMap[DataSourceTypeDisc].backup[util.Deref(disk.ID)]
-	}
-	backups = backupsEmptyCheck(backups)
-
-	return &voc.BlockStorage{
-		Storage: &voc.Storage{
-			Resource: discovery.NewResource(d,
-				voc.ResourceID(util.Deref(disk.ID)),
-				util.Deref(disk.Name),
-				disk.Properties.TimeCreated,
-				voc.GeoLocation{
-					Region: util.Deref(disk.Location),
-				},
-				labels(disk.Tags),
-				resourceGroupID(disk.ID),
-				voc.BlockStorageType,
-				disk, rawKeyUrl,
-			),
-			AtRestEncryption: enc,
-			Backups:          backups,
-		},
-	}, nil
-=======
-func getTransportEncryption(siteProps *armappservice.SiteProperties) (enc *voc.TransportEncryption) {
-	var (
-		tlsVersion string
-	)
-
-	switch util.Deref(siteProps.SiteConfig.MinTLSVersion) {
-	case armappservice.SupportedTLSVersionsOne2:
-		tlsVersion = constants.TLS1_2
-	case armappservice.SupportedTLSVersionsOne1:
-		tlsVersion = constants.TLS1_1
-	case armappservice.SupportedTLSVersionsOne0:
-		tlsVersion = constants.TLS1_0
-
-	}
-	// Check TLS version
-	if tlsVersion != "" {
-		enc = &voc.TransportEncryption{
-			Enforced:   util.Deref(siteProps.HTTPSOnly),
-			TlsVersion: tlsVersion,
-			Algorithm:  string(util.Deref(siteProps.SiteConfig.MinTLSCipherSuite)),
-			Enabled:    true,
-		}
-	} else {
-		enc = &voc.TransportEncryption{
-			Enforced:  util.Deref(siteProps.HTTPSOnly),
-			Enabled:   false,
-			Algorithm: string(util.Deref(siteProps.SiteConfig.MinTLSCipherSuite)),
-		}
-	}
-
-	return
-}
-
-// runtimeInfo returns the runtime language and version
-func runtimeInfo(runtime string) (runtimeLanguage string, runtimeVersion string) {
-	if runtime == "" || !strings.Contains(runtime, "|") {
-		return "", ""
-	}
-	split := strings.Split(runtime, "|")
-	runtimeLanguage = split[0]
-	runtimeVersion = split[1]
-
-	return
-}
-
-// automaticUpdates returns automaticUpdatesEnabled and automaticUpdatesInterval for a given VM.
-func automaticUpdates(vm *armcompute.VirtualMachine) (automaticUpdates *voc.AutomaticUpdates) {
-	automaticUpdates = &voc.AutomaticUpdates{}
-
-	if vm == nil || vm.Properties == nil || vm.Properties.OSProfile == nil {
-		return
-	}
-
-	// Check if Linux configuration is available
-	if vm.Properties.OSProfile.LinuxConfiguration != nil &&
-		vm.Properties.OSProfile.LinuxConfiguration.PatchSettings != nil {
-		if util.Deref(vm.Properties.OSProfile.LinuxConfiguration.PatchSettings.PatchMode) == armcompute.LinuxVMGuestPatchModeAutomaticByPlatform {
-			automaticUpdates.Enabled = true
-			automaticUpdates.Interval = Duration30Days
-			return
-		}
-	}
-
-	// Check if Windows configuration is available
-	if vm.Properties.OSProfile.WindowsConfiguration != nil &&
-		vm.Properties.OSProfile.WindowsConfiguration.PatchSettings != nil {
-		if util.Deref(vm.Properties.OSProfile.WindowsConfiguration.PatchSettings.PatchMode) == armcompute.WindowsVMGuestPatchModeAutomaticByOS && *vm.Properties.OSProfile.WindowsConfiguration.EnableAutomaticUpdates ||
-			util.Deref(vm.Properties.OSProfile.WindowsConfiguration.PatchSettings.PatchMode) == armcompute.WindowsVMGuestPatchModeAutomaticByPlatform && *vm.Properties.OSProfile.WindowsConfiguration.EnableAutomaticUpdates {
-			automaticUpdates.Enabled = true
-			automaticUpdates.Interval = Duration30Days
-			return
-
-		} else {
-			return
-
-		}
-	}
-
-	return
-}
-
-func isBootDiagnosticEnabled(vm *armcompute.VirtualMachine) bool {
-	if vm == nil || vm.Properties == nil || vm.Properties.DiagnosticsProfile == nil || vm.Properties.DiagnosticsProfile.BootDiagnostics == nil {
-		return false
-	} else {
-		return util.Deref(vm.Properties.DiagnosticsProfile.BootDiagnostics.Enabled)
-	}
-}
-
-func bootLogOutput(vm *armcompute.VirtualMachine) string {
-	if isBootDiagnosticEnabled(vm) {
-		// If storageUri is not specified while enabling boot diagnostics, managed storage will be used.
-		// TODO(oxisto): The issue here, is that this is an URL but not an ID of the object storage!
-		// if vm.Properties.DiagnosticsProfile.BootDiagnostics.StorageURI != nil {
-		// 	return util.Deref(vm.Properties.DiagnosticsProfile.BootDiagnostics.StorageURI)
-		// }
-
-		return ""
-	}
-	return ""
->>>>>>> d7e38300
-}
-
-// blockStorageAtRestEncryption takes encryption properties of an armcompute.Disk and converts it into our respective
-// ontology object.
-func (d *azureDiscovery) blockStorageAtRestEncryption(disk *armcompute.Disk) (enc voc.IsAtRestEncryption, rawKeyUrl *armcompute.DiskEncryptionSet, err error) {
-	var (
-		diskEncryptionSetID string
-		keyUrl              string
-	)
-
-	if disk == nil {
-		return enc, nil, errors.New("disk is empty")
-	}
-
-	if disk.Properties.Encryption.Type == nil {
-		return enc, nil, errors.New("error getting atRestEncryption properties of blockStorage")
-	} else if util.Deref(disk.Properties.Encryption.Type) == armcompute.EncryptionTypeEncryptionAtRestWithPlatformKey {
-		enc = &voc.ManagedKeyEncryption{AtRestEncryption: &voc.AtRestEncryption{
-			Algorithm: "AES256",
-			Enabled:   true,
-		}}
-	} else if util.Deref(disk.Properties.Encryption.Type) == armcompute.EncryptionTypeEncryptionAtRestWithCustomerKey {
-		diskEncryptionSetID = util.Deref(disk.Properties.Encryption.DiskEncryptionSetID)
-
-		keyUrl, rawKeyUrl, err = d.keyURL(diskEncryptionSetID)
-		if err != nil {
-			return nil, nil, fmt.Errorf("could not get keyVaultID: %w", err)
-		}
-
-		enc = &voc.CustomerKeyEncryption{
-			AtRestEncryption: &voc.AtRestEncryption{
-				Algorithm: "", // TODO(all): TBD
-				Enabled:   true,
-			},
-			KeyUrl: keyUrl,
-		}
-	}
-
-	return enc, rawKeyUrl, nil
-}
-
-func (d *azureDiscovery) keyURL(diskEncryptionSetID string) (string, *armcompute.DiskEncryptionSet, error) {
-	if diskEncryptionSetID == "" {
-		return "", nil, ErrMissingDiskEncryptionSetID
-	}
-
-	if err := d.initDiskEncryptonSetClient(); err != nil {
-		return "", nil, err
-	}
-
-	// Get disk encryption set
-	kv, err := d.clients.diskEncSetClient.Get(context.TODO(), resourceGroupName(diskEncryptionSetID), diskEncryptionSetName(diskEncryptionSetID), &armcompute.DiskEncryptionSetsClientGetOptions{})
-	if err != nil {
-		err = fmt.Errorf("could not get key vault: %w", err)
-		return "", nil, err
-	}
-
-	keyURL := kv.DiskEncryptionSet.Properties.ActiveKey.KeyURL
-
-	if keyURL == nil {
-		return "", nil, fmt.Errorf("could not get keyURL")
-	}
-
-	return util.Deref(keyURL), &kv.DiskEncryptionSet, nil
-}
-
-<<<<<<< HEAD
-// getVirtualNetworkSubnetId returns the virtual network subnet ID for webApp und function
-func getVirtualNetworkSubnetId(site *armappservice.Site) []voc.ResourceID {
-	var ni = []voc.ResourceID{}
-
-	// Check if a mandatory field is empty
-	if site == nil {
-		return ni
-	}
-
-	// Get virtual network subnet ID
-	if site.Properties.VirtualNetworkSubnetID != nil {
-		ni = []voc.ResourceID{voc.ResourceID(util.Deref(site.Properties.VirtualNetworkSubnetID))}
-	}
-
-	return ni
-}
-
-// getPublicAccessStatus returns the public access status for webApp and function
-func getPublicAccessStatus(site *armappservice.Site) bool {
-	// Check if a mandatory field is empty
-	if site == nil {
-		return false
-	}
-
-	// Check if resource is public available
-	if util.Deref(site.Properties.PublicNetworkAccess) == "Enabled" {
-		return true
-	}
-
-	return false
-}
-
-// getResourceLoggingWebApps determines if logging is activated for given web app or function by checking the respective app setting
-func (d *azureComputeDiscovery) getResourceLoggingWebApps(site *armappservice.Site) (rl *voc.ResourceLogging) {
-	rl = &voc.ResourceLogging{Logging: &voc.Logging{}}
-
-	if site == nil {
-		log.Error("given parameter is empty")
-		return
-	}
-
-	appSettings, err := d.clients.webAppsClient.ListApplicationSettings(context.Background(),
-		*site.Properties.ResourceGroup, *site.Name, &armappservice.WebAppsClientListApplicationSettingsOptions{})
-	if err != nil {
-		log.Errorf("could not get application settings for '%s': %v", util.Deref(site.Name), err)
-		return
-	}
-	if appSettings.Properties["APPLICATIONINSIGHTS_CONNECTION_STRING"] != nil {
-		rl.Enabled = true
-		// TODO: Get id of logging service and add it (currently not possible via app settings): rl.LoggingService
-
-	}
-	return
-
-}
-
-// getRedundancy returns the redundancy status
-func getRedundancy(app *armappservice.Site) *voc.Redundancy {
-	r := &voc.Redundancy{}
-	switch util.Deref(app.Properties.RedundancyMode) {
-	case armappservice.RedundancyModeNone:
-		break
-	case armappservice.RedundancyModeActiveActive:
-		r.Zone = true
-	case armappservice.RedundancyModeFailover, armappservice.RedundancyModeGeoRedundant:
-		r.Zone = true
-		r.Geo = true
-	}
-	return r
-}
-
-// We really need both parameters since config is indeed more precise but it does not include the `httpsOnly` property
-func getTransportEncryption(siteProperties *armappservice.SiteProperties, config armappservice.WebAppsClientGetConfigurationResponse) (enc *voc.TransportEncryption) {
-	var (
-		tlsVersion string
-	)
-
-	// Check TLS version
-	switch util.Deref(config.Properties.MinTLSVersion) {
-	case armappservice.SupportedTLSVersionsOne2:
-		tlsVersion = constants.TLS1_2
-	case armappservice.SupportedTLSVersionsOne1:
-		tlsVersion = constants.TLS1_1
-	case armappservice.SupportedTLSVersionsOne0:
-		tlsVersion = constants.TLS1_0
-	}
-
-	// Create transportEncryption voc object
-	if tlsVersion != "" {
-		enc = &voc.TransportEncryption{
-			Enforced:   util.Deref(siteProperties.HTTPSOnly),
-			TlsVersion: tlsVersion,
-			Algorithm:  string(util.Deref(config.Properties.MinTLSCipherSuite)), // MinTLSCipherSuite is a new property and currently not filled from Azure side
-			Enabled:    true,
-		}
-	} else {
-		enc = &voc.TransportEncryption{
-			Enforced:  util.Deref(siteProperties.HTTPSOnly),
-			Enabled:   false,
-			Algorithm: string(util.Deref(config.Properties.MinTLSCipherSuite)),
-		}
-	}
-
-	return
-}
-
-// runtimeInfo returns the runtime language and version
-func runtimeInfo(runtime string) (runtimeLanguage string, runtimeVersion string) {
-	if runtime == "" || !strings.Contains(runtime, "|") {
-		return "", ""
-	}
-	split := strings.Split(runtime, "|")
-	runtimeLanguage = split[0]
-	runtimeVersion = split[1]
-
-	return
-}
-
-// automaticUpdates returns automaticUpdatesEnabled and automaticUpdatesInterval for a given VM.
-func automaticUpdates(vm *armcompute.VirtualMachine) (automaticUpdates *voc.AutomaticUpdates) {
-	automaticUpdates = &voc.AutomaticUpdates{}
-
-	if vm == nil || vm.Properties == nil || vm.Properties.OSProfile == nil {
-		return
-	}
-
-	// Check if Linux configuration is available
-	if vm.Properties.OSProfile.LinuxConfiguration != nil &&
-		vm.Properties.OSProfile.LinuxConfiguration.PatchSettings != nil {
-		if util.Deref(vm.Properties.OSProfile.LinuxConfiguration.PatchSettings.PatchMode) == armcompute.LinuxVMGuestPatchModeAutomaticByPlatform {
-			automaticUpdates.Enabled = true
-			automaticUpdates.Interval = Duration30Days
-			return
-		}
-	}
-
-	// Check if Windows configuration is available
-	if vm.Properties.OSProfile.WindowsConfiguration != nil &&
-		vm.Properties.OSProfile.WindowsConfiguration.PatchSettings != nil {
-		if util.Deref(vm.Properties.OSProfile.WindowsConfiguration.PatchSettings.PatchMode) == armcompute.WindowsVMGuestPatchModeAutomaticByOS && *vm.Properties.OSProfile.WindowsConfiguration.EnableAutomaticUpdates ||
-			util.Deref(vm.Properties.OSProfile.WindowsConfiguration.PatchSettings.PatchMode) == armcompute.WindowsVMGuestPatchModeAutomaticByPlatform && *vm.Properties.OSProfile.WindowsConfiguration.EnableAutomaticUpdates {
-			automaticUpdates.Enabled = true
-			automaticUpdates.Interval = Duration30Days
-			return
-
-		} else {
-			return
-
-		}
-	}
-
-	return
-}
-
-func isBootDiagnosticEnabled(vm *armcompute.VirtualMachine) bool {
-	if vm == nil || vm.Properties == nil || vm.Properties.DiagnosticsProfile == nil || vm.Properties.DiagnosticsProfile.BootDiagnostics == nil {
-		return false
-	} else {
-		return util.Deref(vm.Properties.DiagnosticsProfile.BootDiagnostics.Enabled)
-	}
-}
-
-func bootLogOutput(vm *armcompute.VirtualMachine) string {
-	if isBootDiagnosticEnabled(vm) {
-		// If storageUri is not specified while enabling boot diagnostics, managed storage will be used.
-		// TODO(oxisto): The issue here, is that this is an URL but not an ID of the object storage!
-		// if vm.Properties.DiagnosticsProfile.BootDiagnostics.StorageURI != nil {
-		// 	return util.Deref(vm.Properties.DiagnosticsProfile.BootDiagnostics.StorageURI)
-		// }
-
-		return ""
-	}
-	return ""
-}
-
-// initWebAppsClient creates the client if not already exists
-func (d *azureComputeDiscovery) initWebAppsClient() (err error) {
-	d.clients.webAppsClient, err = initClient(d.clients.webAppsClient, d.azureDiscovery, armappservice.NewWebAppsClient)
-	return
-}
-
-// initVirtualMachinesClient creates the client if not already exists
-func (d *azureComputeDiscovery) initVirtualMachinesClient() (err error) {
-	d.clients.virtualMachinesClient, err = initClient(d.clients.virtualMachinesClient, d.azureDiscovery, armcompute.NewVirtualMachinesClient)
-	return
-}
-
-// initBlockStoragesClient creates the client if not already exists
-func (d *azureComputeDiscovery) initBlockStoragesClient() (err error) {
-	d.clients.blockStorageClient, err = initClient(d.clients.blockStorageClient, d.azureDiscovery, armcompute.NewDisksClient)
-	return
-}
-
-// initBlockStoragesClient creates the client if not already exists
-func (d *azureComputeDiscovery) initDiskEncryptonSetClient() (err error) {
-	d.clients.diskEncSetClient, err = initClient(d.clients.diskEncSetClient, d.azureDiscovery, armcompute.NewDiskEncryptionSetsClient)
-	return
-}
-
-// initBackupPoliciesClient creates the client if not already exists
-func (d *azureComputeDiscovery) initBackupPoliciesClient() (err error) {
-	d.clients.backupPoliciesClient, err = initClient(d.clients.backupPoliciesClient, d.azureDiscovery, armdataprotection.NewBackupPoliciesClient)
-
-	return
-}
-
-// initBackupVaultsClient creates the client if not already exists
-func (d *azureComputeDiscovery) initBackupVaultsClient() (err error) {
-	d.clients.backupVaultClient, err = initClient(d.clients.backupVaultClient, d.azureDiscovery, armdataprotection.NewBackupVaultsClient)
-
-	return
-}
-
-// initBackupInstancesClient creates the client if not already exists
-func (d *azureComputeDiscovery) initBackupInstancesClient() (err error) {
-	d.clients.backupInstancesClient, err = initClient(d.clients.backupInstancesClient, d.azureDiscovery, armdataprotection.NewBackupInstancesClient)
-
-	return
-=======
-// diskEncryptionSetName return the disk encryption set ID's name
-func diskEncryptionSetName(diskEncryptionSetID string) string {
-	if diskEncryptionSetID == "" {
-		return ""
-	}
-	splitName := strings.Split(diskEncryptionSetID, "/")
-	return splitName[8]
->>>>>>> d7e38300
 }