--- conflicted
+++ resolved
@@ -32,11 +32,7 @@
 	"clouditor.io/clouditor/api/discovery"
 	"clouditor.io/clouditor/voc"
 	"github.com/Azure/azure-sdk-for-go/profiles/2020-09-01/compute/mgmt/compute"
-<<<<<<< HEAD
-	"github.com/Azure/azure-sdk-for-go/services/web/mgmt/2019-08-01/web"
-=======
 	"github.com/Azure/azure-sdk-for-go/profiles/latest/web/mgmt/web"
->>>>>>> 94ef0769
 	"github.com/Azure/go-autorest/autorest/to"
 )
 
@@ -114,19 +110,12 @@
 	return &voc.FunctionResource{
 		ComputeResource: voc.ComputeResource{
 			Resource: voc.Resource{
-<<<<<<< HEAD
 				ID:           voc.ResourceID(to.String(function.ID)),
-=======
-				ID:           to.String(function.ID),
->>>>>>> 94ef0769
 				Name:         to.String(function.Name),
 				CreationTime: 0, // No creation time available
 				Type:         []string{"Function", "Compute", "Resource"},
 			},
-<<<<<<< HEAD
 			NetworkInterfaces: nil, // TBD
-=======
->>>>>>> 94ef0769
 		},
 	}
 
