--- conflicted
+++ resolved
@@ -258,18 +258,10 @@
 
 func (d *azureComputeDiscovery) handleVirtualMachines(vm *armcompute.VirtualMachine) (voc.IsCompute, error) {
 	var (
-<<<<<<< HEAD
 		bootLogging = []voc.ResourceID{}
 		osLogging   = []voc.ResourceID{}
 		autoUpdates *voc.AutomaticUpdates
 		rawInfo     = make(map[string][]interface{})
-=======
-		bootLogging              = []voc.ResourceID{}
-		osLogging                = []voc.ResourceID{}
-		autoUpdates              *voc.AutomaticUpdates
-		monitoringLogDataEnabled bool
-		securityAlertsEnabled    bool
->>>>>>> cb435067
 	)
 
 	// If a mandatory field is empty, the whole disk is empty
@@ -283,17 +275,11 @@
 
 	autoUpdates = automaticUpdates(vm)
 
-<<<<<<< HEAD
 	// Convert object responses from Azure to string
 	rawInfo = voc.AddRawInfo(rawInfo, vm)
 	raw, err := voc.ToStringInterface(rawInfo)
 	if err != nil {
 		log.Errorf("%v: %v", voc.ErrConvertingStructToString, err)
-=======
-	if d.defenderProperties[DefenderVirtualMachineType] != nil {
-		monitoringLogDataEnabled = d.defenderProperties[DefenderVirtualMachineType].monitoringLogDataEnabled
-		securityAlertsEnabled = d.defenderProperties[DefenderVirtualMachineType].securityAlertsEnabled
->>>>>>> cb435067
 	}
 
 	r := &voc.VirtualMachine{
@@ -455,14 +441,10 @@
 }
 
 func (d *azureComputeDiscovery) handleBlockStorage(disk *armcompute.Disk) (*voc.BlockStorage, error) {
-<<<<<<< HEAD
 	var (
 		rawInfo   = make(map[string][]interface{})
 		rawKeyUrl *armcompute.DiskEncryptionSet
 	)
-=======
-	var backups []*voc.Backup
->>>>>>> cb435067
 
 	// If a mandatory field is empty, the whole disk is empty
 	if disk == nil || disk.ID == nil {
@@ -474,14 +456,8 @@
 		return nil, fmt.Errorf("could not get block storage properties for the atRestEncryption: %w", err)
 	}
 
-<<<<<<< HEAD
 	// Get voc.Backup
 	backup := d.backupMap[DataSourceTypeDisc][util.Deref(disk.ID)]
-=======
-	if d.backupMap[DataSourceTypeDisc] != nil && d.backupMap[DataSourceTypeDisc].backup[util.Deref(disk.ID)] != nil {
-		backups = d.backupMap[DataSourceTypeDisc].backup[util.Deref(disk.ID)]
-	}
->>>>>>> cb435067
 
 	// Convert object responses from Azure to string
 	rawInfo = voc.AddRawInfo(rawInfo, disk)
