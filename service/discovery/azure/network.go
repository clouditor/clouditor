// Copyright 2021 Fraunhofer AISEC
//
// Licensed under the Apache License, Version 2.0 (the "License");
// you may not use this file except in compliance with the License.
// You may obtain a copy of the License at
//
//     http://www.apache.org/licenses/LICENSE-2.0
//
// Unless required by applicable law or agreed to in writing, software
// distributed under the License is distributed on an "AS IS" BASIS,
// WITHOUT WARRANTIES OR CONDITIONS OF ANY KIND, either express or implied.
// See the License for the specific language governing permissions and
// limitations under the License.
//
//           $$\                           $$\ $$\   $$\
//           $$ |                          $$ |\__|  $$ |
//  $$$$$$$\ $$ | $$$$$$\  $$\   $$\  $$$$$$$ |$$\ $$$$$$\    $$$$$$\   $$$$$$\
// $$  _____|$$ |$$  __$$\ $$ |  $$ |$$  __$$ |$$ |\_$$  _|  $$  __$$\ $$  __$$\
// $$ /      $$ |$$ /  $$ |$$ |  $$ |$$ /  $$ |$$ |  $$ |    $$ /  $$ |$$ | \__|
// $$ |      $$ |$$ |  $$ |$$ |  $$ |$$ |  $$ |$$ |  $$ |$$\ $$ |  $$ |$$ |
// \$$$$$$\  $$ |\$$$$$   |\$$$$$   |\$$$$$$  |$$ |  \$$$   |\$$$$$   |$$ |
//  \_______|\__| \______/  \______/  \_______|\__|   \____/  \______/ \__|
//
// This file is part of Clouditor Community Edition.

package azure

import (
	"context"
	"fmt"
	"strings"

	"github.com/Azure/azure-sdk-for-go/sdk/resourcemanager/network/armnetwork"

	"clouditor.io/clouditor/api/discovery"
	"clouditor.io/clouditor/internal/util"
	"clouditor.io/clouditor/voc"
)

type azureNetworkDiscovery struct {
	azureDiscovery
}

func NewAzureNetworkDiscovery(opts ...DiscoveryOption) discovery.Discoverer {
	d := &azureNetworkDiscovery{}

	// Apply options
	for _, opt := range opts {
		opt(&d.azureDiscovery)
	}

	return d
}

func (*azureNetworkDiscovery) Name() string {
	return "Azure Network"
}

func (*azureNetworkDiscovery) Description() string {
	return "Discovery Azure network resources."
}

// List network resources
func (d *azureNetworkDiscovery) List() (list []voc.IsCloudResource, err error) {
	if err = d.authorize(); err != nil {
		return nil, fmt.Errorf("%s: %w", ErrCouldNotAuthenticate, err)
	}

	log.Info("Discover Azure network resources")

	// Discover network interfaces
	networkInterfaces, err := d.discoverNetworkInterfaces()
	if err != nil {
		return nil, fmt.Errorf("could not discover network interfaces: %w", err)
	}
	list = append(list, networkInterfaces...)

	// Discover Load Balancer
	loadBalancer, err := d.discoverLoadBalancer()
	if err != nil {
		return list, fmt.Errorf("could not discover load balancer: %w", err)
	}
	list = append(list, loadBalancer...)

	return
}

// Discover network interfaces
func (d *azureNetworkDiscovery) discoverNetworkInterfaces() ([]voc.IsCloudResource, error) {
	var list []voc.IsCloudResource

	// Create network client
	client, err := armnetwork.NewInterfacesClient(util.Deref(d.sub.SubscriptionID), d.cred, &d.clientOptions)
	if err != nil {
		err = fmt.Errorf("could not get new virtual machines client: %w", err)
		return nil, err
	}

	// List all network interfaces accross all resource groups
	listPager := client.NewListAllPager(&armnetwork.InterfacesClientListAllOptions{})
	ni := make([]*armnetwork.Interface, 0)
	for listPager.More() {
		pageResponse, err := listPager.NextPage(context.TODO())
		if err != nil {
			err = fmt.Errorf("error getting next page: %v", err)
			return nil, err
		}
		ni = append(ni, pageResponse.Value...)
	}

	for i := range ni {
		s := d.handleNetworkInterfaces(ni[i])

		log.Infof("Adding network interfaces %+v", s)

		list = append(list, s)
	}

	return list, err
}

// Discover load balancer
func (d *azureNetworkDiscovery) discoverLoadBalancer() ([]voc.IsCloudResource, error) {
	var list []voc.IsCloudResource

	// Create load balancer client
	client, err := armnetwork.NewLoadBalancersClient(util.Deref(d.sub.SubscriptionID), d.cred, &d.clientOptions)
	if err != nil {
		err = fmt.Errorf("could not get new load balancers client: %w", err)
		return nil, err
	}

	// List all load balancers accross all resource groups
	listPager := client.NewListAllPager(&armnetwork.LoadBalancersClientListAllOptions{})
	lbs := make([]*armnetwork.LoadBalancer, 0)
	for listPager.More() {
		pageResponse, err := listPager.NextPage(context.TODO())
		if err != nil {
			err = fmt.Errorf("error getting next page: %v", err)
			return nil, err
		}
		lbs = append(lbs, pageResponse.Value...)
	}

	for i := range lbs {
		s := d.handleLoadBalancer(lbs[i])

		log.Infof("Adding load balancer %+v", s)

		list = append(list, s)
	}

	return list, err
}

func (d *azureNetworkDiscovery) handleLoadBalancer(lb *armnetwork.LoadBalancer) voc.IsNetwork {
	return &voc.LoadBalancer{
		NetworkService: &voc.NetworkService{
			Networking: &voc.Networking{
				Resource: &voc.Resource{
					ID:           voc.ResourceID(util.Deref(lb.ID)),
					Name:         util.Deref(lb.Name),
					CreationTime: 0, // No creation time available
					Type:         []string{"LoadBalancer", "NetworkService", "Resource"},
					GeoLocation: voc.GeoLocation{
						Region: util.Deref(lb.Location),
					},
					Labels: labels(lb.Tags),
				},
			},
			Ips:   d.publicIPAddressFromLoadBalancer(lb),
			Ports: loadBalancerPorts(lb),
		},
		// TODO(all): do we need the AccessRestriction for load balancers?
		AccessRestrictions: &[]voc.AccessRestriction{},
		// TODO(all): do we need the httpEndpoint for load balancers?
		HttpEndpoints: &[]voc.HttpEndpoint{},
	}
}

func (*azureNetworkDiscovery) handleNetworkInterfaces(ni *armnetwork.Interface) voc.IsNetwork {
	return &voc.NetworkInterface{
		Networking: &voc.Networking{
			Resource: &voc.Resource{
				ID:           voc.ResourceID(util.Deref(ni.ID)),
				Name:         util.Deref(ni.Name),
				CreationTime: 0, // No creation time available
				Type:         []string{"NetworkInterface", "Compute", "Resource"},
				GeoLocation: voc.GeoLocation{
					Region: util.Deref(ni.Location),
				},
				Labels: labels(ni.Tags),
			},
		},
		// AccessRestriction: &voc.AccessRestriction{
		// 	Inbound:         false, // TODO(garuppel): TBD
		// 	RestrictedPorts: d.getRestrictedPorts(ni),
		// },
	}
}

<<<<<<< HEAD
func LoadBalancerPorts(lb *armnetwork.LoadBalancer) (loadBalancerPorts []int16) {

	for _, item := range lb.Properties.LoadBalancingRules {
		loadBalancerPorts = append(loadBalancerPorts, int16(util.Deref(item.Properties.FrontendPort)))
=======
func loadBalancerPorts(lb *network.LoadBalancer) (loadBalancerPorts []uint16) {
	for _, item := range *lb.LoadBalancingRules {
		loadBalancerPorts = append(loadBalancerPorts, uint16(to.Int32(item.FrontendPort)))
>>>>>>> c342a784
	}

	return loadBalancerPorts
}

//// Returns all restricted ports for the network interface
//func (d *azureNetworkDiscovery) getRestrictedPorts(ni *network.Interface) string {
//
//     var restrictedPorts []string
//
//     if ni.InterfacePropertiesFormat == nil ||
//             ni.InterfacePropertiesFormat.NetworkSecurityGroup == nil ||
//             ni.InterfacePropertiesFormat.NetworkSecurityGroup.ID == nil {
//             return ""
//     }
//
//	nsgID := util.Deref(ni.NetworkSecurityGroup.ID)
//
//	client := network.NewSecurityGroupsClient(util.Deref(d.sub.SubscriptionID))
//
//     // Get the Security Group of the network interface ni
//     sg, err := client.Get(context.Background(), getResourceGroupName(nsgID), strings.Split(nsgID, "/")[8], "")
//
//     if err != nil {
//             log.Errorf("Could not get security group: %v", err)
//             return ""
//     }
//
//     if sg.SecurityGroupPropertiesFormat != nil && sg.SecurityGroupPropertiesFormat.SecurityRules != nil {
//             // Find all ports defined in the security rules with access property "Deny"
//             for _, securityRule := range *sg.SecurityRules {
//                     if securityRule.Access == network.SecurityRuleAccessDeny {
//                             restrictedPorts = append(restrictedPorts, *securityRule.SourcePortRange)
//                     }
//             }
//     }
//
//     restrictedPortsClean := deleteDuplicatesFromSlice(restrictedPorts)
//
//     return strings.Join(restrictedPortsClean, ",")
//}
//
//func deleteDuplicatesFromSlice(intSlice []string) []string {
//     keys := make(map[string]bool)
//     var list []string
//     for _, entry := range intSlice {
//             if _, value := keys[entry]; !value {
//                     keys[entry] = true
//                     list = append(list, entry)
//             }
//     }
//     return list
//}

func (d *azureNetworkDiscovery) publicIPAddressFromLoadBalancer(lb *armnetwork.LoadBalancer) []string {

	var publicIPAddresses []string

	// Create public IP address client
	client, err := armnetwork.NewPublicIPAddressesClient(util.Deref(d.sub.SubscriptionID), d.cred, &d.clientOptions)
	if err != nil {
		log.Debugf("could not get new public ip addresses client: %v", err)
		return []string{}
	}

	if lb == nil || lb.Properties == nil {
		return []string{}
	}

	fIpConfig := lb.Properties.FrontendIPConfigurations
	for i := range fIpConfig {

		if fIpConfig[i].Properties.PublicIPAddress == nil {
			continue
		}

		publicIPAddressID := util.Deref(fIpConfig[i].Properties.PublicIPAddress.ID)
		if publicIPAddressID == "" {
			continue
		}

		publicIpAddressName := frontendPublicIPAddressName(publicIPAddressID)
		if publicIpAddressName == "" {
			continue
		}

		// Get public IP address
		publicIPAddress, err := client.Get(
			context.TODO(),
			resourceGroupName(publicIPAddressID),
			publicIpAddressName,
			&armnetwork.PublicIPAddressesClientGetOptions{})
		if err != nil {
			log.Debugf("could not get public ip address: %v", err)
			return []string{}
		}

		ipAddress := publicIPAddress.PublicIPAddress.Properties.IPAddress
		if ipAddress == nil {
			log.Infof("Error getting public IP address: %v", err)
			continue
		}

		publicIPAddresses = append(publicIPAddresses, util.Deref(ipAddress))
	}

	return publicIPAddresses
}

// frontendPublicIPAddressName returns the frontend public IP address name from the given public IP address ID
func frontendPublicIPAddressName(frontendPublicIPAddressID string) string {
	if frontendPublicIPAddressID == "" {
		log.Infof("Public IP address ID of frontend is empty.")
		return ""
	}

	split := strings.Split(frontendPublicIPAddressID, "/")
	if len(split) != 9 {
		log.Infof("Public IP address ID of frontend is not correct.")
		return ""
	}

	return split[8]
}<|MERGE_RESOLUTION|>--- conflicted
+++ resolved
@@ -169,7 +169,7 @@
 				},
 			},
 			Ips:   d.publicIPAddressFromLoadBalancer(lb),
-			Ports: loadBalancerPorts(lb),
+			Ports: LoadBalancerPorts(lb),
 		},
 		// TODO(all): do we need the AccessRestriction for load balancers?
 		AccessRestrictions: &[]voc.AccessRestriction{},
@@ -199,16 +199,10 @@
 	}
 }
 
-<<<<<<< HEAD
-func LoadBalancerPorts(lb *armnetwork.LoadBalancer) (loadBalancerPorts []int16) {
+func LoadBalancerPorts(lb *armnetwork.LoadBalancer) (loadBalancerPorts []uint16) {
 
 	for _, item := range lb.Properties.LoadBalancingRules {
-		loadBalancerPorts = append(loadBalancerPorts, int16(util.Deref(item.Properties.FrontendPort)))
-=======
-func loadBalancerPorts(lb *network.LoadBalancer) (loadBalancerPorts []uint16) {
-	for _, item := range *lb.LoadBalancingRules {
-		loadBalancerPorts = append(loadBalancerPorts, uint16(to.Int32(item.FrontendPort)))
->>>>>>> c342a784
+		loadBalancerPorts = append(loadBalancerPorts, uint16(util.Deref(item.Properties.FrontendPort)))
 	}
 
 	return loadBalancerPorts
