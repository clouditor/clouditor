// Copyright 2021 Fraunhofer AISEC
//
// Licensed under the Apache License, Version 2.0 (the "License");
// you may not use this file except in compliance with the License.
// You may obtain a copy of the License at
//
//     http://www.apache.org/licenses/LICENSE-2.0
//
// Unless required by applicable law or agreed to in writing, software
// distributed under the License is distributed on an "AS IS" BASIS,
// WITHOUT WARRANTIES OR CONDITIONS OF ANY KIND, either express or implied.
// See the License for the specific language governing permissions and
// limitations under the License.
//
//           $$\                           $$\ $$\   $$\
//           $$ |                          $$ |\__|  $$ |
//  $$$$$$$\ $$ | $$$$$$\  $$\   $$\  $$$$$$$ |$$\ $$$$$$\    $$$$$$\   $$$$$$\
// $$  _____|$$ |$$  __$$\ $$ |  $$ |$$  __$$ |$$ |\_$$  _|  $$  __$$\ $$  __$$\
// $$ /      $$ |$$ /  $$ |$$ |  $$ |$$ /  $$ |$$ |  $$ |    $$ /  $$ |$$ | \__|
// $$ |      $$ |$$ |  $$ |$$ |  $$ |$$ |  $$ |$$ |  $$ |$$\ $$ |  $$ |$$ |
// \$$$$$$\  $$ |\$$$$$   |\$$$$$   |\$$$$$$  |$$ |  \$$$   |\$$$$$   |$$ |
//  \_______|\__| \______/  \______/  \_______|\__|   \____/  \______/ \__|
//
// This file is part of Clouditor Community Edition.

package azure

import (
	"context"
	"fmt"
	"strings"

	"clouditor.io/clouditor/api/discovery"
	"clouditor.io/clouditor/voc"
	"github.com/Azure/azure-sdk-for-go/profiles/latest/network/mgmt/network"
	"github.com/Azure/go-autorest/autorest/to"
)

type azureNetworkDiscovery struct {
	azureDiscovery
}

func NewAzureNetworkDiscovery(opts ...DiscoveryOption) discovery.Discoverer {
	d := &azureNetworkDiscovery{}

	for _, opt := range opts {
		if auth, ok := opt.(*authorizerOption); ok {
			d.authOption = auth
		} else {
			d.options = append(d.options, opt)
		}
	}

	return d
}

func (d *azureNetworkDiscovery) Name() string {
	return "Azure Network"
}

func (d *azureNetworkDiscovery) Description() string {
	return "Discovery Azure network resources."
}

// Discover network resources
func (d *azureNetworkDiscovery) List() (list []voc.IsResource, err error) {
	if err = d.authorize(); err != nil {
		return nil, fmt.Errorf("could not authorize Azure account: %w", err)
	}

	// Discover network interfaces
	networkInterfaces, err := d.discoverNetworkInterfaces()
	if err != nil {
		return nil, fmt.Errorf("could not discover network interfaces: %w", err)
	}
	list = append(list, networkInterfaces...)

	// Discover Load Balancer
	loadBalancer, err := d.discoverLoadBalancer()
	if err != nil {
		return nil, fmt.Errorf("could not discover load balancer: %w", err)
	}
	list = append(list, loadBalancer...)

	return
}

// Discover network interfaces
func (d *azureNetworkDiscovery) discoverNetworkInterfaces() ([]voc.IsResource, error) {
	var list []voc.IsResource

	client_network_interfaces := network.NewInterfacesClient(to.String(d.sub.SubscriptionID))
	d.apply(&client_network_interfaces.Client)

	result_network_interfaces, err := client_network_interfaces.ListAll(context.Background())
	if err != nil {
		return nil, fmt.Errorf("could not list network interfaces: %w", err)
	}

	interfaces := result_network_interfaces.Values()
	for i := range interfaces {
		s := d.handleNetworkInterfaces(&interfaces[i])

		log.Infof("Adding network interfaces %+v", s)

		list = append(list, s)
	}

	return list, err
}

// Discover Load Balancer
func (d *azureNetworkDiscovery) discoverLoadBalancer() ([]voc.IsResource, error) {
	var list []voc.IsResource

	client_load_balancer := network.NewLoadBalancersClient(to.String(d.sub.SubscriptionID))
	d.apply(&client_load_balancer.Client)

	result_load_balancer, err := client_load_balancer.ListAll(context.Background())
	if err != nil {
		return nil, fmt.Errorf("could not list load balancer: %w", err)
	}

	lbs := result_load_balancer.Values()
	for i := range lbs {
		s := d.handleLoadBalancer(&lbs[i])

		log.Infof("Adding load balancer %+v", s)

		list = append(list, s)
	}

	return list, err
}

func (d *azureNetworkDiscovery) handleLoadBalancer(lb *network.LoadBalancer) voc.IsNetwork {
	return &voc.LoadBalancerResource{
		NetworkService: voc.NetworkService{
			NetworkResource: voc.NetworkResource{
				Resource: voc.Resource{
					ID:           to.String(lb.ID),
					Name:         to.String(lb.Name),
					CreationTime: 0, // No creation time available
					Type:         []string{"LoadBalancer", "NetworkService", "Resource"},
				},
			},
			IPs:   []string{d.GetPublicIPAddress(lb)},
			Ports: getLoadBalancerPorts(lb),
		},
<<<<<<< HEAD
		// TODO(garuppel): fill out access restrictions
		AccessRestriction: &voc.AccessRestriction{
			Inbound:         false,
			RestrictedPorts: "",
		},
		// TODO(all): do we need the httpEndpoint?
=======
		// TODO: do we need the AccessRestriction for load balancers?
		AccessRestriction: &voc.AccessRestriction{},
		// TODO: do we need the httpEndpoint for load balancers?
>>>>>>> 5be4d7a9
		HttpEndpoints: []*voc.HttpEndpoint{}}
}

func (d *azureNetworkDiscovery) handleNetworkInterfaces(ni *network.Interface) voc.IsNetwork {
	return &voc.NetworkInterfaceResource{
		NetworkResource: voc.NetworkResource{
			Resource: voc.Resource{
				ID:           to.String(ni.ID),
				Name:         to.String(ni.Name),
				CreationTime: 0, // No creation time available
				Type:         []string{"NetworkInterface", "Compute", "Resource"},
			},
		},
		AccessRestriction: &voc.AccessRestriction{
<<<<<<< HEAD
			Inbound:         false, // TODO(garuppel): TBD
			RestrictedPorts: d.GetRestrictedPortsDefined(ni),
=======
			Inbound:         false, //TBD
			RestrictedPorts: d.getRestrictedPorts(ni),
>>>>>>> 5be4d7a9
		},
	}
}

func getLoadBalancerPorts(lb *network.LoadBalancer) (loadBalancerPorts []int16) {

	for _, item := range *lb.LoadBalancingRules {
		loadBalancerPorts = append(loadBalancerPorts, int16(*item.FrontendPort))
	}

	return loadBalancerPorts
}

// Returns all restricted ports for the network interface
func (d *azureNetworkDiscovery) getRestrictedPorts(ni *network.Interface) string {

	var restrictedPorts []string

	if ni.InterfacePropertiesFormat == nil ||
		ni.InterfacePropertiesFormat.NetworkSecurityGroup == nil ||
		ni.InterfacePropertiesFormat.NetworkSecurityGroup.ID == nil {
		return ""
	}

	nsgID := to.String(ni.NetworkSecurityGroup.ID)

	client := network.NewSecurityGroupsClient(to.String(d.sub.SubscriptionID))
	d.apply(&client.Client)

	// Get the Security Group of the network interface ni
	sg, err := client.Get(context.Background(), GetResourceGroupName(nsgID), strings.Split(nsgID, "/")[8], "")

	if err != nil {
		log.Errorf("Could not get security group: %s", err)
		return ""
	}

	if sg.SecurityGroupPropertiesFormat != nil && sg.SecurityGroupPropertiesFormat.SecurityRules != nil {
		// Find all ports defined in the security rules with access property "Deny"
		for _, securityRule := range *sg.SecurityRules {
			if securityRule.Access == network.SecurityRuleAccessDeny {
<<<<<<< HEAD
				// TODO(garuppel): delete duplicates
=======
>>>>>>> 5be4d7a9
				restrictedPorts = append(restrictedPorts, *securityRule.SourcePortRange)
			}
		}
	}

	restrictedPortsClean := deleteDuplicatesFromSlice(restrictedPorts)

	return strings.Join(restrictedPortsClean, ",")
}

func deleteDuplicatesFromSlice(intSlice []string) []string {
	keys := make(map[string]bool)
	list := []string{}
	for _, entry := range intSlice {
		if _, value := keys[entry]; !value {
			keys[entry] = true
			list = append(list, entry)
		}
	}
	return list
}

func GetResourceGroupName(nsgID string) string {
	log.Infof(strings.Split(nsgID, "/")[4])
	return strings.Split(nsgID, "/")[4]
}

func (d *azureNetworkDiscovery) GetPublicIPAddress(lb *network.LoadBalancer) string {

	var publicIPAddresses []string

	// Get public IP resource
	client := network.NewPublicIPAddressesClient(to.String(d.sub.SubscriptionID))
	d.apply(&client.Client)

	if lb.LoadBalancerPropertiesFormat != nil && lb.LoadBalancerPropertiesFormat.FrontendIPConfigurations != nil {
		for _, publicIpProperties := range *lb.FrontendIPConfigurations {

			publicIPAddress, err := client.Get(context.Background(), GetResourceGroupName(*publicIpProperties.ID), *publicIpProperties.Name, "")

			if err != nil {
				log.Errorf("Error getting public IP address: %v", err)
				continue
			}

			publicIPAddresses = append(publicIPAddresses, *publicIPAddress.IPAddress)
		}
	}

	return strings.Join(publicIPAddresses, ",")
}<|MERGE_RESOLUTION|>--- conflicted
+++ resolved
@@ -147,18 +147,9 @@
 			IPs:   []string{d.GetPublicIPAddress(lb)},
 			Ports: getLoadBalancerPorts(lb),
 		},
-<<<<<<< HEAD
-		// TODO(garuppel): fill out access restrictions
-		AccessRestriction: &voc.AccessRestriction{
-			Inbound:         false,
-			RestrictedPorts: "",
-		},
-		// TODO(all): do we need the httpEndpoint?
-=======
 		// TODO: do we need the AccessRestriction for load balancers?
 		AccessRestriction: &voc.AccessRestriction{},
 		// TODO: do we need the httpEndpoint for load balancers?
->>>>>>> 5be4d7a9
 		HttpEndpoints: []*voc.HttpEndpoint{}}
 }
 
@@ -173,13 +164,8 @@
 			},
 		},
 		AccessRestriction: &voc.AccessRestriction{
-<<<<<<< HEAD
 			Inbound:         false, // TODO(garuppel): TBD
-			RestrictedPorts: d.GetRestrictedPortsDefined(ni),
-=======
-			Inbound:         false, //TBD
-			RestrictedPorts: d.getRestrictedPorts(ni),
->>>>>>> 5be4d7a9
+      RestrictedPorts: d.getRestrictedPorts(ni),
 		},
 	}
 }
@@ -221,10 +207,6 @@
 		// Find all ports defined in the security rules with access property "Deny"
 		for _, securityRule := range *sg.SecurityRules {
 			if securityRule.Access == network.SecurityRuleAccessDeny {
-<<<<<<< HEAD
-				// TODO(garuppel): delete duplicates
-=======
->>>>>>> 5be4d7a9
 				restrictedPorts = append(restrictedPorts, *securityRule.SourcePortRange)
 			}
 		}
