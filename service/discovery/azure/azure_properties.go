--- conflicted
+++ resolved
@@ -261,7 +261,21 @@
 	}
 }
 
-<<<<<<< HEAD
+// publicNetworkAccessStatus returns the public access status of the resource
+func publicNetworkAccessStatus(status *string) bool {
+	// Check if a mandatory field is empty
+	if status == nil {
+		return false
+	}
+
+	// Check if resource is public available
+	if util.Deref(status) == "Enabled" {
+		return true
+	}
+
+	return false
+}
+
 // discoverDiagnosticSettings discovers the diagnostic setting for the given resource URI and returns the information of the needed information of the log properties as ontology.ActivityLogging object and the Azure response.
 func (d *azureDiscovery) discoverDiagnosticSettings(resourceURI string) (*ontology.ActivityLogging, string, error) {
 	var (
@@ -305,19 +319,4 @@
 	}
 
 	return al, raw, nil
-=======
-// publicNetworkAccessStatus returns the public access status of the resource
-func publicNetworkAccessStatus(status *string) bool {
-	// Check if a mandatory field is empty
-	if status == nil {
-		return false
-	}
-
-	// Check if resource is public available
-	if util.Deref(status) == "Enabled" {
-		return true
-	}
-
-	return false
->>>>>>> 2ed454fb
 }