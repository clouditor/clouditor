// Copyright 2024 Fraunhofer AISEC
//
// Licensed under the Apache License, Version 2.0 (the "License");
// you may not use this file except in compliance with the License.
// You may obtain a copy of the License at
//
//     http://www.apache.org/licenses/LICENSE-2.0
//
// Unless required by applicable law or agreed to in writing, software
// distributed under the License is distributed on an "AS IS" BASIS,
// WITHOUT WARRANTIES OR CONDITIONS OF ANY KIND, either express or implied.
// See the License for the specific language governing permissions and
// limitations under the License.
//
//           $$\                           $$\ $$\   $$\
//           $$ |                          $$ |\__|  $$ |
//  $$$$$$$\ $$ | $$$$$$\  $$\   $$\  $$$$$$$ |$$\ $$$$$$\    $$$$$$\   $$$$$$\
// $$  _____|$$ |$$  __$$\ $$ |  $$ |$$  __$$ |$$ |\_$$  _|  $$  __$$\ $$  __$$\
// $$ /      $$ |$$ /  $$ |$$ |  $$ |$$ /  $$ |$$ |  $$ |    $$ /  $$ |$$ | \__|
// $$ |      $$ |$$ |  $$ |$$ |  $$ |$$ |  $$ |$$ |  $$ |$$\ $$ |  $$ |$$ |
// \$$$$$$\  $$ |\$$$$$   |\$$$$$   |\$$$$$$  |$$ |  \$$$   |\$$$$$   |$$ |
//  \_______|\__| \______/  \______/  \_______|\__|   \____/  \______/ \__|
//
// This file is part of Clouditor Community Edition.

package azure

import (
	"context"
	"fmt"
	"slices"
	"strconv"
	"strings"
	"time"

	"clouditor.io/clouditor/v2/api/ontology"
	"clouditor.io/clouditor/v2/internal/util"

	"github.com/Azure/azure-sdk-for-go/sdk/resourcemanager/monitor/armmonitor"
	"github.com/Azure/azure-sdk-for-go/sdk/resourcemanager/storage/armstorage"
	"google.golang.org/protobuf/types/known/durationpb"
	"google.golang.org/protobuf/types/known/timestamppb"
)

// getName returns the name of a given Azure ID
func getName(id string) string {
	if id == "" {
		return ""
	}

	return strings.Split(id, "/")[8]
}

// resourceID makes sure that the Azure ID we get is lowercase, because Azure sometimes has weird notions that things
// are uppercase. Their documentation says that comparison of IDs is case-insensitive, so we lowercase everything.
func resourceID(id *string) string {
	if id == nil {
		return ""
	}

	return strings.ToLower(*id)
}

func resourceID2(id *string) *string {
	if id == nil {
		return nil
	}

	s := strings.ToLower(*id)
	return &s
}

// accountName return the ID's account name
func accountName(id string) string {
	if id == "" {
		return ""
	}

	splitName := strings.Split(id, "/")
	return splitName[8]
}

// tlsVersion returns a float value for the given TLS version string
func tlsVersion(version *string) float32 {
	if version == nil {
		return 0
	}

	// Check TLS version
	switch *version {
	case "1.0", "1_0", string(armstorage.MinimumTLSVersionTLS10):
		return 1.0
	case "1.1", "1_1", string(armstorage.MinimumTLSVersionTLS11):
		return 1.1
	case "1.2", "1_2", string(armstorage.MinimumTLSVersionTLS12):
		return 1.2
	case "1.3", "1_3":
		return 1.3
	default:
		log.Warningf("'%s' is not an implemented TLS version.", *version)
		return 0
	}
}

// tlsCipherSuites parses TLS cipher suites. Examples are TLS_AES_128_GCM_SHA256 or
// TLS_ECDHE_RSA_WITH_AES_256_GCM_SHA384.
func tlsCipherSuites(cs string) []*ontology.CipherSuite {
	var (
		parts  []string
		i      int
		cipher ontology.CipherSuite
	)

	parts = strings.Split(cs, "_")

	if parts[i] != "TLS" {
		return nil
	}

	// Next is either a key exchange or directly the session cipher
	i++
	if parts[i] == "ECDHE" {
		cipher.KeyExchangeAlgorithm = parts[i]
	} else {
		i--
		goto cipher
	}

	i++
	if slices.Contains([]string{"RSA", "ECDSA"}, parts[i]) {
		cipher.AuthenticationMechanism = parts[i]
	} else {
		goto invalid
	}

	i++
	if parts[i] != "WITH" {
		goto invalid
	}

cipher:
	i++
	if parts[i] == "AES" {
		cipher.SessionCipher = parts[i]
	} else {
		goto invalid
	}

	i++
	if slices.Contains([]string{"128", "256"}, parts[i]) {
		cipher.SessionCipher += "-" + parts[i]
	} else {
		goto invalid
	}

	i++
	if slices.Contains([]string{"CBC", "GCM"}, parts[i]) {
		cipher.SessionCipher += "-" + parts[i]
	} else {
		goto invalid
	}

	i++
	if parts[i] == "SHA256" {
		cipher.MacAlgorithm = "SHA-256"
	} else if parts[i] == "SHA384" {
		cipher.MacAlgorithm = "SHA-384"
	} else {
		goto invalid
	}

	return []*ontology.CipherSuite{&cipher}

invalid:
	return nil
}

// generalizeURL generalizes the URL, because the URL depends on the storage type
func generalizeURL(url string) string {
	if url == "" {
		return ""
	}

	urlSplit := strings.Split(url, ".")
	urlSplit[1] = "[file,blob]"
	newURL := strings.Join(urlSplit, ".")

	return newURL
}

// resourceGroupName returns the resource group name of a given Azure ID
func resourceGroupName(id string) string {
	return strings.Split(id, "/")[4]
}

// resourceGroupID builds a resource group ID out of the resource ID. It will also be lowercase (see resourceID function
// for reasoning).
func resourceGroupID(ID *string) *string {
	if ID == nil {
		return nil
	}

	// split according to "/"
	s := strings.Split(util.Deref(ID), "/")

	// We cannot really return an error here, so we just return an empty string
	if len(s) < 5 {
		return nil
	}

	id := strings.ToLower(strings.Join(s[:5], "/"))

	return &id
}

// retentionDuration returns the retention string as time.Duration
func retentionDuration(retention string) *durationpb.Duration {
	if retention == "" {
		return durationpb.New(time.Duration(0))
	}

	// Delete first and last character
	r := retention[1 : len(retention)-1]

	// string to int
	d, err := strconv.Atoi(r)
	if err != nil {
		log.Errorf("could not convert string to int")
		return durationpb.New(time.Duration(0))
	}

	// Create duration in hours
	duration := time.Duration(time.Duration(d) * time.Hour * 24)

	return durationpb.New(duration)
}

// labels converts the resource tags to the ontologyabulary label
func labels(tags map[string]*string) map[string]string {
	l := make(map[string]string)

	for tag, i := range tags {
		l[tag] = util.Deref(i)
	}

	return l
}

func creationTime(t *time.Time) *timestamppb.Timestamp {
	if t == nil {
		return nil
	}

	return timestamppb.New(*t)
}

func location(region *string) *ontology.GeoLocation {
	if region == nil {
		return nil
	}

	return &ontology.GeoLocation{
		Region: util.Deref(region),
	}
}

<<<<<<< HEAD
// publicNetworkAccessStatus returns the public access status of the resource
func publicNetworkAccessStatus(status *string) bool {
	// Check if a mandatory field is empty
	if status == nil {
		return false
	}

	// Check if resource is public available
	if util.Deref(status) == "Enabled" {
		return true
	}

	return false
=======
// discoverDiagnosticSettings discovers the diagnostic setting for the given resource URI and returns the information of the needed information of the log properties as ontology.ActivityLogging object and the Azure response.
func (d *azureDiscovery) discoverDiagnosticSettings(resourceURI string) (*ontology.ActivityLogging, string, error) {
	var (
		al           *ontology.ActivityLogging
		workspaceIDs []string
		raw          string
	)

	if err := d.initDiagnosticsSettingsClient(); err != nil {
		return nil, "", err
	}

	// List all diagnostic settings for the storage account
	listPager := d.clients.diagnosticSettingsClient.NewListPager(resourceURI, &armmonitor.DiagnosticSettingsClientListOptions{})
	for listPager.More() {
		pageResponse, err := listPager.NextPage(context.TODO())
		if err != nil {
			err = fmt.Errorf("%s: %v", ErrGettingNextPage, err)
			return nil, "", err
		}

		for _, value := range pageResponse.Value {
			// Check if data is sent to a log analytics workspace
			if value.Properties.WorkspaceID == nil {
				log.Debugf("diagnostic setting '%s' does not send data to a Log Analytics Workspace", util.Deref(value.Name))
				continue
			}

			// Add Log Analytics WorkspaceIDs to slice
			workspaceIDs = append(workspaceIDs, util.Deref(value.Properties.WorkspaceID))
		}
	}

	if len(workspaceIDs) > 0 {
		al = &ontology.ActivityLogging{
			Enabled:           true,
			LoggingServiceIds: workspaceIDs, // TODO(all): Each diagnostic setting has also a retention period, maybe we should add that information as well
		}
	}

	return al, raw, nil
>>>>>>> 95d46b6f
}<|MERGE_RESOLUTION|>--- conflicted
+++ resolved
@@ -264,7 +264,6 @@
 	}
 }
 
-<<<<<<< HEAD
 // publicNetworkAccessStatus returns the public access status of the resource
 func publicNetworkAccessStatus(status *string) bool {
 	// Check if a mandatory field is empty
@@ -278,7 +277,8 @@
 	}
 
 	return false
-=======
+}
+
 // discoverDiagnosticSettings discovers the diagnostic setting for the given resource URI and returns the information of the needed information of the log properties as ontology.ActivityLogging object and the Azure response.
 func (d *azureDiscovery) discoverDiagnosticSettings(resourceURI string) (*ontology.ActivityLogging, string, error) {
 	var (
@@ -320,5 +320,4 @@
 	}
 
 	return al, raw, nil
->>>>>>> 95d46b6f
 }