// Copyright 2021 Fraunhofer AISEC
//
// Licensed under the Apache License, Version 2.0 (the "License");
// you may not use this file except in compliance with the License.
// You may obtain a copy of the License at
//
//     http://www.apache.org/licenses/LICENSE-2.0
//
// Unless required by applicable law or agreed to in writing, software
// distributed under the License is distributed on an "AS IS" BASIS,
// WITHOUT WARRANTIES OR CONDITIONS OF ANY KIND, either express or implied.
// See the License for the specific language governing permissions and
// limitations under the License.
//
//           $$\                           $$\ $$\   $$\
//           $$ |                          $$ |\__|  $$ |
//  $$$$$$$\ $$ | $$$$$$\  $$\   $$\  $$$$$$$ |$$\ $$$$$$\    $$$$$$\   $$$$$$\
// $$  _____|$$ |$$  __$$\ $$ |  $$ |$$  __$$ |$$ |\_$$  _|  $$  __$$\ $$  __$$\
// $$ /      $$ |$$ /  $$ |$$ |  $$ |$$ /  $$ |$$ |  $$ |    $$ /  $$ |$$ | \__|
// $$ |      $$ |$$ |  $$ |$$ |  $$ |$$ |  $$ |$$ |  $$ |$$\ $$ |  $$ |$$ |
// \$$$$$$\  $$ |\$$$$$   |\$$$$$   |\$$$$$$  |$$ |  \$$$   |\$$$$$   |$$ |
//  \_______|\__| \______/  \______/  \_______|\__|   \____/  \______/ \__|
//
// This file is part of Clouditor Community Edition.

package azure

import (
	"context"
	"fmt"
<<<<<<< HEAD
	"strings"

	"github.com/Azure/azure-sdk-for-go/services/compute/mgmt/2021-07-01/compute"
=======

	"clouditor.io/clouditor/api/discovery"
	"clouditor.io/clouditor/voc"
	"github.com/Azure/azure-sdk-for-go/profiles/2020-09-01/compute/mgmt/compute"
>>>>>>> 1d192ebb
	"github.com/Azure/azure-sdk-for-go/services/storage/mgmt/2021-02-01/storage"
	"github.com/Azure/go-autorest/autorest/to"
)

type azureStorageDiscovery struct {
	azureDiscovery
}

func NewAzureStorageDiscovery(opts ...DiscoveryOption) discovery.Discoverer {
	d := &azureStorageDiscovery{}

	for _, opt := range opts {
		if auth, ok := opt.(*authorizerOption); ok {
			d.authOption = auth
		} else {
			d.options = append(d.options, opt)
		}
	}

	return d
}

func (*azureStorageDiscovery) Name() string {
	return "Azure Storage Account"
}

func (*azureStorageDiscovery) Description() string {
	return "Discovery Azure storage accounts."
}

func (d *azureStorageDiscovery) List() (list []voc.IsCloudResource, err error) {
	// make sure, we are authorized
	if err = d.authorize(); err != nil {
		return nil, fmt.Errorf("could not authorize Azure account: %w", err)
	}

	// Discover storage accounts
	storageAccounts, err := d.discoverStorageAccounts()
	if err != nil {
		return nil, fmt.Errorf("could not discover storage accounts: %w", err)
	}
	list = append(list, storageAccounts...)

	return
}

func (d *azureStorageDiscovery) discoverStorageAccounts() ([]voc.IsCloudResource, error) {
	var list []voc.IsCloudResource

	client := storage.NewAccountsClient(to.String(d.sub.SubscriptionID))
	d.apply(&client.Client)

	result, err := client.List(context.Background())
	if err != nil {
		return nil, fmt.Errorf("could not list storage accounts: %w", err)
	}

	// Discover object and file storages
	accounts := result.Values()
	for i := range accounts {
		// Discover object storages
		objectStorages, err := d.discoverObjectStorages(&accounts[i])
		if err != nil {
			return nil, fmt.Errorf("could not handle object storages: %w", err)
		}

		// Discover file storages
		fileStorages, err := d.discoverFileStorages(&accounts[i])
		if err != nil {
			return nil, fmt.Errorf("could not handle file storages: %w", err)
		}

		log.Infof("Adding storage account %+v", objectStorages)

		list = append(list, objectStorages...)
		list = append(list, fileStorages...)
	}

	// Discover block storages
	blockStorages, err := d.discoverBlockStorages()
	if err != nil {
		return nil, fmt.Errorf("could not handle block storages: %w", err)
	}
	list = append(list, blockStorages...)

	return list, err
}

func (d *azureStorageDiscovery) discoverBlockStorages() ([]voc.IsCloudResource, error) {
	var list []voc.IsCloudResource

	client := compute.NewDisksClient(to.String(d.sub.SubscriptionID))
	d.apply(&client.Client)

	result, err := client.ListComplete(context.Background())
	if err != nil {
		return nil, fmt.Errorf("could not list block storages: %w", err)
	}

	for _, disk := range *result.Response().Value {
		blockStorages, err := d.handleBlockStorage(disk)
		if err != nil {
			return nil, fmt.Errorf("could not handle block storage: %w", err)
		}
		log.Infof("Adding block storage %+v", blockStorages)

		list = append(list, blockStorages)
	}

	return list, nil
}

func (d *azureStorageDiscovery) discoverFileStorages(account *storage.Account) ([]voc.IsCloudResource, error) {
	var list []voc.IsCloudResource

	client := storage.NewFileSharesClient(to.String(d.sub.SubscriptionID))
	d.apply(&client.Client)

	result, err := client.List(context.Background(), GetResourceGroupName(*account.ID), *account.Name, "", "", "")
	if err != nil {
		return nil, fmt.Errorf("could not list file storage: %w", err)
	}

	for _, value := range result.Values() {
		fileStorages, err := handleFileStorage(account, value)
		if err != nil {
			return nil, fmt.Errorf("could not handle file storage: %w", err)
		}

		log.Infof("Adding file storage %+v", fileStorages)

		list = append(list, fileStorages)
	}

	return list, nil
}

func (d *azureStorageDiscovery) discoverObjectStorages(account *storage.Account) ([]voc.IsCloudResource, error) {
	var list []voc.IsCloudResource

	client := storage.NewBlobContainersClient(to.String(d.sub.SubscriptionID))
	d.apply(&client.Client)

	result, err := client.List(context.Background(), GetResourceGroupName(*account.ID), *account.Name, "", "", "")
	if err != nil {
		return nil, fmt.Errorf("could not list object storages: %w", err)
	}

	for _, value := range result.Values() {
		objectStorages, err := handleObjectStorage(account, value)
		if err != nil {
			return nil, fmt.Errorf("could not handle object storage: %w", err)
		}
		log.Infof("Adding object storage %+v", objectStorages)

		list = append(list, objectStorages)
	}

	return list, nil
}

func (d *azureStorageDiscovery) handleBlockStorage(disk compute.Disk) (*voc.BlockStorage, error) {
	enc, err := d.getBlockStorageAtRestEncryption(disk)
	if err != nil {
		return nil, fmt.Errorf("could not get block storage properties for the atRestEncryption: %w", err)
	}

	return &voc.BlockStorage{
		Storage: &voc.Storage{
			CloudResource: &voc.CloudResource{
				ID:           voc.ResourceID(to.String(disk.ID)),
				Name:         to.String(disk.Name),
				CreationTime: disk.TimeCreated.Unix(),
				Type:         []string{"BlockStorage", "Storage", "Resource"},
				GeoLocation: voc.GeoLocation{
					Region: *disk.Location,
				},
			},
			AtRestEncryption: enc,
		},
	}, nil
}

func handleObjectStorage(account *storage.Account, container storage.ListContainerItem) (*voc.ObjectStorage, error) {
	enc, err := getStorageAtRestEncryption(account)
	if err != nil {
		return nil, fmt.Errorf("could not get object storage properties for the atRestEncryption: %w", err)
	}

	return &voc.ObjectStorage{
		Storage: &voc.Storage{
			CloudResource: &voc.CloudResource{
				ID:           voc.ResourceID(to.String(container.ID)),
				Name:         to.String(container.Name),
				CreationTime: account.CreationTime.Unix(),
				Type:         []string{"ObjectStorage", "Storage", "Resource"},
				GeoLocation: voc.GeoLocation{
					Region: *account.Location,
				},
			},
			AtRestEncryption: enc,
		},
		HttpEndpoint: &voc.HttpEndpoint{
			Url: to.String(account.PrimaryEndpoints.Blob) + to.String(container.Name),
			TransportEncryption: &voc.TransportEncryption{
				Enforced:   to.Bool(account.EnableHTTPSTrafficOnly),
<<<<<<< HEAD
				Enabled:    true, // cannot be disabled
=======
				Enabled:    true, // TODO(garuppel): can we get that from the API
>>>>>>> 1d192ebb
				TlsVersion: string(account.MinimumTLSVersion),
				Algorithm:  "TLS",
			},
		},
	}, nil
}

func handleFileStorage(account *storage.Account, fileshare storage.FileShareItem) (*voc.FileStorage, error) {
	enc, err := getStorageAtRestEncryption(account)
	if err != nil {
		return nil, fmt.Errorf("could not get file storage properties for the atRestEncryption: %w", err)
	}
	return &voc.FileStorage{
		Storage: &voc.Storage{
			CloudResource: &voc.CloudResource{
				ID:           voc.ResourceID(to.String(fileshare.ID)),
				Name:         to.String(fileshare.Name),
				CreationTime: account.CreationTime.Unix(),
				Type:         []string{"FileStorage", "Storage", "Resource"},
				GeoLocation: voc.GeoLocation{
					Region: *account.Location,
				},
			},
			AtRestEncryption: enc,
		},
		HttpEndpoint: &voc.HttpEndpoint{
			Url: to.String(account.PrimaryEndpoints.File) + to.String(fileshare.Name),
			TransportEncryption: &voc.TransportEncryption{
				Enforced:   to.Bool(account.EnableHTTPSTrafficOnly),
				Enabled:    true, // cannot be disabled
				TlsVersion: string(account.MinimumTLSVersion),
<<<<<<< HEAD
				Algorithm:  "TLS",
=======
				Algorithm:  "AES256", // TODO(garuppel): I changed it due to https://docs.microsoft.com/en-us/azure/storage/common/storage-service-encryption
>>>>>>> 1d192ebb
			},
		},
	}, nil
}

<<<<<<< HEAD
// TODO(garuppel): Is EncryptionAtRestWithCustomerKey für block storages possible?
func (d *azureStorageDiscovery) getBlockStorageAtRestEncryption(disk compute.Disk) (voc.HasAtRestEncryption, error) {

	var enc voc.HasAtRestEncryption

	if disk.Encryption.Type == compute.EncryptionTypeEncryptionAtRestWithPlatformKey {
		enc = voc.ManagedKeyEncryption{AtRestEncryption: &voc.AtRestEncryption{
			Algorithm: "AES256",
			Enabled:   true,
		}}
	} else if disk.Encryption.Type == compute.EncryptionTypeEncryptionAtRestWithCustomerKey {
=======
func getBlockStorageAtRestEncryption(disk compute.Disk) (enc voc.HasAtRestEncryption) {
	if disk.Encryption.Type == compute.EncryptionAtRestWithPlatformKey {
		enc = voc.ManagedKeyEncryption{AtRestEncryption: &voc.AtRestEncryption{
			Algorithm: "AES256", // See https://docs.microsoft.com/en-us/azure/storage/common/storage-service-encryption
			Enabled:   true,
		}}
	} else if disk.Encryption.Type == compute.EncryptionAtRestWithCustomerKey {
>>>>>>> 1d192ebb
		var keyUrl string
		discEncryptionSetID := disk.Encryption.DiskEncryptionSetID

		keyUrl, err := d.getSourceVaultID(*discEncryptionSetID)
		if err != nil {
			return nil, fmt.Errorf("could not get keyVaultID: %w", err)
		}

		enc = voc.CustomerKeyEncryption{
			AtRestEncryption: &voc.AtRestEncryption{
				Algorithm: "", // TODO(garuppel): TBD
				Enabled:   true,
			},
			KeyUrl: keyUrl,
		}
	}

	return enc, nil
}

// TODO(garuppel): merge with getFIleStorageAtRestEncryption()
func getStorageAtRestEncryption(account *storage.Account) (voc.HasAtRestEncryption, error) {

	var enc voc.HasAtRestEncryption

	if account.Encryption.KeySource == storage.KeySourceMicrosoftStorage {
		enc = voc.ManagedKeyEncryption{AtRestEncryption: &voc.AtRestEncryption{
			Algorithm: "AES256",
			Enabled:   true,
		}}
	} else if account.Encryption.KeySource == storage.KeySourceMicrosoftKeyvault {
		enc = voc.CustomerKeyEncryption{
			AtRestEncryption: &voc.AtRestEncryption{
				Algorithm: "", // TODO(garuppel): TBD
				Enabled:   true,
			},
			KeyUrl: to.String(account.Encryption.KeyVaultProperties.KeyVaultURI),
		}
	}

	return enc, nil
}

func (d *azureStorageDiscovery) getSourceVaultID(discEncryptionSetID string) (string, error) {
	client := compute.NewDiskEncryptionSetsClient(to.String(d.sub.SubscriptionID))
	d.apply(&client.Client)

	discEncryptionSet, err := client.Get(context.Background(), GetResourceGroupName(discEncryptionSetID), getDiskEncryptionSetName(discEncryptionSetID))
	if err != nil {
		return "", fmt.Errorf("could not get discEncryptionSet: %w", err)
	}

	if discEncryptionSet.EncryptionSetProperties.ActiveKey.SourceVault.ID == nil {
		return "", fmt.Errorf("could not get sourceVaultID")
	}

	return *discEncryptionSet.ActiveKey.SourceVault.ID, nil
}

func getDiskEncryptionSetName(discEncryptionSetID string) string {
	splitName := strings.Split(discEncryptionSetID, "/")
	return splitName[8]
}

//func getFileStorageAtRestEncryption(account *storage.Account) (voc.HasAtRestEncryption, error) {
//
//	var enc voc.HasAtRestEncryption
//
//	if account.Encryption.KeySource == storage.KeySourceMicrosoftStorage {
//		enc = voc.ManagedKeyEncryption{AtRestEncryption: &voc.AtRestEncryption{
//			Algorithm: "AES256",
//			Enabled:   true,
//		}}
//	} else if account.Encryption.KeySource == storage.KeySourceMicrosoftKeyvault {
//		enc = voc.CustomerKeyEncryption{
//			AtRestEncryption: &voc.AtRestEncryption{
//				Algorithm: "", // TODO(garuppel): TBD
//				Enabled:   true,
//			},
//			KeyUrl: to.String(account.Encryption.KeyVaultProperties.KeyVaultURI),
//		}
//	}
//
//	return enc, nil
//}<|MERGE_RESOLUTION|>--- conflicted
+++ resolved
@@ -28,16 +28,12 @@
 import (
 	"context"
 	"fmt"
-<<<<<<< HEAD
-	"strings"
-
-	"github.com/Azure/azure-sdk-for-go/services/compute/mgmt/2021-07-01/compute"
-=======
 
 	"clouditor.io/clouditor/api/discovery"
 	"clouditor.io/clouditor/voc"
-	"github.com/Azure/azure-sdk-for-go/profiles/2020-09-01/compute/mgmt/compute"
->>>>>>> 1d192ebb
+	"strings"
+
+	"github.com/Azure/azure-sdk-for-go/services/compute/mgmt/2021-07-01/compute"
 	"github.com/Azure/azure-sdk-for-go/services/storage/mgmt/2021-02-01/storage"
 	"github.com/Azure/go-autorest/autorest/to"
 )
@@ -158,7 +154,7 @@
 
 	result, err := client.List(context.Background(), GetResourceGroupName(*account.ID), *account.Name, "", "", "")
 	if err != nil {
-		return nil, fmt.Errorf("could not list file storage: %w", err)
+		return nil, fmt.Errorf("could not list file storages: %w", err)
 	}
 
 	for _, value := range result.Values() {
@@ -244,11 +240,7 @@
 			Url: to.String(account.PrimaryEndpoints.Blob) + to.String(container.Name),
 			TransportEncryption: &voc.TransportEncryption{
 				Enforced:   to.Bool(account.EnableHTTPSTrafficOnly),
-<<<<<<< HEAD
 				Enabled:    true, // cannot be disabled
-=======
-				Enabled:    true, // TODO(garuppel): can we get that from the API
->>>>>>> 1d192ebb
 				TlsVersion: string(account.MinimumTLSVersion),
 				Algorithm:  "TLS",
 			},
@@ -280,17 +272,12 @@
 				Enforced:   to.Bool(account.EnableHTTPSTrafficOnly),
 				Enabled:    true, // cannot be disabled
 				TlsVersion: string(account.MinimumTLSVersion),
-<<<<<<< HEAD
 				Algorithm:  "TLS",
-=======
-				Algorithm:  "AES256", // TODO(garuppel): I changed it due to https://docs.microsoft.com/en-us/azure/storage/common/storage-service-encryption
->>>>>>> 1d192ebb
 			},
 		},
 	}, nil
 }
 
-<<<<<<< HEAD
 // TODO(garuppel): Is EncryptionAtRestWithCustomerKey für block storages possible?
 func (d *azureStorageDiscovery) getBlockStorageAtRestEncryption(disk compute.Disk) (voc.HasAtRestEncryption, error) {
 
@@ -302,15 +289,6 @@
 			Enabled:   true,
 		}}
 	} else if disk.Encryption.Type == compute.EncryptionTypeEncryptionAtRestWithCustomerKey {
-=======
-func getBlockStorageAtRestEncryption(disk compute.Disk) (enc voc.HasAtRestEncryption) {
-	if disk.Encryption.Type == compute.EncryptionAtRestWithPlatformKey {
-		enc = voc.ManagedKeyEncryption{AtRestEncryption: &voc.AtRestEncryption{
-			Algorithm: "AES256", // See https://docs.microsoft.com/en-us/azure/storage/common/storage-service-encryption
-			Enabled:   true,
-		}}
-	} else if disk.Encryption.Type == compute.EncryptionAtRestWithCustomerKey {
->>>>>>> 1d192ebb
 		var keyUrl string
 		discEncryptionSetID := disk.Encryption.DiskEncryptionSetID
 
