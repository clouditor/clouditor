// Copyright 2021 Fraunhofer AISEC
//
// Licensed under the Apache License, Version 2.0 (the "License");
// you may not use this file except in compliance with the License.
// You may obtain a copy of the License at
//
//     http://www.apache.org/licenses/LICENSE-2.0
//
// Unless required by applicable law or agreed to in writing, software
// distributed under the License is distributed on an "AS IS" BASIS,
// WITHOUT WARRANTIES OR CONDITIONS OF ANY KIND, either express or implied.
// See the License for the specific language governing permissions and
// limitations under the License.
//
//           $$\                           $$\ $$\   $$\
//           $$ |                          $$ |\__|  $$ |
//  $$$$$$$\ $$ | $$$$$$\  $$\   $$\  $$$$$$$ |$$\ $$$$$$\    $$$$$$\   $$$$$$\
// $$  _____|$$ |$$  __$$\ $$ |  $$ |$$  __$$ |$$ |\_$$  _|  $$  __$$\ $$  __$$\
// $$ /      $$ |$$ /  $$ |$$ |  $$ |$$ /  $$ |$$ |  $$ |    $$ /  $$ |$$ | \__|
// $$ |      $$ |$$ |  $$ |$$ |  $$ |$$ |  $$ |$$ |  $$ |$$\ $$ |  $$ |$$ |
// \$$$$$$\  $$ |\$$$$$   |\$$$$$   |\$$$$$$  |$$ |  \$$$   |\$$$$$   |$$ |
//  \_______|\__| \______/  \______/  \_______|\__|   \____/  \______/ \__|
//
// This file is part of Clouditor Community Edition.

package azure

import (
	"context"
	"errors"
	"fmt"
	"strings"

	"clouditor.io/clouditor/api/discovery"
	"clouditor.io/clouditor/internal/constants"
	"clouditor.io/clouditor/internal/util"
	"clouditor.io/clouditor/voc"

	"github.com/Azure/azure-sdk-for-go/sdk/resourcemanager/cosmos/armcosmos"
	"github.com/Azure/azure-sdk-for-go/sdk/resourcemanager/sql/armsql"
	"github.com/Azure/azure-sdk-for-go/sdk/resourcemanager/storage/armstorage"
)

var (
	ErrEmptyStorageAccount        = errors.New("storage account is empty")
	ErrMissingDiskEncryptionSetID = errors.New("no disk encryption set ID was specified")
	ErrBackupStorageNotAvailable  = errors.New("backup storages not available")
)

// discoverCosmosDB discovers Cosmos DB accounts
func (d *azureDiscovery) discoverCosmosDB() ([]voc.IsCloudResource, error) {
	var (
		list []voc.IsCloudResource
		err  error
	)

	// initialize Cosmos DB client
	if err := d.initCosmosDBClient(); err != nil {
		return nil, err
	}

	// Discover Cosmos DB
	err = listPager(d,
		d.clients.cosmosDBClient.NewListPager,
		d.clients.cosmosDBClient.NewListByResourceGroupPager,
		func(res armcosmos.DatabaseAccountsClientListResponse) []*armcosmos.DatabaseAccountGetResults {
			return res.Value
		},
		func(res armcosmos.DatabaseAccountsClientListByResourceGroupResponse) []*armcosmos.DatabaseAccountGetResults {
			return res.Value
		},
		func(dbAccount *armcosmos.DatabaseAccountGetResults) error {
			cosmos, err := d.handleCosmosDB(dbAccount)
			if err != nil {
				return fmt.Errorf("could not cosmos db accounts: %w", err)
			}
			log.Infof("Adding Cosmos DB account '%s", *dbAccount.Name)
			list = append(list, cosmos...)

			return nil
		})
	if err != nil {
		return nil, err
	}

	return list, nil
}

<<<<<<< HEAD
func (d *azureStorageDiscovery) handleCosmosDB(account *armcosmos.DatabaseAccountGetResults) ([]voc.IsCloudResource, error) {
=======
func (d *azureDiscovery) handleCosmosDB(account *armcosmos.DatabaseAccountGetResults) (voc.IsCloudResource, error) {
>>>>>>> d7e38300
	var (
		atRestEnc voc.IsAtRestEncryption
		err       error
		list      []voc.IsCloudResource
	)

	// initialize Cosmos DB client
	if err = d.initCosmosDBClient(); err != nil {
		return nil, err
	}

	// Check if KeyVaultURI is set for Cosmos DB account
	// By default the Cosmos DB account is encrypted by Azure managed keys. Optionally, it is possible to add a second encryption layer with customer key encryption. (see https://learn.microsoft.com/en-us/azure/cosmos-db/how-to-setup-customer-managed-keys?tabs=azure-portal)
	if account.Properties.KeyVaultKeyURI != nil {
		atRestEnc = &voc.CustomerKeyEncryption{
			AtRestEncryption: &voc.AtRestEncryption{
				Enabled: true,
				// Algorithm: algorithm, //TODO(anatheka): How do we get the algorithm? Are we available to do it by the related resources?
			},
			KeyUrl: util.Deref(account.Properties.KeyVaultKeyURI),
		}
	} else {
		atRestEnc = &voc.ManagedKeyEncryption{
			AtRestEncryption: &voc.AtRestEncryption{
				Enabled:   true,
				Algorithm: AES256,
			},
		}
	}

	// Create Cosmos DB database service voc object for the database account
	dbService := &voc.DatabaseService{
		StorageService: &voc.StorageService{
			NetworkService: &voc.NetworkService{
				Networking: &voc.Networking{
					Resource: discovery.NewResource(d,
						voc.ResourceID(*account.ID),
						*account.Name,
						account.SystemData.CreatedAt,
						voc.GeoLocation{
							Region: *account.Location,
						},
						labels(account.Tags),
						resourceGroupID(account.ID),
						voc.DatabaseServiceType,
						account,
					),
				},
			},
		},
	}

	// Add Mongo DB database service
	list = append(list, dbService)

	// Check account kind and add Mongo DB databases storages
	switch util.Deref(account.Kind) {
	case armcosmos.DatabaseAccountKindMongoDB:
		// Get Mongo databases
		list = append(list, d.getMongoDBs(account, atRestEnc)...)
	case armcosmos.DatabaseAccountKindGlobalDocumentDB:
		log.Infof("%s not yet implemented", armcosmos.DatabaseAccountKindGlobalDocumentDB)
	case armcosmos.DatabaseAccountKindParse:
		log.Infof("%s not yet implemented", armcosmos.DatabaseAccountKindParse)
	default:
		log.Warningf("Account kind '%s' not yet implemented", util.Deref(account.Kind))
	}

	return list, nil
}

// getMongoDBs returns a list of Mongo DB databases for a specific Mongo DB account
func (d *azureStorageDiscovery) getMongoDBs(account *armcosmos.DatabaseAccountGetResults, atRestEnc voc.IsAtRestEncryption) []voc.IsCloudResource {
	var (
		list []voc.IsCloudResource
		err  error
	)

	// initialize Mongo DB resources client
	if err = d.initMongoDResourcesBClient(); err != nil {
		log.Errorf("error initializing Mongo DB resource client: %v", err)
		return list
	}

	// Discover Mongo DB databases
	serverlistPager := d.clients.mongoDBResourcesClient.NewListMongoDBDatabasesPager(resourceGroupName(util.Deref(account.ID)), *account.Name, &armcosmos.MongoDBResourcesClientListMongoDBDatabasesOptions{})
	for serverlistPager.More() {
		pageResponse, err := serverlistPager.NextPage(context.TODO())
		if err != nil {
			log.Errorf("%s: %v", ErrGettingNextPage, err)
			return list
		}

		for _, value := range pageResponse.Value {
			// Create Cosmos DB database storage voc object
			mongoDB := &voc.DatabaseStorage{
				Storage: &voc.Storage{
					Resource: discovery.NewResource(d,
						voc.ResourceID(*value.ID),
						util.Deref(value.Name),
						nil, // creation time of database not available
						voc.GeoLocation{
							Region: *value.Location,
						},
						labels(value.Tags),
						voc.ResourceID(*account.ID),
						voc.DatabaseStorageType,
						account,
						value),

					AtRestEncryption: atRestEnc,
				},
			}
			list = append(list, mongoDB)
		}
	}

	return list
}

// discoverSqlServers discovers the sql server and databases
func (d *azureDiscovery) discoverSqlServers() ([]voc.IsCloudResource, error) {
	var (
		list []voc.IsCloudResource
		err  error
	)

	// initialize SQL server client
	if err := d.initSQLServersClient(); err != nil {
		return nil, err
	}

	// Discover sql server
	err = listPager(d,
		d.clients.sqlServersClient.NewListPager,
		d.clients.sqlServersClient.NewListByResourceGroupPager,
		func(res armsql.ServersClientListResponse) []*armsql.Server {
			return res.Value
		},
		func(res armsql.ServersClientListByResourceGroupResponse) []*armsql.Server {
			return res.Value
		},
		func(server *armsql.Server) error {
			db, err := d.handleSqlServer(server)
			if err != nil {
				return fmt.Errorf("could not handle sql database: %w", err)
			}
			log.Infof("Adding sql database '%s", *server.Name)
			list = append(list, db...)

			return nil
		})
	if err != nil {
		return nil, err
	}

	return list, nil
}

func (d *azureDiscovery) handleSqlServer(server *armsql.Server) ([]voc.IsCloudResource, error) {
	var (
		dbList               []voc.IsCloudResource
		anomalyDetectionList []voc.IsAnomalyDetection
		dbService            voc.IsCloudResource
		list                 []voc.IsCloudResource
	)

	// Get SQL database storages and the corresponding anomaly detection property
	dbList, anomalyDetectionList = d.getSqlDBs(server)

	// Create SQL database service voc object for SQL server
	dbService = &voc.DatabaseService{
		StorageService: &voc.StorageService{
			NetworkService: &voc.NetworkService{
				Networking: &voc.Networking{
					Resource: discovery.NewResource(d,
						voc.ResourceID(*server.ID),
						*server.Name,
						nil, // creation time not available
						voc.GeoLocation{
							Region: *server.Location,
						},
						labels(server.Tags),
						resourceGroupID(server.ID),
						voc.DatabaseServiceType,
						server,
					),
				},
				// TODO(all): HttpEndpoint
				TransportEncryption: &voc.TransportEncryption{
					Enabled:    true,
					Enforced:   true,
					TlsVersion: checkTlsVersion(*server.Properties.MinimalTLSVersion),
				},
			},
		},
		AnomalyDetection: anomalyDetectionList,
	}

	// Add SQL database service
	list = append(list, dbService)

	// Add SQL database storages
	list = append(list, dbList...)

	return list, nil
}

// getSqlDBs returns a list of SQL databases for a specific SQL account
func (d *azureStorageDiscovery) getSqlDBs(server *armsql.Server) ([]voc.IsCloudResource, []voc.IsAnomalyDetection) {
	var (
		list                 []voc.IsCloudResource
		anomalyDetectionList []voc.IsAnomalyDetection
		err                  error
	)

	// initialize SQL databases client
	if err = d.initDatabasesClient(); err != nil {
		log.Errorf("error initializing database client: %v", err)
		return list, anomalyDetectionList
	}

	// Get databases for given server
	serverlistPager := d.clients.databasesClient.NewListByServerPager(resourceGroupName(util.Deref(server.ID)), *server.Name, &armsql.DatabasesClientListByServerOptions{})
	for serverlistPager.More() {
		pageResponse, err := serverlistPager.NextPage(context.TODO())
		if err != nil {
			log.Errorf("%s: %v", ErrGettingNextPage, err)
			return list, anomalyDetectionList
		}

		for _, value := range pageResponse.Value {
			// Create anomaly detection property
			// Get anomaly detection status
			anomalyDetectionEnabled, err := d.anomalyDetectionEnabled(server, value)
			if err != nil {
				log.Errorf("error getting anomaly detection info for database '%s': %v", *value.Name, err)
			}

			a := &voc.AnomalyDetection{
				Scope:   voc.ResourceID(*value.ID),
				Enabled: anomalyDetectionEnabled,
			}

			anomalyDetectionList = append(anomalyDetectionList, a)

			// Create database storage voc object
			sqlDB := &voc.DatabaseStorage{
				Storage: &voc.Storage{
					Resource: discovery.NewResource(d,
						voc.ResourceID(*value.ID),
						*value.Name,
						value.Properties.CreationDate,
						voc.GeoLocation{
							Region: *value.Location,
						},
						labels(value.Tags),
						voc.ResourceID(*server.ID),
						voc.DatabaseStorageType,
						value),
					AtRestEncryption: &voc.AtRestEncryption{
						Enabled:   *value.Properties.IsInfraEncryptionEnabled,
						Algorithm: AES256,
					},
					// TODO(all): Backups
				},
			}
			list = append(list, sqlDB)
		}
	}

	return list, anomalyDetectionList
}

// checkTlsVersion returns Clouditor's TLS version constants for the given TLS version
func checkTlsVersion(version string) string {
	// Check TLS version
	switch version {
	case constants.TLS1_0, constants.TLS1_1, constants.TLS1_2:
		return version
	case "1.0", "1_0":
		return constants.TLS1_0
	case "1.1", "1_1":
		return constants.TLS1_1
	case "1.2", "1_2":
		return constants.TLS1_2
	default:
		log.Warningf("'%s' is no implemented TLS version.", version)
		return ""
	}
}

func (d *azureDiscovery) discoverStorageAccounts() ([]voc.IsCloudResource, error) {
	var storageResourcesList []voc.IsCloudResource

	// initialize backup policies client
	if err := d.initBackupPoliciesClient(); err != nil {
		return nil, err
	}

	// initialize backup instances client
	if err := d.initBackupInstancesClient(); err != nil {
		return nil, err
	}

	// initialize backup vaults client
	if err := d.initBackupVaultsClient(); err != nil {
		return nil, err
	}

	// initialize storage accounts client
	if err := d.initAccountsClient(); err != nil {
		return nil, err
	}

	// initialize blob container client
	if err := d.initBlobContainerClient(); err != nil {
		return nil, err
	}

	// initialize file share client
	if err := d.initFileStorageClient(); err != nil {
		return nil, err
	}

	// Discover backup vaults
	err := d.discoverBackupVaults()
	if err != nil {
		log.Errorf("could not discover backup vaults: %v", err)
	}

	// Discover object and file storages
	err = listPager(d,
		d.clients.accountsClient.NewListPager,
		d.clients.accountsClient.NewListByResourceGroupPager,
		func(res armstorage.AccountsClientListResponse) []*armstorage.Account {
			return res.Value
		},
		func(res armstorage.AccountsClientListByResourceGroupResponse) []*armstorage.Account {
			return res.Value
		},
		func(account *armstorage.Account) error {
			// Discover object storages
			objectStorages, err := d.discoverObjectStorages(account)
			if err != nil {
				return fmt.Errorf("could not handle object storages: %w", err)
			}

			// Discover file storages
			fileStorages, err := d.discoverFileStorages(account)
			if err != nil {
				return fmt.Errorf("could not handle file storages: %w", err)
			}

			storageResourcesList = append(storageResourcesList, objectStorages...)
			storageResourcesList = append(storageResourcesList, fileStorages...)

			// Create storage service for all storage account resources
			storageService, err := d.handleStorageAccount(account, storageResourcesList)
			if err != nil {
				return fmt.Errorf("could not create storage service: %w", err)
			}

			storageResourcesList = append(storageResourcesList, storageService)

			return nil
		})
	if err != nil {
		return nil, err
	}

	// Add backup storage account objects
	if d.backupMap[DataSourceTypeStorageAccountObject] != nil && d.backupMap[DataSourceTypeStorageAccountObject].backupStorages != nil {
		storageResourcesList = append(storageResourcesList, d.backupMap[DataSourceTypeStorageAccountObject].backupStorages...)
	}

	return storageResourcesList, nil
}

func (d *azureDiscovery) discoverFileStorages(account *armstorage.Account) ([]voc.IsCloudResource, error) {
	var list []voc.IsCloudResource

	// List all file shares in the specified resource group
	listPager := d.clients.fileStorageClient.NewListPager(resourceGroupName(util.Deref(account.ID)), util.Deref(account.Name), &armstorage.FileSharesClientListOptions{})
	for listPager.More() {
		pageResponse, err := listPager.NextPage(context.TODO())
		if err != nil {
			err = fmt.Errorf("%s: %v", ErrGettingNextPage, err)
			return nil, err
		}

		for _, value := range pageResponse.Value {
			fileStorages, err := d.handleFileStorage(account, value)
			if err != nil {
				return nil, fmt.Errorf("could not handle file storage: %w", err)
			}

			log.Infof("Adding file storage '%s", fileStorages.Name)

			list = append(list, fileStorages)
		}
	}

	return list, nil
}

func (d *azureDiscovery) discoverObjectStorages(account *armstorage.Account) ([]voc.IsCloudResource, error) {
	var list []voc.IsCloudResource

	// List all blob containers in the specified resource group
	listPager := d.clients.blobContainerClient.NewListPager(resourceGroupName(util.Deref(account.ID)), util.Deref(account.Name), &armstorage.BlobContainersClientListOptions{})
	for listPager.More() {
		pageResponse, err := listPager.NextPage(context.TODO())
		if err != nil {
			err = fmt.Errorf("%s: %v", ErrGettingNextPage, err)
			return nil, err
		}

		for _, value := range pageResponse.Value {
			objectStorages, err := d.handleObjectStorage(account, value)
			if err != nil {
				return nil, fmt.Errorf("could not handle object storage: %w", err)
			}
			log.Infof("Adding object storage '%s'", objectStorages.Name)

			list = append(list, objectStorages)

		}
	}

	return list, nil
}

func (d *azureDiscovery) handleStorageAccount(account *armstorage.Account, storagesList []voc.IsCloudResource) (*voc.ObjectStorageService, error) {
	var (
		storageResourceIDs []voc.ResourceID
	)

	if account == nil {
		return nil, ErrEmptyStorageAccount
	}

	// Get all object storage IDs
	for _, storage := range storagesList {
		if strings.Contains(string(storage.GetID()), accountName(util.Deref(account.ID))) {
			storageResourceIDs = append(storageResourceIDs, storage.GetID())
		}
	}

	te := &voc.TransportEncryption{
		Enforced:   util.Deref(account.Properties.EnableHTTPSTrafficOnly),
		Enabled:    true, // cannot be disabled
		TlsVersion: checkTlsVersion((string(util.Deref(account.Properties.MinimumTLSVersion)))),
		Algorithm:  constants.TLS,
	}

	storageService := &voc.ObjectStorageService{
		StorageService: &voc.StorageService{
			Storage: storageResourceIDs,
			NetworkService: &voc.NetworkService{
				Networking: &voc.Networking{
					Resource: discovery.NewResource(d,
						voc.ResourceID(util.Deref(account.ID)),
						util.Deref(account.Name),
						account.Properties.CreationTime,
						voc.GeoLocation{
							Region: util.Deref(account.Location),
						},
						labels(account.Tags),
						resourceGroupID(account.ID),
						voc.ObjectStorageServiceType,
						account,
					),
				},
				TransportEncryption: te,
			},
		},
		HttpEndpoint: &voc.HttpEndpoint{
			Url:                 generalizeURL(util.Deref(account.Properties.PrimaryEndpoints.Blob)),
			TransportEncryption: te,
		},
	}

	return storageService, nil
}

func (d *azureDiscovery) handleFileStorage(account *armstorage.Account, fileshare *armstorage.FileShareItem) (*voc.FileStorage, error) {
	var (
		monitoringLogDataEnabled bool
		securityAlertsEnabled    bool
	)

	if account == nil {
		return nil, ErrEmptyStorageAccount
	}

	// It is possible that the fileshare is not empty. In that case we have to check if a mandatory field is empty, so the whole disk is empty
	if fileshare == nil || fileshare.ID == nil {
		return nil, fmt.Errorf("fileshare is nil")
	}

	// Get atRestEncryptionEnabled
	enc, err := storageAtRestEncryption(account)
	if err != nil {
		return nil, fmt.Errorf("could not get file storage properties for the atRestEncryption: %w", err)
	}

	// Get monitoringLogDataEnabled and securityAlertsEnabled
	if d.defenderProperties[DefenderStorageType] != nil {
		monitoringLogDataEnabled = d.defenderProperties[DefenderVirtualMachineType].monitoringLogDataEnabled
		securityAlertsEnabled = d.defenderProperties[DefenderVirtualMachineType].securityAlertsEnabled
	}

	return &voc.FileStorage{
		Storage: &voc.Storage{
			Resource: discovery.NewResource(d,
				voc.ResourceID(util.Deref(fileshare.ID)),
				util.Deref(fileshare.Name),
				// We only have the creation time of the storage account the file storage belongs to
				account.Properties.CreationTime,
				voc.GeoLocation{
					// The location is the same as the storage account
					Region: util.Deref(account.Location),
				},
				// The storage account labels the file storage belongs to
				labels(account.Tags),
				// the storage account is our parent
				voc.ResourceID(util.Deref(account.ID)),
				voc.FileStorageType,
				account, fileshare,
			),
			ResourceLogging: &voc.ResourceLogging{
				Logging: &voc.Logging{
					MonitoringLogDataEnabled: monitoringLogDataEnabled,
					SecurityAlertsEnabled:    securityAlertsEnabled,
				},
			},
			AtRestEncryption: enc,
		},
	}, nil
}

func (d *azureDiscovery) handleObjectStorage(account *armstorage.Account, container *armstorage.ListContainerItem) (*voc.ObjectStorage, error) {
	var (
		backups                  []*voc.Backup
		monitoringLogDataEnabled bool
		securityAlertsEnabled    bool
	)

	if account == nil {
		return nil, ErrEmptyStorageAccount
	}

	// It is possible that the container is not empty. In that case we have to check if a mandatory field is empty, so the whole disk is empty
	if container == nil || container.ID == nil {
		return nil, fmt.Errorf("container is nil")
	}

	enc, err := storageAtRestEncryption(account)
	if err != nil {
		return nil, fmt.Errorf("could not get object storage properties for the atRestEncryption: %w", err)
	}

	if d.backupMap[DataSourceTypeStorageAccountObject] != nil && d.backupMap[DataSourceTypeStorageAccountObject].backup[util.Deref(account.ID)] != nil {
		backups = d.backupMap[DataSourceTypeStorageAccountObject].backup[util.Deref(account.ID)]
	}
	backups = backupsEmptyCheck(backups)

	if d.defenderProperties[DefenderStorageType] != nil {
		monitoringLogDataEnabled = d.defenderProperties[DefenderVirtualMachineType].monitoringLogDataEnabled
		securityAlertsEnabled = d.defenderProperties[DefenderVirtualMachineType].securityAlertsEnabled
	}

	return &voc.ObjectStorage{
		Storage: &voc.Storage{
			Resource: discovery.NewResource(d,
				voc.ResourceID(util.Deref(container.ID)),
				util.Deref(container.Name),
				// We only have the creation time of the storage account the object storage belongs to
				account.Properties.CreationTime,
				voc.GeoLocation{
					// The location is the same as the storage account
					Region: util.Deref(account.Location),
				},
				// The storage account labels the object storage belongs to
				labels(account.Tags),
				// the storage account is our parent
				voc.ResourceID(util.Deref(account.ID)),
				voc.ObjectStorageType,
				account, container,
			),
			AtRestEncryption: enc,
			Immutability: &voc.Immutability{
				Enabled: util.Deref(container.Properties.HasImmutabilityPolicy),
			},
			ResourceLogging: &voc.ResourceLogging{
				Logging: &voc.Logging{
					MonitoringLogDataEnabled: monitoringLogDataEnabled,
					SecurityAlertsEnabled:    securityAlertsEnabled,
				},
			},
			Backups: backups,
		},
		PublicAccess: util.Deref(container.Properties.PublicAccess) != armstorage.PublicAccessNone,
	}, nil
}

// storageAtRestEncryption takes encryption properties of an armstorage.Account and converts it into our respective ontology object.
func storageAtRestEncryption(account *armstorage.Account) (enc voc.IsAtRestEncryption, err error) {
	if account == nil {
		return enc, ErrEmptyStorageAccount
	}

	if account.Properties == nil || account.Properties.Encryption.KeySource == nil {
		return enc, errors.New("keySource is empty")
	} else if util.Deref(account.Properties.Encryption.KeySource) == armstorage.KeySourceMicrosoftStorage {
		enc = &voc.ManagedKeyEncryption{
			AtRestEncryption: &voc.AtRestEncryption{
				Algorithm: AES256,
				Enabled:   true,
			},
		}
	} else if util.Deref(account.Properties.Encryption.KeySource) == armstorage.KeySourceMicrosoftKeyvault {
		enc = &voc.CustomerKeyEncryption{
			AtRestEncryption: &voc.AtRestEncryption{
				Algorithm: "", // TODO(all): TBD
				Enabled:   true,
			},
			KeyUrl: util.Deref(account.Properties.Encryption.KeyVaultProperties.KeyVaultURI),
		}
	}

	return enc, nil
}

// anomalyDetectionEnabled returns true if Azure Advanced Threat Protection is enabled for the database.
func (d *azureDiscovery) anomalyDetectionEnabled(server *armsql.Server, db *armsql.Database) (bool, error) {
	// initialize threat protection client
	if err := d.initThreatProtectionClient(); err != nil {
		return false, err
	}

	listPager := d.clients.threatProtectionClient.NewListByDatabasePager(resourceGroupName(util.Deref(db.ID)), *server.Name, *db.Name, &armsql.DatabaseAdvancedThreatProtectionSettingsClientListByDatabaseOptions{})
	for listPager.More() {
		pageResponse, err := listPager.NextPage(context.TODO())
		if err != nil {
			err = fmt.Errorf("%s: %v", ErrGettingNextPage, err)
			return false, err
		}

		for _, value := range pageResponse.Value {
			if *value.Properties.State == armsql.AdvancedThreatProtectionStateEnabled {
				return true, nil
			}
		}
	}
	return false, nil
}

// accountName return the ID's account name
func accountName(id string) string {
	if id == "" {
		return ""
	}

	splitName := strings.Split(id, "/")
	return splitName[8]
}

// generalizeURL generalizes the URL, because the URL depends on the storage type
func generalizeURL(url string) string {
	if url == "" {
		return ""
	}

	urlSplit := strings.Split(url, ".")
	urlSplit[1] = "[file,blob]"
	newURL := strings.Join(urlSplit, ".")

	return newURL
<<<<<<< HEAD
}

// initAccountsClient creates the client if not already exists
func (d *azureStorageDiscovery) initAccountsClient() (err error) {
	d.clients.accountsClient, err = initClient(d.clients.accountsClient, d.azureDiscovery, armstorage.NewAccountsClient)
	return
}

// initBlobContainerClient creates the client if not already exists
func (d *azureStorageDiscovery) initBlobContainerClient() (err error) {
	d.clients.blobContainerClient, err = initClient(d.clients.blobContainerClient, d.azureDiscovery, armstorage.NewBlobContainersClient)
	return
}

// initFileStorageClient creates the client if not already exists
func (d *azureStorageDiscovery) initFileStorageClient() (err error) {
	d.clients.fileStorageClient, err = initClient(d.clients.fileStorageClient, d.azureDiscovery, armstorage.NewFileSharesClient)
	return
}

// initDefenderClient creates the client if not already exists
func (d *azureStorageDiscovery) initDefenderClient() (err error) {
	d.clients.defenderClient, err = initClient(d.clients.defenderClient, d.azureDiscovery, armsecurity.NewPricingsClient)

	return
}

// initBackupPoliciesClient creates the client if not already exists
func (d *azureStorageDiscovery) initBackupPoliciesClient() (err error) {
	d.clients.backupPoliciesClient, err = initClient(d.clients.backupPoliciesClient, d.azureDiscovery, armdataprotection.NewBackupPoliciesClient)

	return
}

// initBackupVaultsClient creates the client if not already exists
func (d *azureStorageDiscovery) initBackupVaultsClient() (err error) {
	d.clients.backupVaultClient, err = initClient(d.clients.backupVaultClient, d.azureDiscovery, armdataprotection.NewBackupVaultsClient)

	return
}

// initBackupInstancesClient creates the client if not already exists
func (d *azureStorageDiscovery) initBackupInstancesClient() (err error) {
	d.clients.backupInstancesClient, err = initClient(d.clients.backupInstancesClient, d.azureDiscovery, armdataprotection.NewBackupInstancesClient)

	return
}

// initDatabasesClient creates the client if not already exists
func (d *azureStorageDiscovery) initDatabasesClient() (err error) {
	d.clients.databasesClient, err = initClient(d.clients.databasesClient, d.azureDiscovery, armsql.NewDatabasesClient)

	return
}

// initSQLServersClient creates the client if not already exists
func (d *azureStorageDiscovery) initSQLServersClient() (err error) {
	d.clients.sqlServersClient, err = initClient(d.clients.sqlServersClient, d.azureDiscovery, armsql.NewServersClient)

	return
}

// initCosmosDBClient creates the client if not already exists
func (d *azureStorageDiscovery) initCosmosDBClient() (err error) {
	d.clients.cosmosDBClient, err = initClient(d.clients.cosmosDBClient, d.azureDiscovery, armcosmos.NewDatabaseAccountsClient)

	return
}

// initMongoDResourcesBClient creates the client if not already exists
func (d *azureStorageDiscovery) initMongoDResourcesBClient() (err error) {
	d.clients.mongoDBResourcesClient, err = initClient(d.clients.mongoDBResourcesClient, d.azureDiscovery, armcosmos.NewMongoDBResourcesClient)

	return
}

// initThreatProtectionClient creates the client if not already exists
func (d *azureStorageDiscovery) initThreatProtectionClient() (err error) {
	d.clients.threatProtectionClient, err = initClient(d.clients.threatProtectionClient, d.azureDiscovery, armsql.NewDatabaseAdvancedThreatProtectionSettingsClient)

	return
=======
>>>>>>> d7e38300
}<|MERGE_RESOLUTION|>--- conflicted
+++ resolved
@@ -86,11 +86,7 @@
 	return list, nil
 }
 
-<<<<<<< HEAD
-func (d *azureStorageDiscovery) handleCosmosDB(account *armcosmos.DatabaseAccountGetResults) ([]voc.IsCloudResource, error) {
-=======
-func (d *azureDiscovery) handleCosmosDB(account *armcosmos.DatabaseAccountGetResults) (voc.IsCloudResource, error) {
->>>>>>> d7e38300
+func (d *azureDiscovery) handleCosmosDB(account *armcosmos.DatabaseAccountGetResults) ([]voc.IsCloudResource, error) {
 	var (
 		atRestEnc voc.IsAtRestEncryption
 		err       error
@@ -163,7 +159,7 @@
 }
 
 // getMongoDBs returns a list of Mongo DB databases for a specific Mongo DB account
-func (d *azureStorageDiscovery) getMongoDBs(account *armcosmos.DatabaseAccountGetResults, atRestEnc voc.IsAtRestEncryption) []voc.IsCloudResource {
+func (d *azureDiscovery) getMongoDBs(account *armcosmos.DatabaseAccountGetResults, atRestEnc voc.IsAtRestEncryption) []voc.IsCloudResource {
 	var (
 		list []voc.IsCloudResource
 		err  error
@@ -300,7 +296,7 @@
 }
 
 // getSqlDBs returns a list of SQL databases for a specific SQL account
-func (d *azureStorageDiscovery) getSqlDBs(server *armsql.Server) ([]voc.IsCloudResource, []voc.IsAnomalyDetection) {
+func (d *azureDiscovery) getSqlDBs(server *armsql.Server) ([]voc.IsCloudResource, []voc.IsAnomalyDetection) {
 	var (
 		list                 []voc.IsCloudResource
 		anomalyDetectionList []voc.IsAnomalyDetection
@@ -771,88 +767,4 @@
 	newURL := strings.Join(urlSplit, ".")
 
 	return newURL
-<<<<<<< HEAD
-}
-
-// initAccountsClient creates the client if not already exists
-func (d *azureStorageDiscovery) initAccountsClient() (err error) {
-	d.clients.accountsClient, err = initClient(d.clients.accountsClient, d.azureDiscovery, armstorage.NewAccountsClient)
-	return
-}
-
-// initBlobContainerClient creates the client if not already exists
-func (d *azureStorageDiscovery) initBlobContainerClient() (err error) {
-	d.clients.blobContainerClient, err = initClient(d.clients.blobContainerClient, d.azureDiscovery, armstorage.NewBlobContainersClient)
-	return
-}
-
-// initFileStorageClient creates the client if not already exists
-func (d *azureStorageDiscovery) initFileStorageClient() (err error) {
-	d.clients.fileStorageClient, err = initClient(d.clients.fileStorageClient, d.azureDiscovery, armstorage.NewFileSharesClient)
-	return
-}
-
-// initDefenderClient creates the client if not already exists
-func (d *azureStorageDiscovery) initDefenderClient() (err error) {
-	d.clients.defenderClient, err = initClient(d.clients.defenderClient, d.azureDiscovery, armsecurity.NewPricingsClient)
-
-	return
-}
-
-// initBackupPoliciesClient creates the client if not already exists
-func (d *azureStorageDiscovery) initBackupPoliciesClient() (err error) {
-	d.clients.backupPoliciesClient, err = initClient(d.clients.backupPoliciesClient, d.azureDiscovery, armdataprotection.NewBackupPoliciesClient)
-
-	return
-}
-
-// initBackupVaultsClient creates the client if not already exists
-func (d *azureStorageDiscovery) initBackupVaultsClient() (err error) {
-	d.clients.backupVaultClient, err = initClient(d.clients.backupVaultClient, d.azureDiscovery, armdataprotection.NewBackupVaultsClient)
-
-	return
-}
-
-// initBackupInstancesClient creates the client if not already exists
-func (d *azureStorageDiscovery) initBackupInstancesClient() (err error) {
-	d.clients.backupInstancesClient, err = initClient(d.clients.backupInstancesClient, d.azureDiscovery, armdataprotection.NewBackupInstancesClient)
-
-	return
-}
-
-// initDatabasesClient creates the client if not already exists
-func (d *azureStorageDiscovery) initDatabasesClient() (err error) {
-	d.clients.databasesClient, err = initClient(d.clients.databasesClient, d.azureDiscovery, armsql.NewDatabasesClient)
-
-	return
-}
-
-// initSQLServersClient creates the client if not already exists
-func (d *azureStorageDiscovery) initSQLServersClient() (err error) {
-	d.clients.sqlServersClient, err = initClient(d.clients.sqlServersClient, d.azureDiscovery, armsql.NewServersClient)
-
-	return
-}
-
-// initCosmosDBClient creates the client if not already exists
-func (d *azureStorageDiscovery) initCosmosDBClient() (err error) {
-	d.clients.cosmosDBClient, err = initClient(d.clients.cosmosDBClient, d.azureDiscovery, armcosmos.NewDatabaseAccountsClient)
-
-	return
-}
-
-// initMongoDResourcesBClient creates the client if not already exists
-func (d *azureStorageDiscovery) initMongoDResourcesBClient() (err error) {
-	d.clients.mongoDBResourcesClient, err = initClient(d.clients.mongoDBResourcesClient, d.azureDiscovery, armcosmos.NewMongoDBResourcesClient)
-
-	return
-}
-
-// initThreatProtectionClient creates the client if not already exists
-func (d *azureStorageDiscovery) initThreatProtectionClient() (err error) {
-	d.clients.threatProtectionClient, err = initClient(d.clients.threatProtectionClient, d.azureDiscovery, armsql.NewDatabaseAdvancedThreatProtectionSettingsClient)
-
-	return
-=======
->>>>>>> d7e38300
 }