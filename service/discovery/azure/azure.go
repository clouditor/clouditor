// Copyright 2021 Fraunhofer AISEC
//
// Licensed under the Apache License, Version 2.0 (the "License");
// you may not use this file except in compliance with the License.
// You may obtain a copy of the License at
//
//     http://www.apache.org/licenses/LICENSE-2.0
//
// Unless required by applicable law or agreed to in writing, software
// distributed under the License is distributed on an "AS IS" BASIS,
// WITHOUT WARRANTIES OR CONDITIONS OF ANY KIND, either express or implied.
// See the License for the specific language governing permissions and
// limitations under the License.
//
//           $$\                           $$\ $$\   $$\
//           $$ |                          $$ |\__|  $$ |
//  $$$$$$$\ $$ | $$$$$$\  $$\   $$\  $$$$$$$ |$$\ $$$$$$\    $$$$$$\   $$$$$$\
// $$  _____|$$ |$$  __$$\ $$ |  $$ |$$  __$$ |$$ |\_$$  _|  $$  __$$\ $$  __$$\
// $$ /      $$ |$$ /  $$ |$$ |  $$ |$$ /  $$ |$$ |  $$ |    $$ /  $$ |$$ | \__|
// $$ |      $$ |$$ |  $$ |$$ |  $$ |$$ |  $$ |$$ |  $$ |$$\ $$ |  $$ |$$ |
// \$$$$$$\  $$ |\$$$$$   |\$$$$$   |\$$$$$$  |$$ |  \$$$   |\$$$$$   |$$ |
//  \_______|\__| \______/  \______/  \_______|\__|   \____/  \______/ \__|
//
// This file is part of Clouditor Community Edition.

package azure

import (
	"context"
	"errors"
	"fmt"
	"strconv"
	"strings"
	"time"

	"github.com/Azure/azure-sdk-for-go/sdk/azcore"
	"github.com/Azure/azure-sdk-for-go/sdk/azcore/arm"
	"github.com/Azure/azure-sdk-for-go/sdk/azcore/policy"
	"github.com/Azure/azure-sdk-for-go/sdk/azcore/runtime"
	"github.com/Azure/azure-sdk-for-go/sdk/azidentity"
	"github.com/Azure/azure-sdk-for-go/sdk/resourcemanager/appservice/armappservice/v2"
	"github.com/Azure/azure-sdk-for-go/sdk/resourcemanager/compute/armcompute/v3"
	"github.com/Azure/azure-sdk-for-go/sdk/resourcemanager/cosmos/armcosmos"
	"github.com/Azure/azure-sdk-for-go/sdk/resourcemanager/dataprotection/armdataprotection"
	"github.com/Azure/azure-sdk-for-go/sdk/resourcemanager/keyvault/armkeyvault"
	"github.com/Azure/azure-sdk-for-go/sdk/resourcemanager/network/armnetwork"
	"github.com/Azure/azure-sdk-for-go/sdk/resourcemanager/resources/armresources"
	"github.com/Azure/azure-sdk-for-go/sdk/resourcemanager/security/armsecurity"
	"github.com/Azure/azure-sdk-for-go/sdk/resourcemanager/servicefabric/armservicefabric"
	"github.com/Azure/azure-sdk-for-go/sdk/resourcemanager/sql/armsql"
	"github.com/Azure/azure-sdk-for-go/sdk/resourcemanager/storage/armstorage"
	"github.com/Azure/azure-sdk-for-go/sdk/resourcemanager/subscription/armsubscription"
	"github.com/Azure/azure-sdk-for-go/sdk/security/keyvault/azcertificates"

	"github.com/sirupsen/logrus"

	"clouditor.io/clouditor/internal/constants"
	"clouditor.io/clouditor/internal/util"
	"clouditor.io/clouditor/voc"
)

const (
	StorageComponent = "storage"
	ComputeComponent = "compute"
	NetworkComponent = "network"
	//TODO(all): Does the naming have to follow some Azure terminology?
	KeyVaultComponent      = "keyvault"
	ServiceFabricComponent = "servicefabric"

	DefenderStorageType        = "StorageAccounts"
	DefenderVirtualMachineType = "VirtualMachines"

	DataSourceTypeDisc                 = "Microsoft.Compute/disks"
	DataSourceTypeStorageAccountObject = "Microsoft.Storage/storageAccounts/blobServices"

	Duration30Days = time.Duration(30 * time.Hour * 24)
	Duration7Days  = time.Duration(7 * time.Hour * 24)

	AES256 = "AES256"

	RetentionPeriod90Days = 90
)

var (
	log *logrus.Entry

	ErrCouldNotAuthenticate     = errors.New("could not authenticate to Azure")
	ErrCouldNotGetSubscriptions = errors.New("could not get azure subscription")
	ErrNoCredentialsConfigured  = errors.New("no credentials were configured")
	ErrGettingNextPage          = errors.New("error getting next page")
	ErrVaultInstanceIsEmpty     = errors.New("vault and/or instance is nil")
)

type DiscoveryOption func(a *azureDiscovery)

func WithSender(sender policy.Transporter) DiscoveryOption {
	return func(a *azureDiscovery) {
		a.clientOptions.Transport = sender
	}
}

func WithAuthorizer(authorizer azcore.TokenCredential) DiscoveryOption {
	return func(a *azureDiscovery) {
		a.cred = authorizer
	}
}

func WithCloudServiceID(csID string) DiscoveryOption {
	return func(a *azureDiscovery) {
		a.csID = csID
	}
}

// WithResourceGroup is a [DiscoveryOption] that scopes the discovery to a specific resource group.
func WithResourceGroup(rg string) DiscoveryOption {
	return func(a *azureDiscovery) {
		a.rg = &rg
	}
}

func init() {
	log = logrus.WithField("component", "azure-discovery")
}

type azureDiscovery struct {
	isAuthorized bool

	sub  *armsubscription.Subscription
	cred azcore.TokenCredential
	// rg optionally contains the name of a resource group. If this is not nil, all discovery calls will be scoped to the particular resource group.
	rg                  *string
	clientOptions       arm.ClientOptions
	discovererComponent string
	clients             clients
	csID                string
	backupMap           map[string]*backup
}

type backup struct {
	backup         map[string][]*voc.Backup
	backupStorages []voc.IsCloudResource
}

type clients struct {
	// Storage
	blobContainerClient *armstorage.BlobContainersClient
	fileStorageClient   *armstorage.FileSharesClient
	accountsClient      *armstorage.AccountsClient
	tableStorageClient  *armstorage.TableClient

	// DB
	databasesClient        *armsql.DatabasesClient
	sqlServersClient       *armsql.ServersClient
	threatProtectionClient *armsql.DatabaseAdvancedThreatProtectionSettingsClient
	cosmosDBClient         *armcosmos.DatabaseAccountsClient
	mongoDBResourcesClient *armcosmos.MongoDBResourcesClient

	// Network
	networkInterfacesClient     *armnetwork.InterfacesClient
	loadBalancerClient          *armnetwork.LoadBalancersClient
	applicationGatewayClient    *armnetwork.ApplicationGatewaysClient
	networkSecurityGroupsClient *armnetwork.SecurityGroupsClient

	// AppService
<<<<<<< HEAD
	sitesClient           *armappservice.WebAppsClient
	appServiceFarmsClient *armappservice.PlansClient
=======
	sitesClient *armappservice.WebAppsClient
	plansClient *armappservice.PlansClient
>>>>>>> acab880c

	// Compute
	virtualMachinesClient           *armcompute.VirtualMachinesClient
	virtualMachineScaleSetsClient   *armcompute.VirtualMachineScaleSetsClient
	virtualMachineScaleSetVMsClient *armcompute.VirtualMachineScaleSetVMsClient
	blockStorageClient              *armcompute.DisksClient
	diskEncSetsClient               *armcompute.DiskEncryptionSetsClient

	// Security
	defenderClient *armsecurity.PricingsClient

	// Data protection
	backupPoliciesClient  *armdataprotection.BackupPoliciesClient
	backupVaultClient     *armdataprotection.BackupVaultsClient
	backupInstancesClient *armdataprotection.BackupInstancesClient

	// Key Vault
	keyVaultClient       *armkeyvault.VaultsClient
	keysClient           *armkeyvault.KeysClient
	secretsClient        *armkeyvault.SecretsClient
	certificationsClient *azcertificates.Client

	// Service Fabrics
	fabricsServiceClusterClient *armservicefabric.ClustersClient

	// Resource groups
	rgClient *armresources.ResourceGroupsClient
}

func (a *azureDiscovery) CloudServiceID() string {
	return a.csID
}

func (a *azureDiscovery) authorize() (err error) {
	if a.isAuthorized {
		return
	}

	if a.cred == nil {
		return ErrNoCredentialsConfigured
	}

	// Create new subscriptions client
	subClient, err := armsubscription.NewSubscriptionsClient(a.cred, &a.clientOptions)
	if err != nil {
		err = fmt.Errorf("could not get new subscription client: %w", err)
		return err
	}

	// Get subscriptions
	subPager := subClient.NewListPager(nil)
	subList := make([]*armsubscription.Subscription, 0)
	for subPager.More() {
		pageResponse, err := subPager.NextPage(context.TODO())
		if err != nil {
			err = fmt.Errorf("%s: %w", ErrCouldNotGetSubscriptions, err)
			log.Error(err)
			return err
		}
		subList = append(subList, pageResponse.ListResult.Value...)
	}

	// check if list of subscriptions is empty
	if len(subList) == 0 {
		err = errors.New("list of subscriptions is empty")
		return
	}

	// get first subscription
	a.sub = subList[0]

	log.Infof("Azure %s discoverer uses %s as subscription", a.discovererComponent, *a.sub.SubscriptionID)

	a.isAuthorized = true

	return nil
}

// NewAuthorizer returns the Azure credential using one of the following authentication types (in the following order):
//
//	EnvironmentCredential
//	ManagedIdentityCredential
//	AzureCLICredential
func NewAuthorizer() (*azidentity.DefaultAzureCredential, error) {
	cred, err := azidentity.NewDefaultAzureCredential(nil)
	if err != nil {
		log.Errorf("%s: %+v", ErrCouldNotAuthenticate, err)
		return nil, fmt.Errorf("%s: %w", ErrCouldNotAuthenticate, err)
	}

	return cred, nil
}

type defenderProperties struct {
	monitoringLogDataEnabled bool
	securityAlertsEnabled    bool
}

// discoverDefender discovers Defender for X services and returns a map with the following properties for each defender type
// * monitoringLogDataEnabled
// * securityAlertsEnabled
// The property will be set to the individual resources, e.g., compute, storage in the corresponding discoverers
func (d *azureDiscovery) discoverDefender() (map[string]*defenderProperties, error) {
	var pricings = make(map[string]*defenderProperties)

	if d.clients.defenderClient == nil {
		return nil, errors.New("defenderClient not set")
	}

	// List all pricings to get the enabled Defender for X
	pricingsList, err := d.clients.defenderClient.List(context.Background(), nil)
	if err != nil {
		return nil, fmt.Errorf("could not discover pricings")
	}

	for _, elem := range pricingsList.Value {
		if util.Deref(elem.Properties.PricingTier) == armsecurity.PricingTierFree {
			pricings[util.Deref(elem.Name)] = &defenderProperties{
				monitoringLogDataEnabled: false,
				securityAlertsEnabled:    false,
			}
		} else {
			pricings[util.Deref(elem.Name)] = &defenderProperties{
				monitoringLogDataEnabled: true,
				securityAlertsEnabled:    true,
			}
		}
	}

	return pricings, nil
}

// discoverBackupVaults receives all backup vaults in the subscription.
// Since the backups for storage and compute are discovered together, the discovery is performed here and results are stored in the azureDiscovery receiver.
func (d *azureDiscovery) discoverBackupVaults() error {

	if d.backupMap != nil && len(d.backupMap) > 0 {
		log.Debug("Backup Vaults already discovered.")
		return nil
	}

	if d.clients.backupVaultClient == nil || d.clients.backupInstancesClient == nil {
		return errors.New("backupVaultClient and/or backupInstancesClient missing")
	}

	// List all backup vaults
	err := listPager(d,
		d.clients.backupVaultClient.NewGetInSubscriptionPager,
		d.clients.backupVaultClient.NewGetInResourceGroupPager,
		func(res armdataprotection.BackupVaultsClientGetInSubscriptionResponse) []*armdataprotection.BackupVaultResource {
			return res.Value
		},
		func(res armdataprotection.BackupVaultsClientGetInResourceGroupResponse) []*armdataprotection.BackupVaultResource {
			return res.Value
		},
		func(vault *armdataprotection.BackupVaultResource) error {
			instances, err := d.discoverBackupInstances(resourceGroupName(util.Deref(vault.ID)), util.Deref(vault.Name))
			if err != nil {
				err := fmt.Errorf("could not discover backup instances: %v", err)
				return err
			}

			for _, instance := range instances {
				dataSourceType := util.Deref(instance.Properties.DataSourceInfo.DatasourceType)

				// Get retention from backup policy
				policy, err := d.clients.backupPoliciesClient.Get(context.Background(), resourceGroupName(*vault.ID), *vault.Name, backupPolicyName(*instance.Properties.PolicyInfo.PolicyID), &armdataprotection.BackupPoliciesClientGetOptions{})
				if err != nil {
					err := fmt.Errorf("could not get backup policy '%s': %w", *instance.Properties.PolicyInfo.PolicyID, err)
					log.Error(err)
					continue
				}

				// TODO(all):Maybe we should differentiate the backup retention period for different resources, e.g., disk vs blobs (Metrics)
				retention := policy.BaseBackupPolicyResource.Properties.(*armdataprotection.BackupPolicy).PolicyRules[0].(*armdataprotection.AzureRetentionRule).Lifecycles[0].DeleteAfter.(*armdataprotection.AbsoluteDeleteOption).GetDeleteOption().Duration

				resp, err := d.handleInstances(vault, instance)
				if err != nil {
					err := fmt.Errorf("could not handle instance")
					return err
				}

				// Check if map entry already exists
				_, ok := d.backupMap[dataSourceType]
				if !ok {
					d.backupMap[dataSourceType] = &backup{
						backup: make(map[string][]*voc.Backup),
					}
				}

				// Store voc.Backup in backupMap
				d.backupMap[dataSourceType].backup[util.Deref(instance.Properties.DataSourceInfo.ResourceID)] = []*voc.Backup{
					{
						Enabled:         true,
						RetentionPeriod: retentionDuration(util.Deref(retention)),
						Storage:         voc.ResourceID(util.Deref(instance.ID)),
						TransportEncryption: &voc.TransportEncryption{
							Enabled:    true,
							Enforced:   true,
							Algorithm:  constants.TLS,
							TlsVersion: constants.TLS1_2, // https://learn.microsoft.com/en-us/azure/backup/transport-layer-security#why-enable-tls-12 (Last access: 04/27/2023)
						},
					},
				}

				d.backupMap[dataSourceType].backupStorages = append(d.backupMap[dataSourceType].backupStorages, resp)
			}
			return nil
		})

	if err != nil {
		return err
	}

	return nil
}

// backupsEmptyCheck checks if the backups list is empty and returns voc.Backup with enabled = false.
func backupsEmptyCheck(backups []*voc.Backup) []*voc.Backup {
	if len(backups) == 0 {
		return []*voc.Backup{
			{
				Enabled:         false,
				RetentionPeriod: -1,
				Interval:        -1,
			},
		}
	}

	return backups
}

func (d *azureDiscovery) handleInstances(vault *armdataprotection.BackupVaultResource, instance *armdataprotection.BackupInstanceResource) (resource voc.IsCloudResource, err error) {
	if vault == nil || instance == nil {
		return nil, ErrVaultInstanceIsEmpty
	}

	raw, err := voc.ToStringInterface([]interface{}{instance, vault})
	if err != nil {
		log.Error(err)
	}

	if *instance.Properties.DataSourceInfo.DatasourceType == "Microsoft.Storage/storageAccounts/blobServices" {
		resource = &voc.ObjectStorage{
			Storage: &voc.Storage{
				Resource: &voc.Resource{
					ID:           voc.ResourceID(resourceID(instance.ID)),
					Name:         *instance.Name,
					CreationTime: 0,
					GeoLocation: voc.GeoLocation{
						Region: *vault.Location,
					},
					Labels:    nil,
					ServiceID: d.csID,
					Type:      voc.ObjectStorageType,
					Parent:    resourceGroupID(util.Ref(resourceID(instance.ID))),
					Raw:       raw,
				},
			},
		}
	} else if *instance.Properties.DataSourceInfo.DatasourceType == "Microsoft.Compute/disks" {
		resource = &voc.BlockStorage{
			Storage: &voc.Storage{
				Resource: &voc.Resource{
					ID:           voc.ResourceID(resourceID(instance.ID)),
					Name:         *instance.Name,
					ServiceID:    d.csID,
					CreationTime: 0,
					Type:         voc.BlockStorageType,
					GeoLocation: voc.GeoLocation{
						Region: *vault.Location,
					},
					Labels: nil,
					Parent: resourceGroupID(instance.ID),
					Raw:    raw,
				},
			},
		}
	}

	return
}

// retentionDuration returns the rentention string as time.Duration
func retentionDuration(retention string) time.Duration {
	if retention == "" {
		return time.Duration(0)
	}

	// Delete first and last character
	r := retention[1 : len(retention)-1]

	// string to int
	d, err := strconv.Atoi(r)
	if err != nil {
		log.Errorf("could not convert string to int")
		return time.Duration(0)
	}

	// Create duration in hours
	duration := time.Duration(time.Duration(d) * time.Hour * 24)

	return duration
}

// discoverBackupInstances retrieves the instances in a given backup vault.
// Note: It is only possible to backup a storage account with all containers in it.
func (d *azureDiscovery) discoverBackupInstances(resourceGroup, vaultName string) ([]*armdataprotection.BackupInstanceResource, error) {
	var (
		list armdataprotection.BackupInstancesClientListResponse
		err  error
	)

	if resourceGroup == "" || vaultName == "" {
		return nil, errors.New("missing resource group and/or vault name")
	}

	// List all instances in the given backup vault
	listPager := d.clients.backupInstancesClient.NewListPager(resourceGroup, vaultName, &armdataprotection.BackupInstancesClientListOptions{})
	for listPager.More() {
		list, err = listPager.NextPage(context.TODO())
		if err != nil {
			err = fmt.Errorf("%s: %v", ErrGettingNextPage, err)
			return nil, err
		}
	}

	return list.Value, nil
}

// resourceGroupName returns the resource group name of a given Azure ID
func resourceGroupName(id string) string {
	return strings.Split(id, "/")[4]
}

func resourceGroupID(ID *string) voc.ResourceID {
	// split according to "/"
	s := strings.Split(util.Deref(ID), "/")

	// We cannot really return an error here, so we just return an empty string
	if len(s) < 5 {
		return ""
	}

	id := strings.ToLower(strings.Join(s[:5], "/"))

	return voc.ResourceID(id)
}

// backupPolicyName returns the backup policy name of a given Azure ID
func backupPolicyName(id string) string {
	return strings.Split(id, "/")[10]
}

// labels converts the resource tags to the vocabulary label
func labels(tags map[string]*string) map[string]string {
	l := make(map[string]string)

	for tag, i := range tags {
		l[tag] = util.Deref(i)
	}

	return l
}

// ClientCreateFunc is a type that describes a function to create a new Azure SDK client.
type ClientCreateFunc[T any] func(subscriptionID string, credential azcore.TokenCredential, options *arm.ClientOptions) (*T, error)

// initClient creates an Azure client if not already exists
func initClient[T any](existingClient *T, d *azureDiscovery, fun ClientCreateFunc[T]) (client *T, err error) {
	if existingClient != nil {
		return existingClient, nil
	}

	var subID string
	if d.sub != nil {
		subID = util.Deref(d.sub.SubscriptionID)
	}

	client, err = fun(subID, d.cred, &d.clientOptions)
	if err != nil {
		err = fmt.Errorf("could not get %T client: %w", new(T), err)
		log.Debug(err)
		return nil, err
	}

	return
}

// listPager loops all values from a [runtime.Pager] object from the Azure SDK and issues a callback for each item. It
// takes the following arguments:
//   - d, an [azureDiscovery] struct,
//   - newListAllPager, a function that supplies a [runtime.Pager] listing all resources of a specific Azure client,
//   - newListByResourceGroupPager, a function that supplies a [runtime.Pager] listing all resources of a specific resource group,
//   - resToValues1, a function that takes the response from a single page of newListAllPager and returns its values,
//   - resToValues2, a function that takes the response from a single page of newListByResourceGroupPager and returns its values,
//   - callback, a function that is called for each item in every page.
//
// This function will then decide to use newListAllPager or newListByResourceGroupPager depending on whether a resource
// group scope is set in the [azureDiscovery] object.
//
// This function makes heavy use of the following type constraints (generics):
//   - O1, a type that represents an option argument to the newListAllPager function, e.g. *[armcompute.VirtualMachinesClientListAllOptions],
//   - R1, a type that represents the return type of the newListAllPager function, e.g. [armcompute.VirtualMachinesClientListAllResponse],
//   - O2, a type that represents an option argument to the newListByResourceGroupPager function, e.g. *[armcompute.VirtualMachinesClientListOptions],
//   - R1, a type that represents the return type of the newListAllPager function, e.g. [armcompute.VirtualMachinesClientListResponse],
//   - T, a type that represents the final resource that is supplied to the callback, e.g. *[armcompute.VirtualMachine].
func listPager[O1 any, R1 any, O2 any, R2 any, T any](
	d *azureDiscovery,
	newListAllPager func(options O1) *runtime.Pager[R1],
	newListByResourceGroupPager func(resourceGroupName string, options O2) *runtime.Pager[R2],
	allPagerResponseToValues func(res R1) []*T,
	allByResourceGroupPagerResponseToValues func(res R2) []*T,
	callback func(disk *T) error,
) error {
	// If the resource group is empty, we invoke the all-pager
	if d.rg == nil {
		pager := newListAllPager(*new(O1))
		// Invoke a callback for each page
		return allPages(pager, func(page R1) error {
			// Retrieve all resources of every page
			values := allPagerResponseToValues(page)
			for _, resource := range values {
				// Invoke the outer callback for each resource
				err := callback(resource)
				// We abort with the supplied error, if the callback issued an error
				if err != nil {
					return err
				}
			}

			return nil
		})
	} else {
		// Otherwise, we ivnoke the by-resource-group-pager
		pager := newListByResourceGroupPager(*d.rg, *new(O2))
		// Invoke a callback for each page
		return allPages(pager, func(page R2) error {
			// Retrieve all resources of every page
			values := allByResourceGroupPagerResponseToValues(page)
			for _, resource := range values {
				// Invoke the outer callback for each resource
				err := callback(resource)
				// We abort with the supplied error, if the callback issued an error
				if err != nil {
					return err
				}
			}

			return nil
		})
	}
}

// allPages loops through all pages of a [runtime.Pager] and issues a callback to each page.
func allPages[T any](pager *runtime.Pager[T], callback func(page T) error) error {
	for pager.More() {
		page, err := pager.NextPage(context.TODO())
		if err != nil {
			return fmt.Errorf("%s: %w", ErrGettingNextPage, err)
		}

		err = callback(page)
		if err != nil {
			return err
		}
	}

	return nil
}

// tlsVersion returns a float value for the given TLS version string
func tlsVersion(version *string) string {
	if version == nil {
		return ""
	}

	// Check TLS version
	switch *version {
	case "1.0", "1_0", string(armstorage.MinimumTLSVersionTLS10):
		return constants.TLS1_0
	case "1.1", "1_1", string(armstorage.MinimumTLSVersionTLS11):
		return constants.TLS1_1
	case "1.2", "1_2", string(armstorage.MinimumTLSVersionTLS12):
		return constants.TLS1_2
	case "1.3", "1_3":
		return constants.TLS1_3
	default:
		log.Warningf("'%s' is not an implemented TLS version.", *version)
		return ""
	}
}

// resourceID makes sure that the Azure ID we get is lowercase, because Azure sometimes has weird notions that things
// are uppercase. Their documentation says that comparison of IDs is case-insensitive, so we lowercase everything.
func resourceID(id *string) string {
	if id == nil {
		return ""
	}

	return strings.ToLower(*id)
}<|MERGE_RESOLUTION|>--- conflicted
+++ resolved
@@ -162,13 +162,8 @@
 	networkSecurityGroupsClient *armnetwork.SecurityGroupsClient
 
 	// AppService
-<<<<<<< HEAD
-	sitesClient           *armappservice.WebAppsClient
-	appServiceFarmsClient *armappservice.PlansClient
-=======
 	sitesClient *armappservice.WebAppsClient
 	plansClient *armappservice.PlansClient
->>>>>>> acab880c
 
 	// Compute
 	virtualMachinesClient           *armcompute.VirtualMachinesClient
