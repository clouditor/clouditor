// Copyright 2021 Fraunhofer AISEC
//
// Licensed under the Apache License, Version 2.0 (the "License");
// you may not use this file except in compliance with the License.
// You may obtain a copy of the License at
//
//     http://www.apache.org/licenses/LICENSE-2.0
//
// Unless required by applicable law or agreed to in writing, software
// distributed under the License is distributed on an "AS IS" BASIS,
// WITHOUT WARRANTIES OR CONDITIONS OF ANY KIND, either express or implied.
// See the License for the specific language governing permissions and
// limitations under the License.
//
//           $$\                           $$\ $$\   $$\
//           $$ |                          $$ |\__|  $$ |
//  $$$$$$$\ $$ | $$$$$$\  $$\   $$\  $$$$$$$ |$$\ $$$$$$\    $$$$$$\   $$$$$$\
// $$  _____|$$ |$$  __$$\ $$ |  $$ |$$  __$$ |$$ |\_$$  _|  $$  __$$\ $$  __$$\
// $$ /      $$ |$$ /  $$ |$$ |  $$ |$$ /  $$ |$$ |  $$ |    $$ /  $$ |$$ | \__|
// $$ |      $$ |$$ |  $$ |$$ |  $$ |$$ |  $$ |$$ |  $$ |$$\ $$ |  $$ |$$ |
// \$$$$$$\  $$ |\$$$$$   |\$$$$$   |\$$$$$$  |$$ |  \$$$   |\$$$$$   |$$ |
//  \_______|\__| \______/  \______/  \_______|\__|   \____/  \______/ \__|
//
// This file is part of Clouditor Community Edition.

package azure

import (
	"context"
	"errors"
	"fmt"
	"strconv"
	"strings"
	"time"

	"github.com/Azure/azure-sdk-for-go/sdk/azcore"
	"github.com/Azure/azure-sdk-for-go/sdk/azcore/arm"
	"github.com/Azure/azure-sdk-for-go/sdk/azcore/policy"
	"github.com/Azure/azure-sdk-for-go/sdk/azcore/runtime"
	"github.com/Azure/azure-sdk-for-go/sdk/azidentity"
	"github.com/Azure/azure-sdk-for-go/sdk/resourcemanager/appservice/armappservice/v2"
	"github.com/Azure/azure-sdk-for-go/sdk/resourcemanager/compute/armcompute/v3"
	"github.com/Azure/azure-sdk-for-go/sdk/resourcemanager/dataprotection/armdataprotection"
	"github.com/Azure/azure-sdk-for-go/sdk/resourcemanager/network/armnetwork"
	"github.com/Azure/azure-sdk-for-go/sdk/resourcemanager/postgresql/armpostgresql"
	"github.com/Azure/azure-sdk-for-go/sdk/resourcemanager/security/armsecurity"
	"github.com/Azure/azure-sdk-for-go/sdk/resourcemanager/sql/armsql"
	"github.com/Azure/azure-sdk-for-go/sdk/resourcemanager/storage/armstorage"
	"github.com/Azure/azure-sdk-for-go/sdk/resourcemanager/subscription/armsubscription"

	"github.com/sirupsen/logrus"

	"clouditor.io/clouditor/internal/constants"
	"clouditor.io/clouditor/internal/util"
	"clouditor.io/clouditor/voc"
)

const (
	StorageComponent = "storage"
	ComputeComponent = "compute"
	NetworkComponent = "network"

	DefenderStorageType        = "StorageAccounts"
	DefenderVirtualMachineType = "VirtualMachines"

	DataSourceTypeDisc                 = "Microsoft.Compute/disks"
	DataSourceTypeStorageAccountObject = "Microsoft.Storage/storageAccounts/blobServices"

	Duration30Days = time.Duration(30 * time.Hour * 24)
	Duration7Days  = time.Duration(7 * time.Hour * 24)

<<<<<<< HEAD
	AES256 = "AES256"
=======
	RetentionPeriod90Days = 90
>>>>>>> bc975803
)

var (
	log *logrus.Entry

	ErrCouldNotAuthenticate     = errors.New("could not authenticate to Azure")
	ErrCouldNotGetSubscriptions = errors.New("could not get azure subscription")
	ErrNoCredentialsConfigured  = errors.New("no credentials were configured")
	ErrGettingNextPage          = errors.New("error getting next page")
	ErrVaultInstanceIsEmpty     = errors.New("vault and/or instance is nil")
)

type DiscoveryOption func(a *azureDiscovery)

func WithSender(sender policy.Transporter) DiscoveryOption {
	return func(a *azureDiscovery) {
		a.clientOptions.Transport = sender
	}
}

func WithAuthorizer(authorizer azcore.TokenCredential) DiscoveryOption {
	return func(a *azureDiscovery) {
		a.cred = authorizer
	}
}

func WithCloudServiceID(csID string) DiscoveryOption {
	return func(a *azureDiscovery) {
		a.csID = csID
	}
}

// WithResourceGroup is a [DiscoveryOption] that scopes the discovery to a specific resource group.
func WithResourceGroup(rg string) DiscoveryOption {
	return func(a *azureDiscovery) {
		a.rg = &rg
	}
}

func init() {
	log = logrus.WithField("component", "azure-discovery")
}

type azureDiscovery struct {
	isAuthorized bool

	sub  armsubscription.Subscription
	cred azcore.TokenCredential
	// rg optionally contains the name of a resource group. If this is not nil, all discovery calls will be scoped to the particular resource group.
	rg                  *string
	clientOptions       arm.ClientOptions
	discovererComponent string
	clients             clients
	csID                string
	backupMap           map[string]*backup
}

type backup struct {
	backup         map[string][]*voc.Backup
	backupStorages []voc.IsCloudResource
}

type clients struct {
	// Storage
	blobContainerClient    *armstorage.BlobContainersClient
	fileStorageClient      *armstorage.FileSharesClient
	accountsClient         *armstorage.AccountsClient
	postgresqlClient       *armpostgresql.ServersClient
	databasesClient        *armsql.DatabasesClient
	serverClient           *armsql.ServersClient
	threatProtectionClient *armsql.DatabaseAdvancedThreatProtectionSettingsClient

	// Network
	networkInterfacesClient  *armnetwork.InterfacesClient
	loadBalancerClient       *armnetwork.LoadBalancersClient
	applicationGatewayClient *armnetwork.ApplicationGatewaysClient

	// AppService
	sitesClient *armappservice.WebAppsClient

	// Compute
	virtualMachinesClient *armcompute.VirtualMachinesClient
	blockStorageClient    *armcompute.DisksClient
	diskEncSetClient      *armcompute.DiskEncryptionSetsClient

	// Security
	defenderClient *armsecurity.PricingsClient

	// Data protection
	backupPoliciesClient  *armdataprotection.BackupPoliciesClient
	backupVaultClient     *armdataprotection.BackupVaultsClient
	backupInstancesClient *armdataprotection.BackupInstancesClient
}

func (a *azureDiscovery) CloudServiceID() string {
	return a.csID
}

func (a *azureDiscovery) authorize() (err error) {
	if a.isAuthorized {
		return
	}

	if a.cred == nil {
		return ErrNoCredentialsConfigured
	}

	// Create new subscriptions client
	subClient, err := armsubscription.NewSubscriptionsClient(a.cred, &a.clientOptions)
	if err != nil {
		err = fmt.Errorf("could not get new subscription client: %w", err)
		return err
	}

	// Get subscriptions
	subPager := subClient.NewListPager(nil)
	subList := make([]*armsubscription.Subscription, 0)
	for subPager.More() {
		pageResponse, err := subPager.NextPage(context.TODO())
		if err != nil {
			err = fmt.Errorf("%s: %w", ErrCouldNotGetSubscriptions, err)
			log.Error(err)
			return err
		}
		subList = append(subList, pageResponse.ListResult.Value...)
	}

	// check if list of subscriptions is empty
	if len(subList) == 0 {
		err = errors.New("list of subscriptions is empty")
		return
	}

	// get first subscription
	a.sub = *subList[0]

	log.Infof("Azure %s discoverer uses %s as subscription", a.discovererComponent, *a.sub.SubscriptionID)

	a.isAuthorized = true

	return nil
}

// NewAuthorizer returns the Azure credential using one of the following authentication types (in the following order):
//
//	EnvironmentCredential
//	ManagedIdentityCredential
//	AzureCLICredential
func NewAuthorizer() (*azidentity.DefaultAzureCredential, error) {
	cred, err := azidentity.NewDefaultAzureCredential(nil)
	if err != nil {
		log.Errorf("%s: %+v", ErrCouldNotAuthenticate, err)
		return nil, fmt.Errorf("%s: %w", ErrCouldNotAuthenticate, err)
	}

	return cred, nil
}

type defenderProperties struct {
	monitoringLogDataEnabled bool
	securityAlertsEnabled    bool
}

// discoverDefender discovers Defender for X services and returns a map with the following properties for each defender type
// * monitoringLogDataEnabled
// * securityAlertsEnabled
// The property will be set to the individual resources, e.g., compute, storage in the corresponding discoverers
func (d *azureDiscovery) discoverDefender() (map[string]*defenderProperties, error) {
	var pricings = make(map[string]*defenderProperties)

	if d.clients.defenderClient == nil {
		return nil, errors.New("defenderClient not set")
	}

	// List all pricings to get the enabled Defender for X
	pricingsList, err := d.clients.defenderClient.List(context.Background(), nil)
	if err != nil {
		return nil, fmt.Errorf("could not discover pricings")
	}

	for _, elem := range pricingsList.Value {
		if util.Deref(elem.Properties.PricingTier) == armsecurity.PricingTierFree {
			pricings[util.Deref(elem.Name)] = &defenderProperties{
				monitoringLogDataEnabled: false,
				securityAlertsEnabled:    false,
			}
		} else {
			pricings[util.Deref(elem.Name)] = &defenderProperties{
				monitoringLogDataEnabled: true,
				securityAlertsEnabled:    true,
			}
		}
	}

	return pricings, nil
}

// discoverBackupVaults receives all backup vaults in the subscription.
// Since the backups for storage and compute are discovered togehter, the discovery is performed here and results are stored in the azureDiscovery receiver.
func (d *azureDiscovery) discoverBackupVaults() error {

	if d.backupMap != nil && len(d.backupMap) > 0 {
		log.Debug("Backup Vaults already discovered.")
		return nil
	}

	if d.clients.backupVaultClient == nil || d.clients.backupInstancesClient == nil {
		return errors.New("backupVaultClient and/or backupInstancesClient missing")
	}

	// List all backup vaults
	err := listPager(d,
		d.clients.backupVaultClient.NewGetInSubscriptionPager,
		d.clients.backupVaultClient.NewGetInResourceGroupPager,
		func(res armdataprotection.BackupVaultsClientGetInSubscriptionResponse) []*armdataprotection.BackupVaultResource {
			return res.Value
		},
		func(res armdataprotection.BackupVaultsClientGetInResourceGroupResponse) []*armdataprotection.BackupVaultResource {
			return res.Value
		},
		func(vault *armdataprotection.BackupVaultResource) error {
			instances, err := d.discoverBackupInstances(resourceGroupName(util.Deref(vault.ID)), util.Deref(vault.Name))
			if err != nil {
				err := fmt.Errorf("could not discover backup instances: %v", err)
				return err
			}

			for _, instance := range instances {
				dataSourceType := util.Deref(instance.Properties.DataSourceInfo.DatasourceType)

				// Get retention from backup policy
				policy, err := d.clients.backupPoliciesClient.Get(context.Background(), resourceGroupName(*vault.ID), *vault.Name, backupPolicyName(*instance.Properties.PolicyInfo.PolicyID), &armdataprotection.BackupPoliciesClientGetOptions{})
				if err != nil {
					err := fmt.Errorf("could not get backup policy '%s': %w", *instance.Properties.PolicyInfo.PolicyID, err)
					log.Error(err)
					continue
				}

				// TODO(all):Maybe we should differentiate the backup retention period for different resources, e.g., disk vs blobs (Metrics)
				retention := policy.BaseBackupPolicyResource.Properties.(*armdataprotection.BackupPolicy).PolicyRules[0].(*armdataprotection.AzureRetentionRule).Lifecycles[0].DeleteAfter.(*armdataprotection.AbsoluteDeleteOption).GetDeleteOption().Duration

				resp, err := d.handleInstances(vault, instance)
				if err != nil {
					err := fmt.Errorf("could not handle instance")
					return err
				}

				// Check if map entry already exists
				_, ok := d.backupMap[dataSourceType]
				if !ok {
					d.backupMap[dataSourceType] = &backup{
						backup: make(map[string][]*voc.Backup),
					}
				}

				// Store voc.Backup in backupMap
				d.backupMap[dataSourceType].backup[util.Deref(instance.Properties.DataSourceInfo.ResourceID)] = []*voc.Backup{
					{
						Enabled:         true,
						RetentionPeriod: retentionDuration(util.Deref(retention)),
						Storage:         voc.ResourceID(util.Deref(instance.ID)),
						TransportEncryption: &voc.TransportEncryption{
							Enabled:    true,
							Enforced:   true,
							Algorithm:  constants.TLS,
							TlsVersion: constants.TLS1_2, // https://learn.microsoft.com/en-us/azure/backup/transport-layer-security#why-enable-tls-12 (Last access: 04/27/2023)
						},
					},
				}

				d.backupMap[dataSourceType].backupStorages = append(d.backupMap[dataSourceType].backupStorages, resp)
			}
			return nil
		})

	if err != nil {
		return err
	}

	return nil
}

func (d *azureDiscovery) handleInstances(vault *armdataprotection.BackupVaultResource, instance *armdataprotection.BackupInstanceResource) (resource voc.IsCloudResource, err error) {
	if vault == nil || instance == nil {
		return nil, ErrVaultInstanceIsEmpty
	}

	raw, err := voc.ToStringInterface([]interface{}{instance, vault})
	if err != nil {
		log.Error(err)
	}

	if *instance.Properties.DataSourceInfo.DatasourceType == "Microsoft.Storage/storageAccounts/blobServices" {
		resource = &voc.ObjectStorage{
			Storage: &voc.Storage{
				Resource: &voc.Resource{
					ID:           voc.ResourceID(*instance.ID),
					Name:         *instance.Name,
					CreationTime: 0,
					GeoLocation: voc.GeoLocation{
						Region: *vault.Location,
					},
					Labels:    nil,
					ServiceID: d.csID,
					Type:      voc.ObjectStorageType,
					Raw:       raw,
				},
			},
		}
	} else if *instance.Properties.DataSourceInfo.DatasourceType == "Microsoft.Compute/disks" {
		resource = &voc.BlockStorage{
			Storage: &voc.Storage{
				Resource: &voc.Resource{
					ID:           voc.ResourceID(*instance.ID),
					Name:         *instance.Name,
					ServiceID:    d.csID,
					CreationTime: 0,
					Type:         voc.BlockStorageType,
					GeoLocation: voc.GeoLocation{
						Region: *vault.Location,
					},
					Labels: nil,
					Raw:    raw,
				},
			},
		}
	}

	return
}

// retentionDuration returns the rentention string as time.Duration
func retentionDuration(retention string) time.Duration {
	if retention == "" {
		return time.Duration(0)
	}

	// Delete first and last character
	r := retention[1 : len(retention)-1]

	// string to int
	d, err := strconv.Atoi(r)
	if err != nil {
		log.Errorf("could not convert string to int")
		return time.Duration(0)
	}

	// Create duration in hours
	duration := time.Duration(time.Duration(d) * time.Hour * 24)

	return duration
}

// discoverBackupInstances retrieves the instances in a given backup vault.
// Note: It is only possible to backup a storage account with all containers in it.
func (d *azureDiscovery) discoverBackupInstances(resourceGroup, vaultName string) ([]*armdataprotection.BackupInstanceResource, error) {
	var (
		list armdataprotection.BackupInstancesClientListResponse
		err  error
	)

	if resourceGroup == "" || vaultName == "" {
		return nil, errors.New("missing resource group and/or vault name")
	}

	// List all instances in the given backupp vault
	listPager := d.clients.backupInstancesClient.NewListPager(resourceGroup, vaultName, &armdataprotection.BackupInstancesClientListOptions{})
	for listPager.More() {
		list, err = listPager.NextPage(context.TODO())
		if err != nil {
			err = fmt.Errorf("%s: %v", ErrGettingNextPage, err)
			return nil, err
		}
	}

	return list.Value, nil
}

// resourceGroupName returns the resource group name of a given Azure ID
func resourceGroupName(id string) string {
	return strings.Split(id, "/")[4]
}

// backupPolicyName returns the backup policy name of a given Azure ID
func backupPolicyName(id string) string {
	return strings.Split(id, "/")[10]
}

// labels converts the resource tags to the vocabulary label
func labels(tags map[string]*string) map[string]string {
	l := make(map[string]string)

	for tag, i := range tags {
		l[tag] = util.Deref(i)
	}

	return l
}

// ClientCreateFunc is a type that describes a function to create a new Azure SDK client.
type ClientCreateFunc[T any] func(subscriptionID string, credential azcore.TokenCredential, options *arm.ClientOptions) (*T, error)

// initClient creates an Azure client if not already exists
func initClient[T any](existingClient *T, d *azureDiscovery, fun ClientCreateFunc[T]) (client *T, err error) {
	if existingClient != nil {
		return existingClient, nil
	}

	client, err = fun(util.Deref(d.sub.SubscriptionID), d.cred, &d.clientOptions)
	if err != nil {
		err = fmt.Errorf("could not get %T client: %w", new(T), err)
		log.Debug(err)
		return nil, err
	}

	return
}

// listPager loops all values from a [runtime.Pager] object from the Azure SDK and issues a callback for each item. It
// takes the following arguments:
//   - d, an [azureDiscovery] struct,
//   - newListAllPager, a function that supplies a [runtime.Pager] listing all resources of a specific Azure client,
//   - newListByResourceGroupPager, a function that supplies a [runtime.Pager] listing all resources of a specific resource group,
//   - resToValues1, a function that takes the response from a single page of newListAllPager and returns its values,
//   - resToValues2, a function that takes the response from a single page of newListByResourceGroupPager and returns its values,
//   - callback, a function that is called for each item in every page.
//
// This function will then decide to use newListAllPager or newListByResourceGroupPager depending on whether a resource
// group scope is set in the [azureDiscovery] object.
//
// This function makes heavy use of the following type constraints (generics):
//   - O1, a type that represents an option argument to the newListAllPager function, e.g. *[armcompute.VirtualMachinesClientListAllOptions],
//   - R1, a type that represents the return type of the newListAllPager function, e.g. [armcompute.VirtualMachinesClientListAllResponse],
//   - O2, a type that represents an option argument to the newListByResourceGroupPager function, e.g. *[armcompute.VirtualMachinesClientListOptions],
//   - R1, a type that represents the return type of the newListAllPager function, e.g. [armcompute.VirtualMachinesClientListResponse],
//   - T, a type that represents the final resource that is supplied to the callback, e.g. *[armcompute.VirtualMachine].
func listPager[O1 any, R1 any, O2 any, R2 any, T any](
	d *azureDiscovery,
	newListAllPager func(options O1) *runtime.Pager[R1],
	newListByResourceGroupPager func(resourceGroupName string, options O2) *runtime.Pager[R2],
	allPagerResponseToValues func(res R1) []*T,
	allByResourceGroupPagerResponseToValues func(res R2) []*T,
	callback func(disk *T) error,
) error {
	// If the resource group is empty, we invoke the all-pager
	if d.rg == nil {
		pager := newListAllPager(*new(O1))
		// Invoke a callback for each page
		return allPages(pager, func(page R1) error {
			// Retrieve all resources of every page
			values := allPagerResponseToValues(page)
			for _, resource := range values {
				// Invoke the outer callback for each resource
				err := callback(resource)
				// We abort with the supplied error, if the callback issued an error
				if err != nil {
					return err
				}
			}

			return nil
		})
	} else {
		// Otherwise, we ivnoke the by-resource-group-pager
		pager := newListByResourceGroupPager(*d.rg, *new(O2))
		// Invoke a callback for each page
		return allPages(pager, func(page R2) error {
			// Retrieve all resources of every page
			values := allByResourceGroupPagerResponseToValues(page)
			for _, resource := range values {
				// Invoke the outer callback for each resource
				err := callback(resource)
				// We abort with the supplied error, if the callback issued an error
				if err != nil {
					return err
				}
			}

			return nil
		})
	}
}

// allPages loops through all pages of a [runtime.Pager] and issues a callback to each page.
func allPages[T any](pager *runtime.Pager[T], callback func(page T) error) error {
	for pager.More() {
		page, err := pager.NextPage(context.TODO())
		if err != nil {
			return fmt.Errorf("%s: %w", ErrGettingNextPage, err)
		}

		err = callback(page)
		if err != nil {
			return err
		}
	}

	return nil
}<|MERGE_RESOLUTION|>--- conflicted
+++ resolved
@@ -69,11 +69,9 @@
 	Duration30Days = time.Duration(30 * time.Hour * 24)
 	Duration7Days  = time.Duration(7 * time.Hour * 24)
 
-<<<<<<< HEAD
 	AES256 = "AES256"
-=======
+  
 	RetentionPeriod90Days = 90
->>>>>>> bc975803
 )
 
 var (
