// Copyright 2024 Fraunhofer AISEC
//
// Licensed under the Apache License, Version 2.0 (the "License");
// you may not use this file except in compliance with the License.
// You may obtain a copy of the License at
//
//     http://www.apache.org/licenses/LICENSE-2.0
//
// Unless required by applicable law or agreed to in writing, software
// distributed under the License is distributed on an "AS IS" BASIS,
// WITHOUT WARRANTIES OR CONDITIONS OF ANY KIND, either express or implied.
// See the License for the specific language governing permissions and
// limitations under the License.
//
//           $$\                           $$\ $$\   $$\
//           $$ |                          $$ |\__|  $$ |
//  $$$$$$$\ $$ | $$$$$$\  $$\   $$\  $$$$$$$ |$$\ $$$$$$\    $$$$$$\   $$$$$$\
// $$  _____|$$ |$$  __$$\ $$ |  $$ |$$  __$$ |$$ |\_$$  _|  $$  __$$\ $$  __$$\
// $$ /      $$ |$$ /  $$ |$$ |  $$ |$$ /  $$ |$$ |  $$ |    $$ /  $$ |$$ | \__|
// $$ |      $$ |$$ |  $$ |$$ |  $$ |$$ |  $$ |$$ |  $$ |$$\ $$ |  $$ |$$ |
// \$$$$$$\  $$ |\$$$$$   |\$$$$$   |\$$$$$$  |$$ |  \$$$   |\$$$$$   |$$ |
//  \_______|\__| \______/  \______/  \_______|\__|   \____/  \______/ \__|
//
// This file is part of Clouditor Community Edition.

package azure

import (
	"fmt"
	"strings"

	"clouditor.io/clouditor/v2/api/discovery"
	"clouditor.io/clouditor/v2/api/ontology"
	"clouditor.io/clouditor/v2/internal/util"
	"google.golang.org/protobuf/types/known/durationpb"

	"github.com/Azure/azure-sdk-for-go/sdk/resourcemanager/appservice/armappservice/v2"
	"github.com/Azure/azure-sdk-for-go/sdk/resourcemanager/compute/armcompute/v3"
)

func (d *azureDiscovery) handleVirtualMachines(vm *armcompute.VirtualMachine) (ontology.IsResource, error) {
	var (
		bootLogging              = []string{}
		osLoggingEnabled         bool
		autoUpdates              *ontology.AutomaticUpdates
		monitoringLogDataEnabled bool
		securityAlertsEnabled    bool
	)

	// If a mandatory field is empty, the whole disk is empty
	if vm == nil || vm.ID == nil {
		return nil, ErrEmptyVirtualMachine
	}

<<<<<<< HEAD
	if d.bootLogOutput(vm) != "" {
		bootLogging = []voc.ResourceID{voc.ResourceID(d.bootLogOutput(vm))}
=======
	if bootLogOutput(vm) != "" {
		bootLogging = []string{bootLogOutput(vm)}
>>>>>>> b824e7bd
	}

	autoUpdates = automaticUpdates(vm)

	if d.defenderProperties[DefenderVirtualMachineType] != nil {
		monitoringLogDataEnabled = d.defenderProperties[DefenderVirtualMachineType].monitoringLogDataEnabled
		securityAlertsEnabled = d.defenderProperties[DefenderVirtualMachineType].securityAlertsEnabled
	}

	// Check extensions
	for _, extension := range vm.Resources {
		// Azure Monitor Agent (AMA) collects monitoring data from the guest operating system of Azure and hybrid virtual machines and delivers it to Azure Monitor for use (https://learn.microsoft.com/en-us/azure/azure-monitor/agents/agents-overview). The extension names are
		// * OMSAgentForLinux for Linux VMs and (legacy agent)
		// * MicrosoftMonitoringAgent for Windows VMs (legacy agent)
		// * AzureMonitoringWindowsAgent (new agent)
		// * AzureMonitoringLinuxAgent (new agent)
		if strings.Contains(*extension.ID, "OmsAgentForLinux") || strings.Contains(*extension.ID, "MicrosoftMonitoringAgent") || strings.Contains(*extension.ID, "AzureMonitoringWindowsAgent") || strings.Contains(*extension.ID, "AzureMonitoringLinuxAgent") {
			osLoggingEnabled = true
		}
	}

	r := &ontology.VirtualMachine{
		Id:           resourceID(vm.ID),
		Name:         util.Deref(vm.Name),
		CreationTime: creationTime(vm.Properties.TimeCreated),
		GeoLocation: &ontology.GeoLocation{
			Region: util.Deref(vm.Location),
		},
		Labels:              labels(vm.Tags),
		ParentId:            resourceGroupID(vm.ID),
		Raw:                 discovery.Raw(vm),
		NetworkInterfaceIds: []string{},
		BlockStorageIds:     []string{},
		MalwareProtection:   &ontology.MalwareProtection{},
		BootLogging: &ontology.BootLogging{
			Enabled:               isBootDiagnosticEnabled(vm),
			LoggingServiceIds:     bootLogging,
			RetentionPeriod:       durationpb.New(0), // Currently, configuring the retention period for Managed Boot Diagnostics is not available. The logs will be overwritten after 1gb of space according to https://github.com/MicrosoftDocs/azure-docs/issues/69953
			MonitoringEnabled:     monitoringLogDataEnabled,
			SecurityAlertsEnabled: securityAlertsEnabled,
		},
		OsLogging: &ontology.OSLogging{
			Enabled:               osLoggingEnabled,
			RetentionPeriod:       durationpb.New(0),
			LoggingServiceIds:     []string{}, // TODO(all): TBD
			MonitoringEnabled:     monitoringLogDataEnabled,
			SecurityAlertsEnabled: monitoringLogDataEnabled,
		},
		ActivityLogging: &ontology.ActivityLogging{
			Enabled:           true, // is always enabled
			RetentionPeriod:   durationpb.New(RetentionPeriod90Days),
			LoggingServiceIds: []string{}, // TODO(all): TBD
		},
		AutomaticUpdates: autoUpdates,
	}

	// Reference to networkInterfaces
	if vm.Properties.NetworkProfile != nil {
		for _, networkInterfaces := range vm.Properties.NetworkProfile.NetworkInterfaces {
			r.NetworkInterfaceIds = append(r.NetworkInterfaceIds, resourceID(networkInterfaces.ID))
		}
	}

	// Reference to blockstorage
	if vm.Properties.StorageProfile != nil && vm.Properties.StorageProfile.OSDisk != nil && vm.Properties.StorageProfile.OSDisk.ManagedDisk != nil {
		r.BlockStorageIds = append(r.BlockStorageIds, resourceID(vm.Properties.StorageProfile.OSDisk.ManagedDisk.ID))
	}

	if vm.Properties.StorageProfile != nil && vm.Properties.StorageProfile.DataDisks != nil {
		for _, blockstorage := range vm.Properties.StorageProfile.DataDisks {
			r.BlockStorageIds = append(r.BlockStorageIds, resourceID(blockstorage.ManagedDisk.ID))
		}
	}

	return r, nil
}

func (d *azureDiscovery) handleBlockStorage(disk *armcompute.Disk) (*ontology.BlockStorage, error) {
	var (
		rawKeyUrl *armcompute.DiskEncryptionSet
		backups   []*ontology.Backup
	)

	// If a mandatory field is empty, the whole disk is empty
	if disk == nil || disk.ID == nil {
		return nil, fmt.Errorf("disk is nil")
	}

	enc, rawKeyUrl, err := d.blockStorageAtRestEncryption(disk)
	if err != nil {
		return nil, fmt.Errorf("could not get block storage properties for the atRestEncryption: %w", err)
	}

	// Get voc.Backup
	if d.backupMap[DataSourceTypeDisc] != nil && d.backupMap[DataSourceTypeDisc].backup[util.Deref(disk.ID)] != nil {
		backups = d.backupMap[DataSourceTypeDisc].backup[util.Deref(disk.ID)]
	}
	backups = backupsEmptyCheck(backups)

	return &ontology.BlockStorage{
		Id:               resourceID(disk.ID),
		Name:             util.Deref(disk.Name),
		CreationTime:     creationTime(disk.Properties.TimeCreated),
		GeoLocation:      location(disk.Location),
		Labels:           labels(disk.Tags),
		ParentId:         resourceGroupID(disk.ID),
		Raw:              discovery.Raw(disk, rawKeyUrl),
		AtRestEncryption: enc,
		Backups:          backups,
	}, nil
}

func (d *azureDiscovery) handleFunction(function *armappservice.Site, config armappservice.WebAppsClientGetConfigurationResponse) ontology.IsResource {
	var (
		runtimeLanguage string
		runtimeVersion  string
	)

	// If a mandatory field is empty, the whole function is empty
	if function == nil || config == (armappservice.WebAppsClientGetConfigurationResponse{}) {
		log.Error("input parameter empty")
		return nil
	}

	if *function.Kind == "functionapp,linux" { // Linux function
		runtimeLanguage, runtimeVersion = runtimeInfo(util.Deref(function.Properties.SiteConfig.LinuxFxVersion))
	} else if *function.Kind == "functionapp" { // Windows function, we need to get also the config information
		// Check all runtime versions to get the used runtime language and runtime version
		if util.Deref(config.Properties.JavaVersion) != "" {
			runtimeLanguage = "Java"
			runtimeVersion = *config.Properties.JavaVersion
		} else if util.Deref(config.Properties.NodeVersion) != "" {
			runtimeLanguage = "Node.js"
			runtimeVersion = *config.Properties.NodeVersion
		} else if util.Deref(config.Properties.PowerShellVersion) != "" {
			runtimeLanguage = "PowerShell"
			runtimeVersion = *config.Properties.PowerShellVersion
		} else if util.Deref(config.Properties.PhpVersion) != "" {
			runtimeLanguage = "PHP"
			runtimeVersion = *config.Properties.PhpVersion
		} else if util.Deref(config.Properties.PythonVersion) != "" {
			runtimeLanguage = "Python"
			runtimeVersion = *config.Properties.PythonVersion
		} else if util.Deref(config.Properties.JavaContainer) != "" {
			runtimeLanguage = "JavaContainer"
			runtimeVersion = *config.Properties.JavaContainer
		} else if util.Deref(config.Properties.NetFrameworkVersion) != "" {
			runtimeLanguage = ".NET"
			runtimeVersion = *config.Properties.NetFrameworkVersion
		}
	}

	return &ontology.Function{
		Id:           resourceID(function.ID),
		Name:         util.Deref(function.Name),
		CreationTime: nil, // No creation time available
		GeoLocation: &ontology.GeoLocation{
			Region: util.Deref(function.Location),
		},
		Labels:              labels(function.Tags),
		ParentId:            resourceGroupID(function.ID),
		Raw:                 discovery.Raw(function, config),
		NetworkInterfaceIds: getVirtualNetworkSubnetId(function), // Add the Virtual Network Subnet ID
		ResourceLogging:     d.getResourceLoggingWebApps(function),
		RuntimeLanguage:     runtimeLanguage,
		RuntimeVersion:      runtimeVersion,
		// TODO(oxisto): This is missing in the ontology
		/*HttpEndpoint: &ontology.HttpEndpoint{
			TransportEncryption: getTransportEncryption(function.Properties, config),
		},*/
		InternetAccessibleEndpoint: getInternetAccessibleEndpoint(function),
		Redundancies:               getRedundancies(function),
	}
}

func (d *azureDiscovery) handleWebApp(webApp *armappservice.Site, config armappservice.WebAppsClientGetConfigurationResponse) ontology.IsResource {
	if webApp == nil || config == (armappservice.WebAppsClientGetConfigurationResponse{}) {
		log.Error("input parameter empty")
		return nil
	}

	return &ontology.Function{
		Id:           resourceID(webApp.ID),
		Name:         util.Deref(webApp.Name),
		CreationTime: nil, // Only the last modified time is available.
		GeoLocation: &ontology.GeoLocation{
			Region: util.Deref(webApp.Location),
		},
		Labels:              labels(webApp.Tags),
		ParentId:            resourceGroupID(webApp.ID),
		Raw:                 discovery.Raw(webApp, config),
		NetworkInterfaceIds: getVirtualNetworkSubnetId(webApp), // Add the Virtual Network Subnet ID
		ResourceLogging:     d.getResourceLoggingWebApps(webApp),
		// TODO(oxisto): This is missing in the ontology
		/*HttpEndpoint: &ontology.HttpEndpoint{
			TransportEncryption: getTransportEncryption(webApp.Properties, config),
		},*/
		InternetAccessibleEndpoint: getInternetAccessibleEndpoint(webApp),
		Redundancies:               getRedundancies(webApp),
	}
}<|MERGE_RESOLUTION|>--- conflicted
+++ resolved
@@ -52,13 +52,8 @@
 		return nil, ErrEmptyVirtualMachine
 	}
 
-<<<<<<< HEAD
-	if d.bootLogOutput(vm) != "" {
-		bootLogging = []voc.ResourceID{voc.ResourceID(d.bootLogOutput(vm))}
-=======
 	if bootLogOutput(vm) != "" {
 		bootLogging = []string{bootLogOutput(vm)}
->>>>>>> b824e7bd
 	}
 
 	autoUpdates = automaticUpdates(vm)
