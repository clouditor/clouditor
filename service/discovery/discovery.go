// Copyright 2016-2020 Fraunhofer AISEC
//
// Licensed under the Apache License, Version 2.0 (the "License");
// you may not use this file except in compliance with the License.
// You may obtain a copy of the License at
//
//     http://www.apache.org/licenses/LICENSE-2.0
//
// Unless required by applicable law or agreed to in writing, software
// distributed under the License is distributed on an "AS IS" BASIS,
// WITHOUT WARRANTIES OR CONDITIONS OF ANY KIND, either express or implied.
// See the License for the specific language governing permissions and
// limitations under the License.
//
//           $$\                           $$\ $$\   $$\
//           $$ |                          $$ |\__|  $$ |
//  $$$$$$$\ $$ | $$$$$$\  $$\   $$\  $$$$$$$ |$$\ $$$$$$\    $$$$$$\   $$$$$$\
// $$  _____|$$ |$$  __$$\ $$ |  $$ |$$  __$$ |$$ |\_$$  _|  $$  __$$\ $$  __$$\
// $$ /      $$ |$$ /  $$ |$$ |  $$ |$$ /  $$ |$$ |  $$ |    $$ /  $$ |$$ | \__|
// $$ |      $$ |$$ |  $$ |$$ |  $$ |$$ |  $$ |$$ |  $$ |$$\ $$ |  $$ |$$ |
// \$$$$$$\  $$ |\$$$$$   |\$$$$$   |\$$$$$$  |$$ |  \$$$   |\$$$$$   |$$ |
//  \_______|\__| \______/  \______/  \_______|\__|   \____/  \______/ \__|
//
// This file is part of Clouditor Community Edition.

package discovery

import (
	"context"
	"encoding/json"

	"clouditor.io/clouditor/api/discovery"
	"clouditor.io/clouditor/service/discovery/azure"
	"clouditor.io/clouditor/voc"
	"github.com/sirupsen/logrus"
	"google.golang.org/grpc/codes"
	"google.golang.org/grpc/status"
	"google.golang.org/protobuf/types/known/emptypb"
	"google.golang.org/protobuf/types/known/structpb"
)

var log *logrus.Entry

//go:generate protoc -I ../../proto -I ../../third_party discovery.proto --go_out=../.. --go-grpc_out=../.. --openapi_out=../../openapi/discovery

// Service is an implementation of the Clouditor Discovery service.
// It should not be used directly, but rather the NewService constructor
// should be used.
type Service struct {
	discovery.UnimplementedDiscoveryServer

	resources map[string]voc.IsResource
}

func init() {
	log = logrus.WithField("component", "discovery")
}

func NewService() *Service {
	return &Service{
		resources: make(map[string]voc.IsResource),
	}
}

// Start starts discovery
func (s Service) Start(ctx context.Context, request *discovery.StartDiscoveryRequest) (response *discovery.StartDiscoveryResponse, err error) {
	response = &discovery.StartDiscoveryResponse{Successful: true}

	log.Infof("Starting discovery...")

	var discovererStorage discovery.Discoverer = azure.NewAzureStorageDiscovery()
	var discovererCompute discovery.Discoverer = azure.NewAzureComputeDiscovery()

<<<<<<< HEAD
	list, _ := discovererStorage.List()
	listCompute, _ := discovererCompute.List()
=======
	s.StartDiscovery(discoverer)

	return response, nil
}

func (s Service) StartDiscovery(discoverer discovery.Discoverer) {
	list, _ := discoverer.List()
>>>>>>> a5bb68e2

	for _, v := range list {
		s.resources[string(v.GetID())] = v
	}
<<<<<<< HEAD

	for _, v := range listCompute {
		resources[string(v.GetID())] = v
	}

	return response, nil
=======
>>>>>>> a5bb68e2
}

func (s Service) Query(ctx context.Context, request *emptypb.Empty) (response *discovery.QueryResponse, err error) {
	var r []*structpb.Value

	for _, v := range s.resources {
		var s structpb.Value

		// this is probably not the fastest approach, but this
		// way, no extra libraries are needed and no extra struct tags
		// except `json` are required. there is also no significant
		// speed increase in marshaling the whole resource list, because
		// we first need to build it out of the map anyway
		b, _ := json.Marshal(v)
		if err = json.Unmarshal(b, &s); err != nil {
			return nil, status.Errorf(codes.Internal, "error during JSON unmarshal: %v", err)
		}
		r = append(r, &s)
	}

	return &discovery.QueryResponse{
		Result: &structpb.ListValue{Values: r},
	}, nil
}<|MERGE_RESOLUTION|>--- conflicted
+++ resolved
@@ -71,31 +71,18 @@
 	var discovererStorage discovery.Discoverer = azure.NewAzureStorageDiscovery()
 	var discovererCompute discovery.Discoverer = azure.NewAzureComputeDiscovery()
 
-<<<<<<< HEAD
-	list, _ := discovererStorage.List()
-	listCompute, _ := discovererCompute.List()
-=======
-	s.StartDiscovery(discoverer)
+	s.StartDiscovery(discovererStorage)
+	s.StartDiscovery(discovererCompute)
 
 	return response, nil
 }
 
 func (s Service) StartDiscovery(discoverer discovery.Discoverer) {
 	list, _ := discoverer.List()
->>>>>>> a5bb68e2
 
 	for _, v := range list {
 		s.resources[string(v.GetID())] = v
 	}
-<<<<<<< HEAD
-
-	for _, v := range listCompute {
-		resources[string(v.GetID())] = v
-	}
-
-	return response, nil
-=======
->>>>>>> a5bb68e2
 }
 
 func (s Service) Query(ctx context.Context, request *emptypb.Empty) (response *discovery.QueryResponse, err error) {
