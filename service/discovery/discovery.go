// Copyright 2016-2020 Fraunhofer AISEC
//
// Licensed under the Apache License, Version 2.0 (the "License");
// you may not use this file except in compliance with the License.
// You may obtain a copy of the License at
//
//     http://www.apache.org/licenses/LICENSE-2.0
//
// Unless required by applicable law or agreed to in writing, software
// distributed under the License is distributed on an "AS IS" BASIS,
// WITHOUT WARRANTIES OR CONDITIONS OF ANY KIND, either express or implied.
// See the License for the specific language governing permissions and
// limitations under the License.
//
//           $$\                           $$\ $$\   $$\
//           $$ |                          $$ |\__|  $$ |
//  $$$$$$$\ $$ | $$$$$$\  $$\   $$\  $$$$$$$ |$$\ $$$$$$\    $$$$$$\   $$$$$$\
// $$  _____|$$ |$$  __$$\ $$ |  $$ |$$  __$$ |$$ |\_$$  _|  $$  __$$\ $$  __$$\
// $$ /      $$ |$$ /  $$ |$$ |  $$ |$$ /  $$ |$$ |  $$ |    $$ /  $$ |$$ | \__|
// $$ |      $$ |$$ |  $$ |$$ |  $$ |$$ |  $$ |$$ |  $$ |$$\ $$ |  $$ |$$ |
// \$$$$$$\  $$ |\$$$$$   |\$$$$$   |\$$$$$$  |$$ |  \$$$   |\$$$$$   |$$ |
//  \_______|\__| \______/  \______/  \_______|\__|   \____/  \______/ \__|
//
// This file is part of Clouditor Community Edition.

package discovery

import (
	"context"
	"errors"
	"fmt"
	"slices"
	"time"

	"clouditor.io/clouditor/v2/api"
	"clouditor.io/clouditor/v2/api/discovery"
	"clouditor.io/clouditor/v2/api/evidence"
	"clouditor.io/clouditor/v2/api/ontology"
	"clouditor.io/clouditor/v2/internal/config"
	"clouditor.io/clouditor/v2/internal/util"
	"clouditor.io/clouditor/v2/launcher"
	"clouditor.io/clouditor/v2/server/rest"
	"clouditor.io/clouditor/v2/service"
	"clouditor.io/clouditor/v2/service/discovery/aws"
	"clouditor.io/clouditor/v2/service/discovery/azure"
	"clouditor.io/clouditor/v2/service/discovery/extra/csaf"
	"clouditor.io/clouditor/v2/service/discovery/k8s"
	"clouditor.io/clouditor/v2/service/discovery/openstack"

	"github.com/go-co-op/gocron"
	"github.com/google/uuid"
	"github.com/sirupsen/logrus"
	"github.com/spf13/viper"
	"golang.org/x/oauth2/clientcredentials"
	"google.golang.org/grpc"
	"google.golang.org/grpc/codes"
	"google.golang.org/grpc/status"
	"google.golang.org/protobuf/types/known/timestamppb"
)

const (
	ProviderAWS       = "aws"
	ProviderK8S       = "k8s"
	ProviderAzure     = "azure"
	ProviderOpenstack = "openstack"
	ProviderCSAF      = "csaf"

	// DiscovererStart is emitted at the start of a discovery run.
	DiscovererStart DiscoveryEventType = iota
	// DiscovererFinished is emitted at the end of a discovery run.
	DiscovererFinished
)

var log *logrus.Entry

// DefaultServiceSpec returns a [launcher.ServiceSpec] for this [Service] with all necessary options retrieved from the
// config system.
func DefaultServiceSpec() launcher.ServiceSpec {
	var providers []string

	// If no CSPs for discovering are given, take all implemented discoverers
	if len(viper.GetStringSlice(config.DiscoveryProviderFlag)) == 0 {
		providers = []string{ProviderAWS, ProviderAzure, ProviderK8S}
	} else {
		providers = viper.GetStringSlice(config.DiscoveryProviderFlag)
	}

	return launcher.NewServiceSpec(
		NewService,
		nil,
		nil,
		WithOAuth2Authorizer(config.ClientCredentials()),
		WithTargetOfEvaluationID(viper.GetString(config.TargetOfEvaluationIDFlag)),
		WithProviders(providers),
		WithEvidenceStoreAddress(viper.GetString(config.EvidenceStoreURLFlag)),
	)
}

// DiscoveryEventType defines the event types for [DiscoveryEvent].
type DiscoveryEventType int

// DiscoveryEvent represents an event that is emitted if certain situations happen in the discoverer (defined by
// [DiscoveryEventType]). Examples would be the start or the end of the discovery. We will potentially expand this in
// the future.
type DiscoveryEvent struct {
	Type            DiscoveryEventType
	DiscovererName  string
	DiscoveredItems int
	Time            time.Time
}

// Service is an implementation of the Clouditor Discovery service (plus its experimental extensions). It should not be
// used directly, but rather the NewService constructor should be used.
type Service struct {
	discovery.UnimplementedDiscoveryServer
<<<<<<< HEAD
	discovery.UnimplementedExperimentalDiscoveryServer

	evidenceStoreStreams *api.StreamsOf[evidence.EvidenceStore_StoreEvidencesClient, *evidence.StoreEvidenceRequest]
	evidenceStore        *api.RPCConnection[evidence.EvidenceStoreClient]
=======
>>>>>>> e9b02ecd

	evidenceStoreStreams *api.StreamsOf[evidence.EvidenceStore_StoreEvidencesClient, *evidence.StoreEvidenceRequest]
	evidenceStore        *api.RPCConnection[evidence.EvidenceStoreClient]

	scheduler *gocron.Scheduler

	authz service.AuthorizationStrategy

	providers   []string
	discoverers []discovery.Discoverer

	discoveryInterval time.Duration

	Events chan *DiscoveryEvent

	// ctID is the target of evaluation ID for which we are gathering resources.
	ctID string

	// collectorID is the evidence collector tool ID which is gathering the resources.
	collectorID string
}

func init() {
	log = logrus.WithField("component", "discovery")
}

// WithEvidenceStoreAddress is an option to configure the evidence store service gRPC address.
func WithEvidenceStoreAddress(target string, opts ...grpc.DialOption) service.Option[*Service] {

	return func(s *Service) {
		log.Infof("Evidence Store URL is set to %s", target)

		s.evidenceStore.Target = target
		s.evidenceStore.Opts = opts
	}
}

// WithTargetOfEvaluationID is an option to configure the target of evaluation ID for which resources will be discovered.
func WithTargetOfEvaluationID(ID string) service.Option[*Service] {
	return func(svc *Service) {
		log.Infof("Target of Evaluation ID is set to %s", ID)

		svc.ctID = ID
	}
}

// WithEvidenceCollectorToolID is an option to configure the collector tool ID that is used to discover resources.
func WithEvidenceCollectorToolID(ID string) service.Option[*Service] {
	return func(svc *Service) {
		log.Infof("Evidence Collector Tool ID is set to %s", ID)

		svc.collectorID = ID
	}
}

// WithOAuth2Authorizer is an option to use an OAuth 2.0 authorizer
func WithOAuth2Authorizer(config *clientcredentials.Config) service.Option[*Service] {
	return func(svc *Service) {
		svc.evidenceStore.SetAuthorizer(api.NewOAuthAuthorizerFromClientCredentials(config))
	}
}

// WithProviders is an option to set providers for discovering
func WithProviders(providersList []string) service.Option[*Service] {
	if len(providersList) == 0 {
		newError := errors.New("no providers given")
		log.Error(newError)
	}

	return func(s *Service) {
		s.providers = providersList
	}
}

// WithAdditionalDiscoverers is an option to add additional discoverers for discovering. Note: These are added in
// addition to the ones created by [WithProviders].
func WithAdditionalDiscoverers(discoverers []discovery.Discoverer) service.Option[*Service] {
	return func(s *Service) {
		s.discoverers = append(s.discoverers, discoverers...)
	}
}

// WithDiscoveryInterval is an option to set the discovery interval. If not set, the discovery is set to 5 minutes.
func WithDiscoveryInterval(interval time.Duration) service.Option[*Service] {
	return func(s *Service) {
		s.discoveryInterval = interval
	}
}

// WithAuthorizationStrategy is an option that configures an authorization strategy to be used with this service.
func WithAuthorizationStrategy(authz service.AuthorizationStrategy) service.Option[*Service] {
	return func(s *Service) {
		s.authz = authz
	}
}

func NewService(opts ...service.Option[*Service]) *Service {
	s := &Service{
		evidenceStoreStreams: api.NewStreamsOf(api.WithLogger[evidence.EvidenceStore_StoreEvidencesClient, *evidence.StoreEvidenceRequest](log)),
		evidenceStore:        api.NewRPCConnection(string(config.DefaultEvidenceStoreURL), evidence.NewEvidenceStoreClient),
		scheduler:            gocron.NewScheduler(time.UTC),
		Events:               make(chan *DiscoveryEvent),
		ctID:                 config.DefaultTargetOfEvaluationID,
		collectorID:          config.DefaultEvidenceCollectorToolID,
		authz:                &service.AuthorizationStrategyAllowAll{},
		discoveryInterval:    5 * time.Minute, // Default discovery interval is 5 minutes
	}

	// Apply any options
	for _, o := range opts {
		o(s)
	}

	return s
}

func (svc *Service) Init() {
	var err error

	// Automatically start the discovery, if we have this flag enabled
	if viper.GetBool(config.DiscoveryAutoStartFlag) {
		go func() {
			<-rest.GetReadyChannel()
			_, err = svc.Start(context.Background(), &discovery.StartDiscoveryRequest{
				ResourceGroup: util.Ref(viper.GetString(config.DiscoveryResourceGroupFlag)),
				CsafDomain:    util.Ref(viper.GetString(config.DiscoveryCSAFDomainFlag)),
			})
			if err != nil {
				log.Errorf("Could not automatically start discovery: %v", err)
			}
		}()
	}
}

func (svc *Service) Shutdown() {
	svc.evidenceStoreStreams.CloseAll()
	svc.scheduler.Stop()
}

// initEvidenceStoreStream initializes the stream that is used to send evidences to the evidence store service.
// If configured, it uses the Authorizer of the discovery service to authenticate requests to the evidence store.
func (svc *Service) initEvidenceStoreStream(target string, _ ...grpc.DialOption) (stream evidence.EvidenceStore_StoreEvidencesClient, err error) {
	log.Infof("Trying to establish a connection to evidence store service @ %v", target)

	// Make sure, that we re-connect
	svc.evidenceStore.ForceReconnect()

	// Set up the stream and store it in our service struct, so we can access it later to actually
	// send the evidence data
	stream, err = svc.evidenceStore.Client.StoreEvidences(context.Background())
	if err != nil {
		return nil, fmt.Errorf("could not set up stream for storing evidences: %w", err)
	}

	log.Infof("Connected to Evidence Store″")

	return
}

// Start starts discovery
func (svc *Service) Start(ctx context.Context, req *discovery.StartDiscoveryRequest) (resp *discovery.StartDiscoveryResponse, err error) {
	var (
		optsAzure     = []azure.DiscoveryOption{}
		optsOpenstack = []openstack.DiscoveryOption{}
	)

	// Validate request
	err = api.Validate(req)
	if err != nil {
		return nil, err
	}

	// Check if target_of_evaluation_id in the service is within allowed or one can access *all* the target of evaluations
	if !svc.authz.CheckAccess(ctx, service.AccessUpdate, svc) {
		return nil, service.ErrPermissionDenied
	}

	resp = &discovery.StartDiscoveryResponse{Successful: true}

	log.Infof("Starting discovery...")
	svc.scheduler.TagsUnique()

	// Configure discoverers for given providers
	for _, provider := range svc.providers {
		switch {
		case provider == ProviderAzure:
			authorizer, err := azure.NewAuthorizer()
			if err != nil {
				log.Errorf("Could not authenticate to Azure: %v", err)
				return nil, status.Errorf(codes.FailedPrecondition, "could not authenticate to Azure: %v", err)
			}
			// Add authorizer and TargetOfEvaluationID
			optsAzure = append(optsAzure, azure.WithAuthorizer(authorizer), azure.WithTargetOfEvaluationID(svc.ctID))
			// Check if resource group is given and append to discoverer
			if req.GetResourceGroup() != "" {
				optsAzure = append(optsAzure, azure.WithResourceGroup(req.GetResourceGroup()))
			}
			svc.discoverers = append(svc.discoverers, azure.NewAzureDiscovery(optsAzure...))
		case provider == ProviderK8S:
			k8sClient, err := k8s.AuthFromKubeConfig()
			if err != nil {
				log.Errorf("Could not authenticate to Kubernetes: %v", err)
				return nil, status.Errorf(codes.FailedPrecondition, "could not authenticate to Kubernetes: %v", err)
			}
			svc.discoverers = append(svc.discoverers,
				k8s.NewKubernetesComputeDiscovery(k8sClient, svc.ctID),
				k8s.NewKubernetesNetworkDiscovery(k8sClient, svc.ctID),
				k8s.NewKubernetesStorageDiscovery(k8sClient, svc.ctID))
		case provider == ProviderAWS:
			awsClient, err := aws.NewClient()
			if err != nil {
				log.Errorf("Could not authenticate to AWS: %v", err)
				return nil, status.Errorf(codes.FailedPrecondition, "could not authenticate to AWS: %v", err)
			}
			svc.discoverers = append(svc.discoverers,
				aws.NewAwsStorageDiscovery(awsClient, svc.ctID),
				aws.NewAwsComputeDiscovery(awsClient, svc.ctID))
		case provider == ProviderOpenstack:
			authorizer, err := openstack.NewAuthorizer()
			if err != nil {
				log.Errorf("Could not authenticate to OpenStack: %v", err)
				return nil, status.Errorf(codes.FailedPrecondition, "could not authenticate to OpenStack: %v", err)
			}
			// Add authorizer and TargetOfEvaluationID
			optsOpenstack = append(optsOpenstack, openstack.WithAuthorizer(authorizer), openstack.WithTargetOfEvaluationID(svc.ctID))
			svc.discoverers = append(svc.discoverers, openstack.NewOpenstackDiscovery(optsOpenstack...))
		case provider == ProviderCSAF:
			var (
				domain string
				opts   []csaf.DiscoveryOption
			)
			domain = util.Deref(req.CsafDomain)
			if domain != "" {
				opts = append(opts, csaf.WithProviderDomain(domain))
			}
			svc.discoverers = append(svc.discoverers, csaf.NewTrustedProviderDiscovery(opts...))
		default:
			newError := fmt.Errorf("provider %s not known", provider)
			log.Error(newError)
			return nil, status.Errorf(codes.InvalidArgument, "%s", newError)
		}
	}

	for _, v := range svc.discoverers {
		log.Infof("Scheduling {%s} to execute every {%v} minutes...", v.Name(), svc.discoveryInterval.Minutes())

		_, err = svc.scheduler.
			Every(svc.discoveryInterval).
			Tag(v.Name()).
			Do(svc.StartDiscovery, v)
		if err != nil {
			newError := fmt.Errorf("could not schedule job for {%s}: %v", v.Name(), err)
			log.Error(newError)
			return nil, status.Errorf(codes.Aborted, "%s", newError)
		}
	}

	svc.scheduler.StartAsync()

	return resp, nil
}

func (svc *Service) StartDiscovery(discoverer discovery.Discoverer) {
	var (
		err  error
		list []ontology.IsResource
	)

	go func() {
		svc.Events <- &DiscoveryEvent{
			Type:           DiscovererStart,
			DiscovererName: discoverer.Name(),
			Time:           time.Now(),
		}
	}()

	list, err = discoverer.List()

	if err != nil {
		log.Errorf("Could not retrieve resources from discoverer '%s': %v", discoverer.Name(), err)
		return
	}

	// Notify event listeners that the discoverer is finished
	go func() {
		svc.Events <- &DiscoveryEvent{
			Type:            DiscovererFinished,
			DiscovererName:  discoverer.Name(),
			DiscoveredItems: len(list),
			Time:            time.Now(),
		}
	}()

	for _, resource := range list {
		e := &evidence.Evidence{
			Id:                   uuid.New().String(),
			TargetOfEvaluationId: svc.GetTargetOfEvaluationId(),
			Timestamp:            timestamppb.Now(),
			ToolId:               svc.collectorID,
			Resource:             ontology.ProtoResource(resource),
		}

		// Only enabled related evidences for some specific resources for now
		if slices.Contains(ontology.ResourceTypes(resource), "SecurityAdvisoryService") {
			edges := ontology.Related(resource)
			for _, edge := range edges {
				e.ExperimentalRelatedResourceIds = append(e.ExperimentalRelatedResourceIds, edge.Value)
			}
		}

		// Get Evidence Store stream
		channel, err := svc.evidenceStoreStreams.GetStream(svc.evidenceStore.Target, "Evidence Store", svc.initEvidenceStoreStream, svc.evidenceStore.Opts...)
		if err != nil {
			err = fmt.Errorf("could not get stream to evidence store service (%s): %w", svc.evidenceStore.Target, err)
			log.Error(err)
			continue
		}

		channel.Send(&evidence.StoreEvidenceRequest{Evidence: e})
<<<<<<< HEAD
	}
}

func (svc *Service) ListResources(ctx context.Context, req *discovery.ListResourcesRequest) (res *discovery.ListResourcesResponse, err error) {
	var (
		query   []string
		args    []any
		all     bool
		allowed []string
	)

	// Validate request
	err = api.Validate(req)
	if err != nil {
		return nil, err
	}

	// Filtering the resources by
	// * target of evaluation ID
	// * resource type
	// * tool ID
	if req.Filter != nil {
		// Check if target_of_evaluation_id in filter is within allowed or one can access *all* the target of evaluations
		if !svc.authz.CheckAccess(ctx, service.AccessRead, req.Filter) {
			return nil, service.ErrPermissionDenied
		}

		if req.Filter.TargetOfEvaluationId != nil {
			query = append(query, "target_of_evaluation_id = ?")
			args = append(args, req.Filter.GetTargetOfEvaluationId())
		}
		if req.Filter.Type != nil {
			query = append(query, "(resource_type LIKE ? OR resource_type LIKE ? OR resource_type LIKE ?)")
			args = append(args, req.Filter.GetType()+",%", "%,"+req.Filter.GetType()+",%", "%,"+req.Filter.GetType())
		}
		if req.Filter.ToolId != nil {
			query = append(query, "tool_id = ?")
			args = append(args, req.Filter.GetToolId())
		}
	}

	// We need to further restrict our query according to the target of evaluation we are allowed to "see".
	//
	// TODO(oxisto): This is suboptimal, since we are now calling AllowedTargetOfEvaluations twice. Once here
	//  and once above in CheckAccess.
	all, allowed = svc.authz.AllowedTargetOfEvaluations(ctx)
	if !all {
		query = append(query, "target_of_evaluation_id IN ?")
		args = append(args, allowed)
=======
>>>>>>> e9b02ecd
	}
}

// GetTargetOfEvaluationId implements TargetOfEvaluationRequest for this service. This is a little trick, so that we can call
// CheckAccess directly on the service. This is necessary because the discovery service itself is tied to a specific
// target of evaluation ID, instead of the individual requests that are made against the service.
func (svc *Service) GetTargetOfEvaluationId() string {
	return svc.ctID
}<|MERGE_RESOLUTION|>--- conflicted
+++ resolved
@@ -113,13 +113,6 @@
 // used directly, but rather the NewService constructor should be used.
 type Service struct {
 	discovery.UnimplementedDiscoveryServer
-<<<<<<< HEAD
-	discovery.UnimplementedExperimentalDiscoveryServer
-
-	evidenceStoreStreams *api.StreamsOf[evidence.EvidenceStore_StoreEvidencesClient, *evidence.StoreEvidenceRequest]
-	evidenceStore        *api.RPCConnection[evidence.EvidenceStoreClient]
-=======
->>>>>>> e9b02ecd
 
 	evidenceStoreStreams *api.StreamsOf[evidence.EvidenceStore_StoreEvidencesClient, *evidence.StoreEvidenceRequest]
 	evidenceStore        *api.RPCConnection[evidence.EvidenceStoreClient]
@@ -439,58 +432,6 @@
 		}
 
 		channel.Send(&evidence.StoreEvidenceRequest{Evidence: e})
-<<<<<<< HEAD
-	}
-}
-
-func (svc *Service) ListResources(ctx context.Context, req *discovery.ListResourcesRequest) (res *discovery.ListResourcesResponse, err error) {
-	var (
-		query   []string
-		args    []any
-		all     bool
-		allowed []string
-	)
-
-	// Validate request
-	err = api.Validate(req)
-	if err != nil {
-		return nil, err
-	}
-
-	// Filtering the resources by
-	// * target of evaluation ID
-	// * resource type
-	// * tool ID
-	if req.Filter != nil {
-		// Check if target_of_evaluation_id in filter is within allowed or one can access *all* the target of evaluations
-		if !svc.authz.CheckAccess(ctx, service.AccessRead, req.Filter) {
-			return nil, service.ErrPermissionDenied
-		}
-
-		if req.Filter.TargetOfEvaluationId != nil {
-			query = append(query, "target_of_evaluation_id = ?")
-			args = append(args, req.Filter.GetTargetOfEvaluationId())
-		}
-		if req.Filter.Type != nil {
-			query = append(query, "(resource_type LIKE ? OR resource_type LIKE ? OR resource_type LIKE ?)")
-			args = append(args, req.Filter.GetType()+",%", "%,"+req.Filter.GetType()+",%", "%,"+req.Filter.GetType())
-		}
-		if req.Filter.ToolId != nil {
-			query = append(query, "tool_id = ?")
-			args = append(args, req.Filter.GetToolId())
-		}
-	}
-
-	// We need to further restrict our query according to the target of evaluation we are allowed to "see".
-	//
-	// TODO(oxisto): This is suboptimal, since we are now calling AllowedTargetOfEvaluations twice. Once here
-	//  and once above in CheckAccess.
-	all, allowed = svc.authz.AllowedTargetOfEvaluations(ctx)
-	if !all {
-		query = append(query, "target_of_evaluation_id IN ?")
-		args = append(args, allowed)
-=======
->>>>>>> e9b02ecd
 	}
 }
 
