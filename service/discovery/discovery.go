--- conflicted
+++ resolved
@@ -336,11 +336,7 @@
 				return nil, status.Errorf(codes.FailedPrecondition, "could not authenticate to Azure: %v", err)
 			}
 			// Add authorizer and CertificationTargetID
-<<<<<<< HEAD
-			optsAzure = append(optsAzure, azure.WithAuthorizer(authorizer), azure.WithCertificationTargetID(svc.csID))
-=======
 			opts = append(opts, azure.WithAuthorizer(authorizer), azure.WithCertificationTargetID(svc.ctID))
->>>>>>> 3ffedc45
 			// Check if resource group is given and append to discoverer
 			if req.GetResourceGroup() != "" {
 				optsAzure = append(optsAzure, azure.WithResourceGroup(req.GetResourceGroup()))
@@ -363,9 +359,8 @@
 				return nil, status.Errorf(codes.FailedPrecondition, "could not authenticate to AWS: %v", err)
 			}
 			svc.discoverers = append(svc.discoverers,
-<<<<<<< HEAD
-				aws.NewAwsStorageDiscovery(awsClient, svc.csID),
-				aws.NewAwsComputeDiscovery(awsClient, svc.csID))
+				aws.NewAwsStorageDiscovery(awsClient, svc.ctID),
+				aws.NewAwsComputeDiscovery(awsClient, svc.ctID))
 		case provider == ProviderOpenstack:
 			authorizer, err := openstack.NewAuthorizer()
 			if err != nil {
@@ -375,10 +370,6 @@
 			// Add authorizer and CertificationTargetID
 			optsOpenstack = append(optsOpenstack, openstack.WithAuthorizer(authorizer), openstack.WithCertificationTargetID(svc.csID))
 			svc.discoverers = append(svc.discoverers, openstack.NewOpenstackDiscovery(optsOpenstack...))
-=======
-				aws.NewAwsStorageDiscovery(awsClient, svc.ctID),
-				aws.NewAwsComputeDiscovery(awsClient, svc.ctID))
->>>>>>> 3ffedc45
 		case provider == ProviderCSAF:
 			var (
 				domain string
