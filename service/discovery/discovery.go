// Copyright 2016-2020 Fraunhofer AISEC
//
// Licensed under the Apache License, Version 2.0 (the "License");
// you may not use this file except in compliance with the License.
// You may obtain a copy of the License at
//
//     http://www.apache.org/licenses/LICENSE-2.0
//
// Unless required by applicable law or agreed to in writing, software
// distributed under the License is distributed on an "AS IS" BASIS,
// WITHOUT WARRANTIES OR CONDITIONS OF ANY KIND, either express or implied.
// See the License for the specific language governing permissions and
// limitations under the License.
//
//           $$\                           $$\ $$\   $$\
//           $$ |                          $$ |\__|  $$ |
//  $$$$$$$\ $$ | $$$$$$\  $$\   $$\  $$$$$$$ |$$\ $$$$$$\    $$$$$$\   $$$$$$\
// $$  _____|$$ |$$  __$$\ $$ |  $$ |$$  __$$ |$$ |\_$$  _|  $$  __$$\ $$  __$$\
// $$ /      $$ |$$ /  $$ |$$ |  $$ |$$ /  $$ |$$ |  $$ |    $$ /  $$ |$$ | \__|
// $$ |      $$ |$$ |  $$ |$$ |  $$ |$$ |  $$ |$$ |  $$ |$$\ $$ |  $$ |$$ |
// \$$$$$$\  $$ |\$$$$$   |\$$$$$   |\$$$$$$  |$$ |  \$$$   |\$$$$$   |$$ |
//  \_______|\__| \______/  \______/  \_______|\__|   \____/  \______/ \__|
//
// This file is part of Clouditor Community Edition.

package discovery

import (
	"context"
<<<<<<< HEAD
	"encoding/json"
	"fmt"
	"github.com/google/uuid"
	"io/ioutil"
	"os"
=======
>>>>>>> ba0b2035
	"strings"
	"time"

	"clouditor.io/clouditor/service/discovery/aws"

	"clouditor.io/clouditor/api/assessment"
	"clouditor.io/clouditor/api/discovery"
	"clouditor.io/clouditor/service/discovery/azure"
	"clouditor.io/clouditor/service/discovery/k8s"
	"clouditor.io/clouditor/voc"
	"github.com/Azure/go-autorest/autorest/azure/auth"
	"github.com/go-co-op/gocron"
	"github.com/sirupsen/logrus"
	"google.golang.org/grpc"
	"google.golang.org/grpc/codes"
	"google.golang.org/grpc/status"
	"google.golang.org/protobuf/types/known/structpb"
)

var log *logrus.Entry

//go:generate protoc -I ../../proto -I ../../third_party discovery.proto --go_out=../.. --go-grpc_out=../.. --openapi_out=../../openapi/discovery

// Service is an implementation of the Clouditor Discovery service.
// It should not be used directly, but rather the NewService constructor
// should be used.
type Service struct {
	discovery.UnimplementedDiscoveryServer

	Configurations map[discovery.Discoverer]*DiscoveryConfiguration
	// TODO(oxisto) do not expose this. just makes tests easier for now
	AssessmentStream assessment.Assessment_StreamEvidencesClient

	EvidenceStream assessment.Assessment_StreamEvidencesClient

	resources map[string]voc.IsCloudResource
	scheduler *gocron.Scheduler
}

type DiscoveryConfiguration struct {
	Interval time.Duration
}

type ResultOntology struct {
	Result *structpb.ListValue `json:"result"`
}

func init() {
	log = logrus.WithField("component", "discovery")
}

func NewService() *Service {
	return &Service{
		resources:      make(map[string]voc.IsCloudResource),
		scheduler:      gocron.NewScheduler(time.UTC),
		Configurations: make(map[discovery.Discoverer]*DiscoveryConfiguration),
	}
}

// Start starts discovery
func (s Service) Start(_ context.Context, _ *discovery.StartDiscoveryRequest) (response *discovery.StartDiscoveryResponse, err error) {

	response = &discovery.StartDiscoveryResponse{Successful: true}

	log.Infof("Starting discovery...")

	s.scheduler.TagsUnique()

	var client assessment.AssessmentClient

	// TODO(oxisto): support assessment on another tcp/port
	cc, err := grpc.Dial("localhost:9090", grpc.WithInsecure())
	if err != nil {
		return nil, status.Errorf(codes.Internal, "could not connect to assessment service: %v", err)
	}
	client = assessment.NewAssessmentClient(cc)

	s.AssessmentStream, _ = client.StreamEvidences(context.Background())

	// create an authorizer from env vars or Azure Managed Service Identity
	authorizer, err := auth.NewAuthorizerFromCLI()
	if err != nil {
		log.Errorf("Could not authenticate to Azure: %s", err)
		return nil, err
	}

	k8sClient, err := k8s.AuthFromKubeConfig()
	if err != nil {
		log.Errorf("Could not authenticate to Kubernetes: %s", err)
		return nil, err
	}

	awsClient, err := aws.NewClient()
	if err != nil {
		log.Errorf("Could not load credentials: %s", err)
		return nil, err
	}

	var discoverer []discovery.Discoverer

	discoverer = append(discoverer,
		azure.NewAzureIacTemplateDiscovery(azure.WithAuthorizer(authorizer)),
		azure.NewAzureStorageDiscovery(azure.WithAuthorizer(authorizer)),
		azure.NewAzureComputeDiscovery(azure.WithAuthorizer(authorizer)),
		azure.NewAzureNetworkDiscovery(azure.WithAuthorizer(authorizer)),
		k8s.NewKubernetesComputeDiscovery(k8sClient),
		k8s.NewKubernetesNetworkDiscovery(k8sClient),
		aws.NewAwsStorageDiscovery(awsClient),
		aws.NewComputeDiscovery(awsClient),
	)

	for _, v := range discoverer {
		s.Configurations[v] = &DiscoveryConfiguration{
			Interval: 5 * time.Minute,
		}

		log.Infof("Scheduling {%s} to execute every 5 minutes...", v.Name())

		_, err = s.scheduler.
			Every(5).
			Minute().
			Tag(v.Name()).
			Do(s.StartDiscovery, v)
		if err != nil {
			log.Errorf("Could not schedule job for {%s}: %v", v.Name(), err)
		}
	}

	s.scheduler.StartAsync()

	return response, nil
}

func (s Service) Shutdown() {
	s.scheduler.Stop()
}

func (s Service) StartDiscovery(discoverer discovery.Discoverer) {
	var (
		err  error
		list []voc.IsCloudResource
	)

	list, err = discoverer.List()

	if err != nil {
		log.Errorf("Could not retrieve resources from discoverer '%s': %v", discoverer.Name(), err)
		return
	}

	for _, resource := range list {
		s.resources[string(resource.GetID())] = resource

		var (
			v   *structpb.Value
			err error
		)

		v, err = voc.ToStruct(resource)
		if err != nil {
			log.Errorf("Could not convert resource to protobuf struct: %v", err)
		}

		evidence := &assessment.Evidence{
			Id:         uuid.New().String(),
			Resource:   v,
			ResourceId: string(resource.GetID()),
		}

		// check for object storage
		for _, v := range resource.GetType() {
			if v == "ObjectStorage" {
				evidence.ApplicableMetrics = []int32{1}
			}
		}

		if s.AssessmentStream == nil || s.EvidenceStream == nil {
			log.Warnf("Evidence stream not available")
			continue
		}

		log.Debugf("Sending evidence for resource %s (%s)...", resource.GetID(), strings.Join(resource.GetType(), ", "))

		err = s.AssessmentStream.Send(evidence)
		if err != nil {
			log.Errorf("Could not send evidence to Assessment: %v", err)
		}

		err = s.EvidenceStream.Send(evidence)
		if err != nil {
			log.Errorf("Could not send evidence to Orchestrator: %v", err)
		}
	}
}

func (s Service) Query(_ context.Context, request *discovery.QueryRequest) (response *discovery.QueryResponse, err error) {
	var r []*structpb.Value

	var filteredType = ""
	if request != nil {
		filteredType = request.FilteredType
	}

	for _, v := range s.resources {
		var s *structpb.Value

		if filteredType != "" && !v.HasType(filteredType) {
			continue
		}

		s, err = voc.ToStruct(v)
		if err != nil {
			return nil, status.Errorf(codes.Internal, "error during JSON unmarshal: %v", err)
		}

		r = append(r, s)
	}

	return &discovery.QueryResponse{
		Result: &structpb.ListValue{Values: r},
	}, nil
}

/*func saveResourcesToFilesystem(result ResultOntology, filename string) error {
	var (
		filepath string
	)

	prefix, indent := "", "    "
	exported, err := json.MarshalIndent(result, prefix, indent)
	if err != nil {
		return fmt.Errorf("marshalling JSON failed %w", err)
	}

	filepath = "../../results/discovery_results/"

	// Check if folder exists
	err = os.MkdirAll(filepath, os.ModePerm)
	if err != nil {
		return fmt.Errorf("check for directory existence failed:  %w", err)
	}

	err = ioutil.WriteFile(filepath+filename, exported, 0666)
	if err != nil {
		return fmt.Errorf("write file failed %w", err)
	} else {
		fmt.Println("ontology resources written to: ", filepath+filename)
	}

	return nil
}*/<|MERGE_RESOLUTION|>--- conflicted
+++ resolved
@@ -27,14 +27,7 @@
 
 import (
 	"context"
-<<<<<<< HEAD
-	"encoding/json"
-	"fmt"
 	"github.com/google/uuid"
-	"io/ioutil"
-	"os"
-=======
->>>>>>> ba0b2035
 	"strings"
 	"time"
 
