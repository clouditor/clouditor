// Copyright 2016-2020 Fraunhofer AISEC
//
// Licensed under the Apache License, Version 2.0 (the "License");
// you may not use this file except in compliance with the License.
// You may obtain a copy of the License at
//
//     http://www.apache.org/licenses/LICENSE-2.0
//
// Unless required by applicable law or agreed to in writing, software
// distributed under the License is distributed on an "AS IS" BASIS,
// WITHOUT WARRANTIES OR CONDITIONS OF ANY KIND, either express or implied.
// See the License for the specific language governing permissions and
// limitations under the License.
//
//           $$\                           $$\ $$\   $$\
//           $$ |                          $$ |\__|  $$ |
//  $$$$$$$\ $$ | $$$$$$\  $$\   $$\  $$$$$$$ |$$\ $$$$$$\    $$$$$$\   $$$$$$\
// $$  _____|$$ |$$  __$$\ $$ |  $$ |$$  __$$ |$$ |\_$$  _|  $$  __$$\ $$  __$$\
// $$ /      $$ |$$ /  $$ |$$ |  $$ |$$ /  $$ |$$ |  $$ |    $$ /  $$ |$$ | \__|
// $$ |      $$ |$$ |  $$ |$$ |  $$ |$$ |  $$ |$$ |  $$ |$$\ $$ |  $$ |$$ |
// \$$$$$$\  $$ |\$$$$$   |\$$$$$   |\$$$$$$  |$$ |  \$$$   |\$$$$$   |$$ |
//  \_______|\__| \______/  \______/  \_______|\__|   \____/  \______/ \__|
//
// This file is part of Clouditor Community Edition.

package discovery

import (
	"context"
	"errors"
	"fmt"
	"sort"
	"sync"
	"time"

	"clouditor.io/clouditor/api"
	"clouditor.io/clouditor/api/assessment"
	"clouditor.io/clouditor/api/discovery"
	"clouditor.io/clouditor/api/evidence"
	"clouditor.io/clouditor/service"
	"clouditor.io/clouditor/service/discovery/aws"
	"clouditor.io/clouditor/service/discovery/azure"
	"clouditor.io/clouditor/service/discovery/k8s"
	"clouditor.io/clouditor/voc"

	"github.com/go-co-op/gocron"
	"github.com/google/uuid"
	"github.com/sirupsen/logrus"
	"golang.org/x/exp/maps"
	"golang.org/x/oauth2/clientcredentials"
	"google.golang.org/grpc"
	"google.golang.org/grpc/codes"
	"google.golang.org/grpc/status"
	"google.golang.org/protobuf/types/known/structpb"
	"google.golang.org/protobuf/types/known/timestamppb"
	_ "k8s.io/client-go/plugin/pkg/client/auth/azure"
)

const (
	ProviderAWS   = "aws"
	ProviderK8S   = "k8s"
	ProviderAzure = "azure"
)

var log *logrus.Entry

type grpcTarget struct {
	target string
	opts   []grpc.DialOption
}

// DiscoveryEventType defines the event types for [DiscoveryEvent].
type DiscoveryEventType int

const (
	// DiscovererStart is emmited at the start of a discovery run.
	DiscovererStart DiscoveryEventType = iota
	// DiscovererFinished is emmited at the end of a discovery run.
	DiscovererFinished
)

// DiscoveryEvent represents an event that is ommited if certain situations happen in the discoverer (defined by
// [DiscoveryEventType]). Examples would be the start or the end of the discovery. We will potentially expand this in
// the future.
type DiscoveryEvent struct {
	Type            DiscoveryEventType
	DiscovererName  string
	DiscoveredItems int
	Time            time.Time
}

// Service is an implementation of the Clouditor Discovery service.
// It should not be used directly, but rather the NewService constructor
// should be used.
type Service struct {
	discovery.UnimplementedDiscoveryServer

	configurations map[discovery.Discoverer]*Configuration

	assessmentStreams *api.StreamsOf[assessment.Assessment_AssessEvidencesClient, *assessment.AssessEvidenceRequest]
	assessmentAddress grpcTarget

	resources map[string]voc.IsCloudResource
	scheduler *gocron.Scheduler

	authorizer api.Authorizer

	providers []string

	// Mutex for resources
	resourceMutex sync.RWMutex

	Events chan *DiscoveryEvent

	// csID is the cloud service ID for which we are gathering resources.
	csID string
}

type Configuration struct {
	Interval time.Duration
}

func init() {
	log = logrus.WithField("component", "discovery")
}

const (
	// DefaultAssessmentAddress specifies the default gRPC address of the assessment service.
	DefaultAssessmentAddress = "localhost:9090"
)

// ServiceOption is a functional option type to configure the discovery service.
type ServiceOption func(*Service)

// WithAssessmentAddress is an option to configure the assessment service gRPC address.
func WithAssessmentAddress(address string, opts ...grpc.DialOption) ServiceOption {
	return func(s *Service) {
		s.assessmentAddress = grpcTarget{
			target: address,
			opts:   opts,
		}
	}
}

// WithCloudServiceID is an option to configure the cloud service ID for which resources will be discovered.
func WithCloudServiceID(ID string) ServiceOption {
	return func(svc *Service) {
		svc.csID = ID
	}
}

// WithOAuth2Authorizer is an option to use an OAuth 2.0 authorizer
func WithOAuth2Authorizer(config *clientcredentials.Config) ServiceOption {
	return func(s *Service) {
		s.SetAuthorizer(api.NewOAuthAuthorizerFromClientCredentials(config))
	}
}

// WithProviders is an option to set providers for discovering
func WithProviders(providersList []string) ServiceOption {
	if len(providersList) == 0 {
		newError := errors.New("no providers given")
		log.Error(newError)
	}

	return func(s *Service) {
		s.providers = providersList
	}
}

func NewService(opts ...ServiceOption) *Service {
	s := &Service{
		assessmentStreams: api.NewStreamsOf(api.WithLogger[assessment.Assessment_AssessEvidencesClient, *assessment.AssessEvidenceRequest](log)),
		assessmentAddress: grpcTarget{
			target: DefaultAssessmentAddress,
		},
		resources:      make(map[string]voc.IsCloudResource),
		scheduler:      gocron.NewScheduler(time.UTC),
		configurations: make(map[discovery.Discoverer]*Configuration),
		Events:         make(chan *DiscoveryEvent),
		csID:           discovery.DefaultCloudServiceID,
	}

	// Apply any options
	for _, o := range opts {
		o(s)
	}

	return s
}

// SetAuthorizer implements UsesAuthorizer.
func (svc *Service) SetAuthorizer(auth api.Authorizer) {
	svc.authorizer = auth
}

// Authorizer implements UsesAuthorizer.
func (svc *Service) Authorizer() api.Authorizer {
	return svc.authorizer
}

// initAssessmentStream initializes the stream that is used to send evidences to the assessment service.
// If configured, it uses the Authorizer of the discovery service to authenticate requests to the assessment.
func (svc *Service) initAssessmentStream(target string, additionalOpts ...grpc.DialOption) (stream assessment.Assessment_AssessEvidencesClient, err error) {
	log.Infof("Trying to establish a connection to assessment service @ %v", target)

	// Establish connection to assessment gRPC service
	conn, err := grpc.Dial(target,
		api.DefaultGrpcDialOptions(target, svc, additionalOpts...)...,
	)
	if err != nil {
		return nil, fmt.Errorf("could not connect to assessment service: %w", err)
	}

	client := assessment.NewAssessmentClient(conn)

	// Set up the stream and store it in our service struct, so we can access it later to actually
	// send the evidence data
	stream, err = client.AssessEvidences(context.Background())
	if err != nil {
		return nil, fmt.Errorf("could not set up stream for assessing evidences: %w", err)
	}

	log.Infof("Connected to Assessment")

	return
}

// Start starts discovery
func (svc *Service) Start(_ context.Context, req *discovery.StartDiscoveryRequest) (resp *discovery.StartDiscoveryResponse, err error) {
	var opts = []azure.DiscoveryOption{}
	// Validate request
	err = service.ValidateRequest(req)
	if err != nil {
		return nil, err
	}

	resp = &discovery.StartDiscoveryResponse{Successful: true}

	log.Infof("Starting discovery...")
	svc.scheduler.TagsUnique()

	var discoverer []discovery.Discoverer

	// Configure discoverers for given providers
	for _, provider := range svc.providers {
		switch {
		case provider == ProviderAzure:
			authorizer, err := azure.NewAuthorizer()
			if err != nil {
				log.Errorf("Could not authenticate to Azure: %v", err)
				return nil, status.Errorf(codes.FailedPrecondition, "could not authenticate to Azure: %v", err)
			}

			// Add authorizer and cloudServiceID
			opts = append(opts, azure.WithAuthorizer(authorizer), azure.WithCloudServiceID(svc.csID))

			// Check if resource group is given and append to discoverer
			if req.GetResourceGroup() != "" {
				opts = append(opts, azure.WithResourceGroup(req.GetResourceGroup()))
			}

			discoverer = append(discoverer,
<<<<<<< HEAD
				// For now, we do not want to discover the ARM template
				// azure.NewAzureARMTemplateDiscovery(azure.WithAuthorizer(authorizer)),
				azure.NewAzureComputeDiscovery(azure.WithAuthorizer(authorizer), azure.WithCloudServiceID(svc.csID)),
				azure.NewAzureStorageDiscovery(azure.WithAuthorizer(authorizer), azure.WithCloudServiceID(svc.csID)),
				azure.NewAzureNetworkDiscovery(azure.WithAuthorizer(authorizer), azure.WithCloudServiceID(svc.csID)),
				azure.NewAzureDefenderDiscovery(azure.WithAuthorizer(authorizer), azure.WithCloudServiceID(svc.csID)))
=======
				azure.NewAzureComputeDiscovery(opts...),
				azure.NewAzureStorageDiscovery(opts...),
				azure.NewAzureNetworkDiscovery(opts...))
>>>>>>> f3ac6d86
		case provider == ProviderK8S:
			k8sClient, err := k8s.AuthFromKubeConfig()
			if err != nil {
				log.Errorf("Could not authenticate to Kubernetes: %v", err)
				return nil, status.Errorf(codes.FailedPrecondition, "could not authenticate to Kubernetes: %v", err)
			}
			discoverer = append(discoverer,
				k8s.NewKubernetesComputeDiscovery(k8sClient, svc.csID),
				k8s.NewKubernetesNetworkDiscovery(k8sClient, svc.csID),
				k8s.NewKubernetesStorageDiscovery(k8sClient, svc.csID))
		case provider == ProviderAWS:
			awsClient, err := aws.NewClient()
			if err != nil {
				log.Errorf("Could not authenticate to AWS: %v", err)
				return nil, status.Errorf(codes.FailedPrecondition, "could not authenticate to AWS: %v", err)
			}
			discoverer = append(discoverer,
				aws.NewAwsStorageDiscovery(awsClient, svc.csID),
				aws.NewAwsComputeDiscovery(awsClient, svc.csID))
		default:
			newError := fmt.Errorf("provider %s not known", provider)
			log.Error(newError)
			return nil, status.Errorf(codes.InvalidArgument, "%s", newError)
		}
	}

	for _, v := range discoverer {
		svc.configurations[v] = &Configuration{
			Interval: 5 * time.Minute,
		}

		log.Infof("Scheduling {%s} to execute every 5 minutes...", v.Name())

		_, err = svc.scheduler.
			Every(5).
			Minute().
			Tag(v.Name()).
			Do(svc.StartDiscovery, v)
		if err != nil {
			log.Errorf("Could not schedule job for {%s}: %v", v.Name(), err)
		}
	}

	svc.scheduler.StartAsync()

	return resp, nil
}

func (svc *Service) Shutdown() {
	svc.scheduler.Stop()
}

func (svc *Service) StartDiscovery(discoverer discovery.Discoverer) {
	var (
		err  error
		list []voc.IsCloudResource
	)

	go func() {
		svc.Events <- &DiscoveryEvent{
			Type:           DiscovererStart,
			DiscovererName: discoverer.Name(),
			Time:           time.Now(),
		}
	}()

	list, err = discoverer.List()

	if err != nil {
		log.Errorf("Could not retrieve resources from discoverer '%s': %v", discoverer.Name(), err)
		return
	}

	// Notify event listeners that the discoverer is finished
	go func() {
		svc.Events <- &DiscoveryEvent{
			Type:            DiscovererFinished,
			DiscovererName:  discoverer.Name(),
			DiscoveredItems: len(list),
			Time:            time.Now(),
		}
	}()

	for _, resource := range list {
		// Set the cloud service ID to the one of the discoverer
		resource.SetServiceID(svc.csID)

		svc.resourceMutex.Lock()
		svc.resources[string(resource.GetID())] = resource
		svc.resourceMutex.Unlock()

		var (
			v *structpb.Value
		)

		v, err = voc.ToStruct(resource)
		if err != nil {
			log.Errorf("Could not convert resource to protobuf struct: %v", err)
		}

		// TODO(all): What is the raw type in our case?
		e := &evidence.Evidence{
			Id:             uuid.New().String(),
			CloudServiceId: resource.GetServiceID(),
			Timestamp:      timestamppb.Now(),
			ToolId:         "Clouditor Evidences Collection",
			Raw:            nil,
			Resource:       v,
		}

		// Get Evidence Store stream
		channel, err := svc.assessmentStreams.GetStream(svc.assessmentAddress.target, "Assessment", svc.initAssessmentStream, svc.assessmentAddress.opts...)
		if err != nil {
			err = fmt.Errorf("could not get stream to assessment service (%s): %w", svc.assessmentAddress.target, err)
			log.Error(err)
			continue
		}

		channel.Send(&assessment.AssessEvidenceRequest{Evidence: e})
	}
}

func (svc *Service) Query(_ context.Context, req *discovery.QueryRequest) (res *discovery.QueryResponse, err error) {
	var r []*structpb.Value
	var resources []voc.IsCloudResource

	// Validate request
	err = service.ValidateRequest(req)
	if err != nil {
		return nil, err
	}

	resources = maps.Values(svc.resources)
	sort.Slice(resources, func(i, j int) bool {
		return resources[i].GetID() < resources[j].GetID()
	})

	for _, v := range resources {
		var resource *structpb.Value

		if req.FilteredType != nil && !v.HasType(req.GetFilteredType()) {
			continue
		}

		if req.FilteredCloudServiceId != nil && v.GetServiceID() != req.GetFilteredCloudServiceId() {
			continue
		}

		resource, err = voc.ToStruct(v)
		if err != nil {
			log.Errorf("Error during JSON unmarshal: %v", err)
			return nil, status.Error(codes.Internal, "error during JSON unmarshal")
		}

		r = append(r, resource)
	}

	res = new(discovery.QueryResponse)

	// Paginate the evidences according to the request
	r, res.NextPageToken, err = service.PaginateSlice(req, r, func(a *structpb.Value, b *structpb.Value) bool {
		if req.OrderBy == "creation_time" {
			return a.GetStructValue().Fields["creation_time"].GetNumberValue() < b.GetStructValue().Fields["creation_time"].GetNumberValue()
		} else {
			return a.GetStructValue().Fields["id"].GetStringValue() < b.GetStructValue().Fields["b"].GetStringValue()
		}
	}, service.DefaultPaginationOpts)
	if err != nil {
		return nil, status.Errorf(codes.Internal, "could not paginate results: %v", err)
	}

	res.Results = r

	return
}

// handleError prints out the error according to the status code
func handleError(err error, dest string) error {
	prefix := "could not send evidence to " + dest
	if status.Code(err) == codes.Internal {
		return fmt.Errorf("%s. Internal error on the server side: %w", prefix, err)
	} else if status.Code(err) == codes.InvalidArgument {
		return fmt.Errorf("invalid evidence - provide evidence in the right format: %w", err)
	} else {
		return err
	}
}<|MERGE_RESOLUTION|>--- conflicted
+++ resolved
@@ -261,18 +261,10 @@
 			}
 
 			discoverer = append(discoverer,
-<<<<<<< HEAD
-				// For now, we do not want to discover the ARM template
-				// azure.NewAzureARMTemplateDiscovery(azure.WithAuthorizer(authorizer)),
-				azure.NewAzureComputeDiscovery(azure.WithAuthorizer(authorizer), azure.WithCloudServiceID(svc.csID)),
-				azure.NewAzureStorageDiscovery(azure.WithAuthorizer(authorizer), azure.WithCloudServiceID(svc.csID)),
-				azure.NewAzureNetworkDiscovery(azure.WithAuthorizer(authorizer), azure.WithCloudServiceID(svc.csID)),
 				azure.NewAzureDefenderDiscovery(azure.WithAuthorizer(authorizer), azure.WithCloudServiceID(svc.csID)))
-=======
 				azure.NewAzureComputeDiscovery(opts...),
 				azure.NewAzureStorageDiscovery(opts...),
 				azure.NewAzureNetworkDiscovery(opts...))
->>>>>>> f3ac6d86
 		case provider == ProviderK8S:
 			k8sClient, err := k8s.AuthFromKubeConfig()
 			if err != nil {
