// Copyright 2016-2020 Fraunhofer AISEC
//
// Licensed under the Apache License, Version 2.0 (the "License");
// you may not use this file except in compliance with the License.
// You may obtain a copy of the License at
//
//     http://www.apache.org/licenses/LICENSE-2.0
//
// Unless required by applicable law or agreed to in writing, software
// distributed under the License is distributed on an "AS IS" BASIS,
// WITHOUT WARRANTIES OR CONDITIONS OF ANY KIND, either express or implied.
// See the License for the specific language governing permissions and
// limitations under the License.
//
//           $$\                           $$\ $$\   $$\
//           $$ |                          $$ |\__|  $$ |
//  $$$$$$$\ $$ | $$$$$$\  $$\   $$\  $$$$$$$ |$$\ $$$$$$\    $$$$$$\   $$$$$$\
// $$  _____|$$ |$$  __$$\ $$ |  $$ |$$  __$$ |$$ |\_$$  _|  $$  __$$\ $$  __$$\
// $$ /      $$ |$$ /  $$ |$$ |  $$ |$$ /  $$ |$$ |  $$ |    $$ /  $$ |$$ | \__|
// $$ |      $$ |$$ |  $$ |$$ |  $$ |$$ |  $$ |$$ |  $$ |$$\ $$ |  $$ |$$ |
// \$$$$$$\  $$ |\$$$$$   |\$$$$$   |\$$$$$$  |$$ |  \$$$   |\$$$$$   |$$ |
//  \_______|\__| \______/  \______/  \_______|\__|   \____/  \______/ \__|
//
// This file is part of Clouditor Community Edition.

package discovery

import (
	"context"
	"errors"
	"fmt"
	"sort"
	"sync"
	"time"

	"clouditor.io/clouditor/api"
	"clouditor.io/clouditor/api/assessment"
	"clouditor.io/clouditor/api/discovery"
	"clouditor.io/clouditor/api/evidence"
	"clouditor.io/clouditor/service"
	"clouditor.io/clouditor/service/discovery/aws"
	"clouditor.io/clouditor/service/discovery/azure"
	"clouditor.io/clouditor/service/discovery/k8s"
	"clouditor.io/clouditor/voc"

	"github.com/go-co-op/gocron"
	"github.com/google/uuid"
	"github.com/sirupsen/logrus"
	"golang.org/x/exp/maps"
	"golang.org/x/oauth2/clientcredentials"
	"google.golang.org/grpc"
	"google.golang.org/grpc/codes"
	"google.golang.org/grpc/status"
	"google.golang.org/protobuf/types/known/structpb"
	"google.golang.org/protobuf/types/known/timestamppb"
	_ "k8s.io/client-go/plugin/pkg/client/auth/azure"
)

const (
	ProviderAWS   = "aws"
	ProviderK8S   = "k8s"
	ProviderAzure = "azure"
)

var log *logrus.Entry

type grpcTarget struct {
	target string
	opts   []grpc.DialOption
}

// Service is an implementation of the Clouditor Discovery service.
// It should not be used directly, but rather the NewService constructor
// should be used.
type Service struct {
	discovery.UnimplementedDiscoveryServer

	configurations map[discovery.Discoverer]*Configuration

	assessmentStreams *api.StreamsOf[assessment.Assessment_AssessEvidencesClient, *assessment.AssessEvidenceRequest]
	assessmentAddress grpcTarget

	resources map[string]voc.IsCloudResource
	scheduler *gocron.Scheduler

	authorizer api.Authorizer

	providers []string

	// Mutex for resources
	resourceMutex sync.RWMutex
}

type Configuration struct {
	Interval time.Duration
}

func init() {
	log = logrus.WithField("component", "discovery")
}

const (
	// DefaultAssessmentAddress specifies the default gRPC address of the assessment service.
	DefaultAssessmentAddress = "localhost:9090"
)

// ServiceOption is a functional option type to configure the discovery service.
type ServiceOption func(*Service)

// WithAssessmentAddress is an option to configure the assessment service gRPC address.
func WithAssessmentAddress(address string, opts ...grpc.DialOption) ServiceOption {
	return func(s *Service) {
		s.assessmentAddress = grpcTarget{
			target: address,
			opts:   opts,
		}
	}
}

// WithOAuth2Authorizer is an option to use an OAuth 2.0 authorizer
func WithOAuth2Authorizer(config *clientcredentials.Config) ServiceOption {
	return func(s *Service) {
		s.SetAuthorizer(api.NewOAuthAuthorizerFromClientCredentials(config))
	}
}

// WithProviders is an option to set providers for discovering
func WithProviders(providersList []string) ServiceOption {
	if len(providersList) == 0 {
		newError := errors.New("no providers given")
		log.Error(newError)
	}

	return func(s *Service) {
		s.providers = providersList
	}
}

func NewService(opts ...ServiceOption) *Service {
	s := &Service{
		assessmentStreams: api.NewStreamsOf(api.WithLogger[assessment.Assessment_AssessEvidencesClient, *assessment.AssessEvidenceRequest](log)),
		assessmentAddress: grpcTarget{
			target: DefaultAssessmentAddress,
		},
		resources:      make(map[string]voc.IsCloudResource),
		scheduler:      gocron.NewScheduler(time.UTC),
		configurations: make(map[discovery.Discoverer]*Configuration),
	}

	// Apply any options
	for _, o := range opts {
		o(s)
	}

	return s
}

// SetAuthorizer implements UsesAuthorizer.
func (svc *Service) SetAuthorizer(auth api.Authorizer) {
	svc.authorizer = auth
}

// Authorizer implements UsesAuthorizer.
func (svc *Service) Authorizer() api.Authorizer {
	return svc.authorizer
}

// initAssessmentStream initializes the stream that is used to send evidences to the assessment service.
// If configured, it uses the Authorizer of the discovery service to authenticate requests to the assessment.
func (svc *Service) initAssessmentStream(target string, additionalOpts ...grpc.DialOption) (stream assessment.Assessment_AssessEvidencesClient, err error) {
	log.Infof("Trying to establish a connection to assessment service @ %v", target)

	// Establish connection to assessment gRPC service
	conn, err := grpc.Dial(target,
		api.DefaultGrpcDialOptions(target, svc, additionalOpts...)...,
	)
	if err != nil {
		return nil, fmt.Errorf("could not connect to assessment service: %w", err)
	}

	client := assessment.NewAssessmentClient(conn)

	// Set up the stream and store it in our service struct, so we can access it later to actually
	// send the evidence data
	stream, err = client.AssessEvidences(context.Background())
	if err != nil {
		return nil, fmt.Errorf("could not set up stream for assessing evidences: %w", err)
	}

	log.Infof("Connected to Assessment")

	return
}

// Start starts discovery
func (svc *Service) Start(_ context.Context, _ *discovery.StartDiscoveryRequest) (resp *discovery.StartDiscoveryResponse, err error) {
	resp = &discovery.StartDiscoveryResponse{Successful: true}

	log.Infof("Starting discovery...")
	svc.scheduler.TagsUnique()

	var discoverer []discovery.Discoverer

	// Configure discoverers for given providers
	for _, provider := range svc.providers {
		switch {
		case provider == ProviderAzure:
			authorizer, err := azure.NewAuthorizer()
			if err != nil {
				log.Errorf("Could not authenticate to Azure: %v", err)
				return nil, status.Errorf(codes.FailedPrecondition, "could not authenticate to Azure: %v", err)
			}
			discoverer = append(discoverer,
				// For now, we do not want to discover the ARM template
				// azure.NewAzureARMTemplateDiscovery(azure.WithAuthorizer(authorizer)),
				azure.NewAzureStorageDiscovery(azure.WithAuthorizer(authorizer)),
				azure.NewAzureComputeDiscovery(azure.WithAuthorizer(authorizer)),
				azure.NewAzureNetworkDiscovery(azure.WithAuthorizer(authorizer)))
		case provider == ProviderK8S:
			k8sClient, err := k8s.AuthFromKubeConfig()
			if err != nil {
				log.Errorf("Could not authenticate to Kubernetes: %v", err)
				return nil, status.Errorf(codes.FailedPrecondition, "could not authenticate to Kubernetes: %v", err)
			}
			discoverer = append(discoverer,
				k8s.NewKubernetesComputeDiscovery(k8sClient),
				k8s.NewKubernetesNetworkDiscovery(k8sClient),
				k8s.NewKubernetesStorageDiscovery(k8sClient))
		case provider == ProviderAWS:
			awsClient, err := aws.NewClient()
			if err != nil {
				log.Errorf("Could not authenticate to AWS: %v", err)
				return nil, status.Errorf(codes.FailedPrecondition, "could not authenticate to AWS: %v", err)
			}
			discoverer = append(discoverer,
				aws.NewAwsStorageDiscovery(awsClient),
				aws.NewAwsComputeDiscovery(awsClient))
		default:
			newError := fmt.Errorf("provider %s not known", provider)
			log.Error(newError)
			return nil, status.Errorf(codes.InvalidArgument, "%s", newError)
		}
	}

	for _, v := range discoverer {
		svc.configurations[v] = &Configuration{
			Interval: 5 * time.Minute,
		}

		log.Infof("Scheduling {%s} to execute every 5 minutes...", v.Name())

		_, err = svc.scheduler.
			Every(5).
			Minute().
			Tag(v.Name()).
			Do(svc.StartDiscovery, v)
		if err != nil {
			log.Errorf("Could not schedule job for {%s}: %v", v.Name(), err)
		}
	}

	svc.scheduler.StartAsync()

	return resp, nil
}

func (svc *Service) Shutdown() {
	svc.scheduler.Stop()
}

func (svc *Service) StartDiscovery(discoverer discovery.Discoverer) {
	var (
		err  error
		list []voc.IsCloudResource
	)

	list, err = discoverer.List()

	if err != nil {
		log.Errorf("Could not retrieve resources from discoverer '%s': %v", discoverer.Name(), err)
		return
	}

	for _, resource := range list {
		svc.resourceMutex.Lock()
		svc.resources[string(resource.GetID())] = resource
		svc.resourceMutex.Unlock()

		var (
			v *structpb.Value
		)

		v, err = voc.ToStruct(resource)
		if err != nil {
			log.Errorf("Could not convert resource to protobuf struct: %v", err)
		}

		// TODO(all): What is the raw type in our case?
		e := &evidence.Evidence{
<<<<<<< HEAD
			Id:                 uuid.New().String(),
			Timestamp:          timestamppb.Now(),
			ToolId:             "Clouditor Evidences Collection",
			Raw:                "",
			Resource:           v,
			RelatedResourceIds: resource.Related(),
=======
			Id:        uuid.New().String(),
			ServiceId: resource.GetServiceID(),
			Timestamp: timestamppb.Now(),
			ToolId:    "Clouditor Evidences Collection",
			Raw:       "",
			Resource:  v,
>>>>>>> 1f55f0d6
		}

		// Get Evidence Store stream
		channel, err := svc.assessmentStreams.GetStream(svc.assessmentAddress.target, "Assessment", svc.initAssessmentStream, svc.assessmentAddress.opts...)
		if err != nil {
			err = fmt.Errorf("could not get stream to assessment service (%s): %w", svc.assessmentAddress.target, err)
			log.Error(err)
			continue
		}

		channel.Send(&assessment.AssessEvidenceRequest{Evidence: e})
	}
}

func (svc *Service) Query(_ context.Context, req *discovery.QueryRequest) (res *discovery.QueryResponse, err error) {
	var r []*structpb.Value
	var resources []voc.IsCloudResource

	var filteredType = ""
	if req != nil {
		filteredType = req.FilteredType
	}

	var filteredServiceId = ""
	if req != nil {
		filteredServiceId = req.FilteredServiceId
	}

	resources = maps.Values(svc.resources)
	sort.Slice(resources, func(i, j int) bool {
		return resources[i].GetID() < resources[j].GetID()
	})

	for _, v := range resources {
		var resource *structpb.Value

		if filteredType != "" && !v.HasType(filteredType) {
			continue
		}

		if filteredServiceId != "" && v.GetServiceID() != filteredServiceId {
			continue
		}

		resource, err = voc.ToStruct(v)
		if err != nil {
			log.Errorf("Error during JSON unmarshal: %v", err)
			return nil, status.Error(codes.Internal, "error during JSON unmarshal")
		}

		r = append(r, resource)
	}

	res = new(discovery.QueryResponse)

	// Paginate the evidences according to the request
	r, res.NextPageToken, err = service.PaginateSlice(req, r, func(a *structpb.Value, b *structpb.Value) bool {
		if req.OrderBy == "creation_time" {
			return a.GetStructValue().Fields["creation_time"].GetNumberValue() < b.GetStructValue().Fields["creation_time"].GetNumberValue()
		} else {
			return a.GetStructValue().Fields["id"].GetStringValue() < b.GetStructValue().Fields["b"].GetStringValue()
		}
	}, service.DefaultPaginationOpts)
	if err != nil {
		return nil, status.Errorf(codes.Internal, "could not paginate results: %v", err)
	}

	res.Results = r

	return
}

// handleError prints out the error according to the status code
func handleError(err error, dest string) error {
	prefix := "could not send evidence to " + dest
	if status.Code(err) == codes.Internal {
		return fmt.Errorf("%s. Internal error on the server side: %w", prefix, err)
	} else if status.Code(err) == codes.InvalidArgument {
		return fmt.Errorf("invalid evidence - provide evidence in the right format: %w", err)
	} else {
		return err
	}
}<|MERGE_RESOLUTION|>--- conflicted
+++ resolved
@@ -297,21 +297,13 @@
 
 		// TODO(all): What is the raw type in our case?
 		e := &evidence.Evidence{
-<<<<<<< HEAD
 			Id:                 uuid.New().String(),
+			ServiceId:          resource.GetServiceID(),
 			Timestamp:          timestamppb.Now(),
 			ToolId:             "Clouditor Evidences Collection",
 			Raw:                "",
 			Resource:           v,
 			RelatedResourceIds: resource.Related(),
-=======
-			Id:        uuid.New().String(),
-			ServiceId: resource.GetServiceID(),
-			Timestamp: timestamppb.Now(),
-			ToolId:    "Clouditor Evidences Collection",
-			Raw:       "",
-			Resource:  v,
->>>>>>> 1f55f0d6
 		}
 
 		// Get Evidence Store stream
