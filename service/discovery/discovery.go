// Copyright 2016-2020 Fraunhofer AISEC
//
// Licensed under the Apache License, Version 2.0 (the "License");
// you may not use this file except in compliance with the License.
// You may obtain a copy of the License at
//
//     http://www.apache.org/licenses/LICENSE-2.0
//
// Unless required by applicable law or agreed to in writing, software
// distributed under the License is distributed on an "AS IS" BASIS,
// WITHOUT WARRANTIES OR CONDITIONS OF ANY KIND, either express or implied.
// See the License for the specific language governing permissions and
// limitations under the License.
//
//           $$\                           $$\ $$\   $$\
//           $$ |                          $$ |\__|  $$ |
//  $$$$$$$\ $$ | $$$$$$\  $$\   $$\  $$$$$$$ |$$\ $$$$$$\    $$$$$$\   $$$$$$\
// $$  _____|$$ |$$  __$$\ $$ |  $$ |$$  __$$ |$$ |\_$$  _|  $$  __$$\ $$  __$$\
// $$ /      $$ |$$ /  $$ |$$ |  $$ |$$ /  $$ |$$ |  $$ |    $$ /  $$ |$$ | \__|
// $$ |      $$ |$$ |  $$ |$$ |  $$ |$$ |  $$ |$$ |  $$ |$$\ $$ |  $$ |$$ |
// \$$$$$$\  $$ |\$$$$$   |\$$$$$   |\$$$$$$  |$$ |  \$$$   |\$$$$$   |$$ |
//  \_______|\__| \______/  \______/  \_______|\__|   \____/  \______/ \__|
//
// This file is part of Clouditor Community Edition.

package discovery

import (
	"context"
	"time"

	"clouditor.io/clouditor/service/discovery/azure"
	"clouditor.io/clouditor/service/discovery/k8s"
	"google.golang.org/protobuf/types/known/timestamppb"

	"github.com/google/uuid"

	"clouditor.io/clouditor/service/discovery/aws"

	"clouditor.io/clouditor/api/assessment"
	"clouditor.io/clouditor/api/discovery"
	"clouditor.io/clouditor/api/evidence"
	"clouditor.io/clouditor/voc"
	"github.com/Azure/go-autorest/autorest/azure/auth"
	"github.com/go-co-op/gocron"
	"github.com/sirupsen/logrus"
	"google.golang.org/grpc"
	"google.golang.org/grpc/codes"
	"google.golang.org/grpc/credentials/insecure"
	"google.golang.org/grpc/status"
	"google.golang.org/protobuf/types/known/structpb"
)

var log *logrus.Entry

// Service is an implementation of the Clouditor Discovery service.
// It should not be used directly, but rather the NewService constructor
// should be used.
type Service struct {
	discovery.UnimplementedDiscoveryServer

	Configurations map[discovery.Discoverer]*Configuration

	// TODO(oxisto) do not expose this. just makes tests easier for now
	AssessmentStream assessment.Assessment_AssessEvidencesClient

	resources map[string]voc.IsCloudResource
	scheduler *gocron.Scheduler
}

type Configuration struct {
	Interval time.Duration
}

type ResultOntology struct {
	Result *structpb.ListValue `json:"result"`
}

func init() {
	log = logrus.WithField("component", "discovery")
}

func NewService() *Service {
	return &Service{
		resources:      make(map[string]voc.IsCloudResource),
		scheduler:      gocron.NewScheduler(time.UTC),
		Configurations: make(map[discovery.Discoverer]*Configuration),
	}
}

// Start starts discovery
func (s *Service) Start(_ context.Context, _ *discovery.StartDiscoveryRequest) (resp *discovery.StartDiscoveryResponse, err error) {
	resp = &discovery.StartDiscoveryResponse{Successful: true}

	log.Infof("Starting discovery...")

	s.scheduler.TagsUnique()

	// Establish connection to assessment component
	var client assessment.AssessmentClient
	// TODO(oxisto): support assessment on Another tcp/port
	conn, err := grpc.Dial("localhost:9090", grpc.WithTransportCredentials(insecure.NewCredentials()))
	if err != nil {
		return nil, status.Errorf(codes.Internal, "could not connect to assessment service: %v", err)
	}
	client = assessment.NewAssessmentClient(conn)
	s.AssessmentStream, err = client.AssessEvidences(context.Background())
	if err != nil {
		return nil, status.Errorf(codes.Internal, "could not set up stream for assessing evidences: %v", err)
	}

	// create an authorizer from env vars or Azure Managed Service Identity
	authorizer, err := auth.NewAuthorizerFromCLI()
	if err != nil {
		log.Errorf("Could not authenticate to Azure: %v", err)
		return nil, err
	}

	k8sClient, err := k8s.AuthFromKubeConfig()
	if err != nil {
		log.Errorf("Could not authenticate to Kubernetes: %v", err)
		return nil, err
	}

	awsClient, err := aws.NewClient()
	if err != nil {
		log.Errorf("Could not load credentials: %v", err)
		return nil, err
	}

	var discoverer []discovery.Discoverer

	discoverer = append(discoverer,
		azure.NewAzureARMTemplateDiscovery(azure.WithAuthorizer(authorizer)),
		azure.NewAzureStorageDiscovery(azure.WithAuthorizer(authorizer)),
		azure.NewAzureComputeDiscovery(azure.WithAuthorizer(authorizer)),
		azure.NewAzureNetworkDiscovery(azure.WithAuthorizer(authorizer)),
		k8s.NewKubernetesComputeDiscovery(k8sClient),
		k8s.NewKubernetesNetworkDiscovery(k8sClient),
		aws.NewAwsStorageDiscovery(awsClient),
		aws.NewComputeDiscovery(awsClient),
	)

	for _, v := range discoverer {
		s.Configurations[v] = &Configuration{
			Interval: 5 * time.Minute,
		}

		log.Infof("Scheduling {%s} to execute every 5 minutes...", v.Name())

		_, err = s.scheduler.
			Every(5).
			Minute().
			Tag(v.Name()).
			Do(s.StartDiscovery, v)
		if err != nil {
			log.Errorf("Could not schedule job for {%s}: %v", v.Name(), err)
		}
	}

	s.scheduler.StartAsync()

	return resp, nil
}

func (s Service) Shutdown() {
	s.scheduler.Stop()
}

func (s Service) StartDiscovery(discoverer discovery.Discoverer) {
	var (
		err  error
		list []voc.IsCloudResource
	)

	list, err = discoverer.List()

	if err != nil {
		log.Errorf("Could not retrieve resources from discoverer '%s': %v", discoverer.Name(), err)
		return
	}

	for _, resource := range list {
		s.resources[string(resource.GetID())] = resource

		var (
			v *structpb.Value
		)

		v, err = voc.ToStruct(resource)
		if err != nil {
			log.Errorf("Could not convert resource to protobuf struct: %v", err)
		}

		// TODO(all): What is the raw type in our case?
		e := &evidence.Evidence{
			Id:        uuid.New().String(),
			Timestamp: timestamppb.Now(),
			ToolId:    "Clouditor Evidences Collection",
			Raw:       "",
			Resource:  v,
		}

		if s.AssessmentStream == nil {
			log.Warnf("Evidence stream to Assessment component not available")
			continue
		}

		if err = s.AssessmentStream.Send(&assessment.AssessEvidenceRequest{Evidence: e}); err != nil {
			handleError(err, "Assessment")
		}
		// TODO(lebogg): Remove before Merge
		log.Infof("Sent evidence to assessment")
	}
}

func (s Service) Query(_ context.Context, request *discovery.QueryRequest) (response *discovery.QueryResponse, err error) {
	var r []*structpb.Value

	var filteredType = ""
	if request != nil {
		filteredType = request.FilteredType
	}

	for _, v := range s.resources {
		var resource *structpb.Value

		if filteredType != "" && !v.HasType(filteredType) {
			continue
		}

		resource, err = voc.ToStruct(v)
		if err != nil {
			return nil, status.Errorf(codes.Internal, "error during JSON unmarshal: %v", err)
		}

		r = append(r, resource)
	}

	return &discovery.QueryResponse{
		Results: &structpb.ListValue{Values: r},
	}, nil
<<<<<<< HEAD
}

// handleError prints out the error according to the status code
func handleError(err error, dest string) {
	prefix := "Could not send evidence to " + dest
	if status.Code(err) == codes.Internal {
		log.Errorf("%s. Internal error on the server side: %v", prefix, err)
	} else if status.Code(err) == codes.InvalidArgument {
		log.Errorf("Invalid evidence - provide evidence in the right format: %v", err)
	} else {
		log.WithError(err)
	}
}

/*func saveResourcesToFilesystem(result ResultOntology, filename string) error {
	var (
		filepath string
	)

	prefix, indent := "", "    "
	exported, err := json.MarshalIndent(result, prefix, indent)
	if err != nil {
		return fmt.Errorf("marshalling JSON failed %w", err)
	}

	filepath = "../../results/discovery_results/"

	// Check if folder exists
	err = os.MkdirAll(filepath, os.ModePerm)
	if err != nil {
		return fmt.Errorf("check for directory existence failed:  %w", err)
	}

	err = ioutil.WriteFile(filepath+filename, exported, 0666)
	if err != nil {
		return fmt.Errorf("write file failed %w", err)
	} else {
		fmt.Println("ontology resources written to: ", filepath+filename)
	}

	return nil
}*/
=======
}
>>>>>>> 92917203
<|MERGE_RESOLUTION|>--- conflicted
+++ resolved
@@ -240,7 +240,6 @@
 	return &discovery.QueryResponse{
 		Results: &structpb.ListValue{Values: r},
 	}, nil
-<<<<<<< HEAD
 }
 
 // handleError prints out the error according to the status code
@@ -282,7 +281,4 @@
 	}
 
 	return nil
-}*/
-=======
-}
->>>>>>> 92917203
+}*/