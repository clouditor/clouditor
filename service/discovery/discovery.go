--- conflicted
+++ resolved
@@ -297,22 +297,13 @@
 
 		// TODO(all): What is the raw type in our case?
 		e := &evidence.Evidence{
-<<<<<<< HEAD
 			Id:                 uuid.New().String(),
-			ServiceId:          resource.GetServiceID(),
+			CloudServiceId:     resource.GetServiceID(),
 			Timestamp:          timestamppb.Now(),
 			ToolId:             "Clouditor Evidences Collection",
 			Raw:                "",
 			Resource:           v,
 			RelatedResourceIds: resource.Related(),
-=======
-			Id:             uuid.New().String(),
-			CloudServiceId: resource.GetServiceID(),
-			Timestamp:      timestamppb.Now(),
-			ToolId:         "Clouditor Evidences Collection",
-			Raw:            "",
-			Resource:       v,
->>>>>>> 18ed7be9
 		}
 
 		// Get Evidence Store stream
