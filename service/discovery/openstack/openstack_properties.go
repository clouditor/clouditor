// Copyright 2024 Fraunhofer AISEC
//
// Licensed under the Apache License, Version 2.0 (the "License");
// you may not use this file except in compliance with the License.
// You may obtain a copy of the License at
//
//     http://www.apache.org/licenses/LICENSE-2.0
//
// Unless required by applicable law or agreed to in writing, software
// distributed under the License is distributed on an "AS IS" BASIS,
// WITHOUT WARRANTIES OR CONDITIONS OF ANY KIND, either express or implied.
// See the License for the specific language governing permissions and
// limitations under the License.
//
//           $$\                           $$\ $$\   $$\
//           $$ |                          $$ |\__|  $$ |
//  $$$$$$$\ $$ | $$$$$$\  $$\   $$\  $$$$$$$ |$$\ $$$$$$\    $$$$$$\   $$$$$$\
// $$  _____|$$ |$$  __$$\ $$ |  $$ |$$  __$$ |$$ |\_$$  _|  $$  __$$\ $$  __$$\
// $$ /      $$ |$$ /  $$ |$$ |  $$ |$$ /  $$ |$$ |  $$ |    $$ /  $$ |$$ | \__|
// $$ |      $$ |$$ |  $$ |$$ |  $$ |$$ |  $$ |$$ |  $$ |$$\ $$ |  $$ |$$ |
// \$$$$$$\  $$ |\$$$$$   |\$$$$$   |\$$$$$$  |$$ |  \$$$   |\$$$$$   |$$ |
//  \_______|\__| \______/  \______/  \_______|\__|   \____/  \______/ \__|
//
// This file is part of Clouditor Community Edition.

package openstack

import (
	"context"
	"fmt"

	"clouditor.io/clouditor/v2/internal/util"
	"github.com/gophercloud/gophercloud/v2/openstack/blockstorage/v3/volumes"
	"github.com/gophercloud/gophercloud/v2/openstack/compute/v2/attachinterfaces"
	"github.com/gophercloud/gophercloud/v2/openstack/compute/v2/servers"
	"github.com/gophercloud/gophercloud/v2/openstack/containerinfra/v1/clusters"
	"github.com/gophercloud/gophercloud/v2/openstack/networking/v2/networks"
	"github.com/gophercloud/gophercloud/v2/pagination"
)

// labels converts the resource tags to the ontology label
func labels(tags *[]string) map[string]string {
	l := make(map[string]string)

	for _, tag := range util.Deref(tags) {
		l[tag] = ""
	}

	return l
}

// getAttachedNetworkInterfaces gets the attached network interfaces to the given serverID.
func (d *openstackDiscovery) getAttachedNetworkInterfaces(serverID string) ([]string, error) {
	var (
		list []string
		err  error
	)

	if err = d.authorize(); err != nil {
		return nil, fmt.Errorf("could not authorize openstack: %w", err)
	}

	err = attachinterfaces.List(d.clients.computeClient, serverID).EachPage(context.Background(), func(_ context.Context, p pagination.Page) (bool, error) {
		ifc, err := attachinterfaces.ExtractInterfaces(p)
		if err != nil {
			return false, fmt.Errorf("could not extract network interface from page: %w", err)
		}

		for _, i := range ifc {
			list = append(list, i.NetID)
		}

		return true, nil
	})

	if err != nil {
		return nil, fmt.Errorf("could not list network interfaces: %w", err)
	}

	return list, nil
}

// setProjectInfo stores the project ID and name based on the given resource
func (d *openstackDiscovery) setProjectInfo(x interface{}) {

	switch v := x.(type) {
	case []volumes.Volume:
		d.project.projectID = v[0].TenantID
		d.project.projectName = v[0].TenantID // it is not possible to extract the project name
	case []servers.Server:
		d.project.projectID = v[0].TenantID
		d.project.projectName = v[0].TenantID // it is not possible to extract the project name
	case []networks.Network:
<<<<<<< HEAD
		id := ""
		if v[0].TenantID != "" {
			id = v[0].TenantID
		} else if v[0].ProjectID != "" {
			id = v[0].ProjectID
			d.project.projectName = v[0].ProjectID
		} else {
			log.Warnf("Network %s has no tenant or project ID, cannot set project information", v[0].ID)
		}
		d.project.projectID = id
		d.project.projectName = id // it is not possible to extract the project name
=======
		d.project.projectID = v[0].TenantID
		d.project.projectName = v[0].TenantID // it is not possible to extract the project name
	case []clusters.Cluster:
		d.project.projectID = v[0].ProjectID
		d.project.projectName = v[0].ProjectID // it is not possible to extract the project name
>>>>>>> 1a53e46c
	default:
		log.Debugf("no known resource type found")
	}
}<|MERGE_RESOLUTION|>--- conflicted
+++ resolved
@@ -91,7 +91,6 @@
 		d.project.projectID = v[0].TenantID
 		d.project.projectName = v[0].TenantID // it is not possible to extract the project name
 	case []networks.Network:
-<<<<<<< HEAD
 		id := ""
 		if v[0].TenantID != "" {
 			id = v[0].TenantID
@@ -103,13 +102,9 @@
 		}
 		d.project.projectID = id
 		d.project.projectName = id // it is not possible to extract the project name
-=======
-		d.project.projectID = v[0].TenantID
-		d.project.projectName = v[0].TenantID // it is not possible to extract the project name
 	case []clusters.Cluster:
 		d.project.projectID = v[0].ProjectID
 		d.project.projectName = v[0].ProjectID // it is not possible to extract the project name
->>>>>>> 1a53e46c
 	default:
 		log.Debugf("no known resource type found")
 	}
