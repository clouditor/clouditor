// Copyright 2024 Fraunhofer AISEC
//
// Licensed under the Apache License, Version 2.0 (the "License");
// you may not use this file except in compliance with the License.
// You may obtain a copy of the License at
//
//     http://www.apache.org/licenses/LICENSE-2.0
//
// Unless required by applicable law or agreed to in writing, software
// distributed under the License is distributed on an "AS IS" BASIS,
// WITHOUT WARRANTIES OR CONDITIONS OF ANY KIND, either express or implied.
// See the License for the specific language governing permissions and
// limitations under the License.
//
//           $$\                           $$\ $$\   $$\
//           $$ |                          $$ |\__|  $$ |
//  $$$$$$$\ $$ | $$$$$$\  $$\   $$\  $$$$$$$ |$$\ $$$$$$\    $$$$$$\   $$$$$$\
// $$  _____|$$ |$$  __$$\ $$ |  $$ |$$  __$$ |$$ |\_$$  _|  $$  __$$\ $$  __$$\
// $$ /      $$ |$$ /  $$ |$$ |  $$ |$$ /  $$ |$$ |  $$ |    $$ /  $$ |$$ | \__|
// $$ |      $$ |$$ |  $$ |$$ |  $$ |$$ |  $$ |$$ |  $$ |$$\ $$ |  $$ |$$ |
// \$$$$$$\  $$ |\$$$$$   |\$$$$$   |\$$$$$$  |$$ |  \$$$   |\$$$$$   |$$ |
//  \_______|\__| \______/  \______/  \_______|\__|   \____/  \______/ \__|
//
// This file is part of Clouditor Community Edition.

package openstack

import (
	"errors"
	"fmt"
	"testing"

	"clouditor.io/clouditor/v2/api/discovery"
	"clouditor.io/clouditor/v2/api/ontology"
	"clouditor.io/clouditor/v2/internal/config"
	"clouditor.io/clouditor/v2/internal/testdata"
	"clouditor.io/clouditor/v2/internal/testutil/assert"
	"clouditor.io/clouditor/v2/internal/testutil/servicetest/discoverytest/openstacktest"
	"clouditor.io/clouditor/v2/internal/util"

	"github.com/gophercloud/gophercloud/v2"
	"github.com/gophercloud/gophercloud/v2/testhelper"
	"github.com/gophercloud/gophercloud/v2/testhelper/client"
)

func TestNewOpenstackDiscovery(t *testing.T) {
	type args struct {
		opts []DiscoveryOption
	}
	tests := []struct {
		name string
		args args
		want assert.Want[discovery.Discoverer]
	}{
		{
			name: "error: oauthOpts not set",
			args: args{},
			want: assert.Nil[discovery.Discoverer],
		},
		{
			name: "Happy path: Name",
			args: args{
				opts: []DiscoveryOption{
					WithAuthorizer(gophercloud.AuthOptions{
						IdentityEndpoint: testdata.MockOpenstackIdentityEndpoint,
						Username:         testdata.MockOpenstackUsername,
						Password:         testdata.MockOpenstackPassword,
						TenantName:       testdata.MockOpenstackTenantName,
						AllowReauth:      true,
					}),
					WithTargetOfEvaluationID(testdata.MockTargetOfEvaluationID2),
				},
			},
			want: func(t *testing.T, got discovery.Discoverer) bool {
				return assert.Equal(t, "OpenStack", got.Name())
			},
		},
		{
			name: "Happy path: with target of evaluation id",
			args: args{
				opts: []DiscoveryOption{
					WithAuthorizer(gophercloud.AuthOptions{
						IdentityEndpoint: testdata.MockOpenstackIdentityEndpoint,
						Username:         testdata.MockOpenstackUsername,
						Password:         testdata.MockOpenstackPassword,
						TenantName:       testdata.MockOpenstackTenantName,
						AllowReauth:      true,
					}),
					WithTargetOfEvaluationID(testdata.MockTargetOfEvaluationID2),
				},
			},
			want: func(t *testing.T, got discovery.Discoverer) bool {
				assert.Equal(t, testdata.MockTargetOfEvaluationID2, got.TargetOfEvaluationID())
				return assert.NotNil(t, got)
			},
		},
		{
			name: "Happy path: with authorizer",
			args: args{
				opts: []DiscoveryOption{
					WithAuthorizer(gophercloud.AuthOptions{
						IdentityEndpoint: testdata.MockOpenstackIdentityEndpoint,
						Username:         testdata.MockOpenstackUsername,
						Password:         testdata.MockOpenstackPassword,
						TenantName:       testdata.MockOpenstackTenantName,
						AllowReauth:      true,
					}),
				},
			},
			want: func(t *testing.T, got discovery.Discoverer) bool {
				assert.Equal(t, config.DefaultTargetOfEvaluationID, got.TargetOfEvaluationID())
				return assert.NotNil(t, got)
			},
		},
	}
	for _, tt := range tests {
		t.Run(tt.name, func(t *testing.T) {
			got := NewOpenstackDiscovery(tt.args.opts...)
			tt.want(t, got)
		})
	}
}

func Test_openstackDiscovery_authorize(t *testing.T) {
	testhelper.SetupHTTP()
	defer testhelper.TeardownHTTP()

	type fields struct {
		ctID     string
		clients  clients
		authOpts *gophercloud.AuthOptions
	}
	tests := []struct {
		name    string
		fields  fields
		wantErr assert.ErrorAssertionFunc
	}{
		{
			name:   "error authentication",
			fields: fields{},
			wantErr: func(tt assert.TestingT, err error, i ...interface{}) bool {
				return assert.ErrorContains(t, err, "error while authenticating:")
			},
		},
		{
			name: "compute client error",
			fields: fields{
				authOpts: &gophercloud.AuthOptions{
					IdentityEndpoint: testdata.MockOpenstackIdentityEndpoint,
					Username:         testdata.MockOpenstackUsername,
					Password:         testdata.MockOpenstackPassword,
					TenantName:       testdata.MockOpenstackTenantName,
				},
				clients: clients{
					provider: &gophercloud.ProviderClient{
						TokenID: client.TokenID,
						EndpointLocator: func(eo gophercloud.EndpointOpts) (string, error) {
							return "", errors.New("this is a test error")
						},
					},
				},
			},
			wantErr: func(tt assert.TestingT, err error, i ...interface{}) bool {
				return assert.ErrorContains(t, err, "could not create compute client:")
			},
		},
		{
			name: "network client error",
			fields: fields{
				authOpts: &gophercloud.AuthOptions{
					IdentityEndpoint: testdata.MockOpenstackIdentityEndpoint,
					Username:         testdata.MockOpenstackUsername,
					Password:         testdata.MockOpenstackPassword,
					TenantName:       testdata.MockOpenstackTenantName,
				},
				clients: clients{
					provider: &gophercloud.ProviderClient{
						TokenID: client.TokenID,
						EndpointLocator: func(eo gophercloud.EndpointOpts) (string, error) {
							if eo.Type == "network" {
								return "", errors.New("this is a test error")
							}
							return testhelper.Endpoint(), nil
						},
					},
				},
			},
			wantErr: func(tt assert.TestingT, err error, i ...interface{}) bool {
				return assert.ErrorContains(t, err, "could not create network client:")
			},
		},
		{
			name: "storage client error",
			fields: fields{
				authOpts: &gophercloud.AuthOptions{
					IdentityEndpoint: testdata.MockOpenstackIdentityEndpoint,
					Username:         testdata.MockOpenstackUsername,
					Password:         testdata.MockOpenstackPassword,
					TenantName:       testdata.MockOpenstackTenantName,
				},
				clients: clients{
					provider: &gophercloud.ProviderClient{
						TokenID: client.TokenID,
						EndpointLocator: func(eo gophercloud.EndpointOpts) (string, error) {
							if eo.Type == "block-storage" {
								return "", errors.New("this is a test error")
							}
							return testhelper.Endpoint(), nil
						},
					},
				},
			},
			wantErr: func(tt assert.TestingT, err error, i ...interface{}) bool {
				return assert.ErrorContains(t, err, "could not create block storage client:")
			},
		},
		{
			name: "cluster client error",
			fields: fields{
				authOpts: &gophercloud.AuthOptions{
					IdentityEndpoint: testdata.MockOpenstackIdentityEndpoint,
					Username:         testdata.MockOpenstackUsername,
					Password:         testdata.MockOpenstackPassword,
					TenantName:       testdata.MockOpenstackTenantName,
				},
				clients: clients{
					provider: &gophercloud.ProviderClient{
						TokenID: client.TokenID,
						EndpointLocator: func(eo gophercloud.EndpointOpts) (string, error) {
							if eo.Type == "container-infrastructure-management" {
								return "", errors.New("this is a test error")
							}
							return testhelper.Endpoint(), nil
						},
					},
				},
			},
			wantErr: func(tt assert.TestingT, err error, i ...interface{}) bool {
				return assert.ErrorContains(t, err, "could not create cluster client:")
			},
		},
		{
			name: "Happy path",
			fields: fields{
				authOpts: &gophercloud.AuthOptions{
					IdentityEndpoint: testdata.MockOpenstackIdentityEndpoint,
					Username:         testdata.MockOpenstackUsername,
					Password:         testdata.MockOpenstackPassword,
					TenantName:       testdata.MockOpenstackTenantName,
				},
				clients: clients{
					provider: &gophercloud.ProviderClient{
						TokenID: client.TokenID,
						EndpointLocator: func(eo gophercloud.EndpointOpts) (string, error) {
							return testhelper.Endpoint(), nil
						},
					},
				},
			},
			wantErr: assert.NoError,
		},
	}
	for _, tt := range tests {
		t.Run(tt.name, func(t *testing.T) {
			d := &openstackDiscovery{
				ctID:     tt.fields.ctID,
				clients:  tt.fields.clients,
				authOpts: tt.fields.authOpts,
			}

			err := d.authorize()

			tt.wantErr(t, err)
		})
	}
}

func TestNewAuthorizer(t *testing.T) {
	type envVariables struct {
		envVariableKey   string
		envVariableValue string
	}
	type fields struct {
		envVariables []envVariables
	}
	tests := []struct {
		name    string
		fields  fields
		want    assert.Want[gophercloud.AuthOptions]
		wantErr assert.ErrorAssertionFunc
	}{
		{
			name: "error: missing OS_AUTH_URL",
			fields: fields{
				envVariables: []envVariables{},
			},
			want: func(t *testing.T, got gophercloud.AuthOptions) bool {
				assert.True(t, got.AllowReauth)
				got.AllowReauth = false // We do not want to check this field in the following
				return assert.Empty(t, got)
			},
			wantErr: func(tt assert.TestingT, err error, i ...interface{}) bool {
				return assert.ErrorContains(t, err, "Missing environment variable [OS_AUTH_URL]")
			},
		},
		{
			name: "Happy path",
			fields: fields{
				envVariables: []envVariables{
					{
						envVariableKey:   "OS_AUTH_URL",
						envVariableValue: testdata.MockOpenstackIdentityEndpoint,
					},
					{
						envVariableKey:   "OS_USERNAME",
						envVariableValue: testdata.MockOpenstackUsername,
					},
					{
						envVariableKey:   "OS_PASSWORD",
						envVariableValue: testdata.MockOpenstackPassword,
					},
					{
						envVariableKey:   "OS_TENANT_ID",
						envVariableValue: testdata.MockOpenstackProjectID1,
					},
					{
						envVariableKey:   "OS_PROJECT_ID",
						envVariableValue: testdata.MockOpenstackProjectID1,
					},
				},
			},
			want: func(t *testing.T, got gophercloud.AuthOptions) bool {
				want := gophercloud.AuthOptions{
					IdentityEndpoint: testdata.MockOpenstackIdentityEndpoint,
					Username:         testdata.MockOpenstackUsername,
					Password:         testdata.MockOpenstackPassword,
<<<<<<< HEAD
					TenantID:         testdata.MockOpenstackProjectID1,
=======
					TenantID:         testdata.MockProjectID1,
					AllowReauth:      true,
>>>>>>> 1a53e46c
				}
				return assert.Equal(t, want, got)
			},
			wantErr: assert.NoError,
		},
	}
	for _, tt := range tests {
		t.Run(tt.name, func(t *testing.T) {
			// Set env variables
			for _, env := range tt.fields.envVariables {
				if env.envVariableKey != "" {
					t.Setenv(env.envVariableKey, env.envVariableValue)
				}
			}
			got, err := NewAuthorizer()

			tt.want(t, got)
			tt.wantErr(t, err)
		})
	}
}

func Test_openstackDiscovery_List(t *testing.T) {
	testhelper.SetupHTTP()

	type fields struct {
		ctID     string
		clients  clients
		authOpts *gophercloud.AuthOptions
		domain   *domain
		project  *project
		projects map[string]ontology.IsResource

		testhelper string
	}
	tests := []struct {
		name    string
		fields  fields
		want    assert.Want[[]ontology.IsResource]
		wantErr assert.ErrorAssertionFunc
	}{
		{
			name: "error authorization",
			want: assert.Nil[[]ontology.IsResource],
			wantErr: func(tt assert.TestingT, err error, i ...interface{}) bool {
				return assert.ErrorContains(t, err, "could not authorize openstack:")
			},
		},
		{
			name: "error discover server",
			fields: fields{
				testhelper: "server",
				authOpts: &gophercloud.AuthOptions{
					IdentityEndpoint: testdata.MockOpenstackIdentityEndpoint,
					Username:         testdata.MockOpenstackUsername,
					Password:         testdata.MockOpenstackPassword,
					TenantName:       testdata.MockOpenstackTenantName,
				},
				clients: clients{
					provider: &gophercloud.ProviderClient{
						TokenID: client.TokenID,
						EndpointLocator: func(eo gophercloud.EndpointOpts) (string, error) {
							return testhelper.Endpoint(), nil
						},
					},
					identityClient: client.ServiceClient(),
				},
				project: &project{},
				domain:  &domain{},
			},
			want: func(t *testing.T, got []ontology.IsResource) bool {
				return assert.Equal(t, 0, len(got))
			},
			wantErr: assert.NoError,
		},
		{
			name: "error discover network interfaces",
			fields: fields{
				testhelper: "network",
				authOpts: &gophercloud.AuthOptions{
					IdentityEndpoint: testdata.MockOpenstackIdentityEndpoint,
					Username:         testdata.MockOpenstackUsername,
					Password:         testdata.MockOpenstackPassword,
					TenantName:       testdata.MockOpenstackTenantName,
				},
				clients: clients{
					provider: &gophercloud.ProviderClient{
						TokenID: client.TokenID,
						EndpointLocator: func(eo gophercloud.EndpointOpts) (string, error) {
							return testhelper.Endpoint(), nil
						},
					},
					identityClient: client.ServiceClient(),
				},
				project:  &project{},
				domain:   &domain{},
				projects: map[string]ontology.IsResource{},
			},
			want: func(t *testing.T, got []ontology.IsResource) bool {
				return assert.Equal(t, 4, len(got))
			},
			wantErr: assert.NoError,
		},
		{
			name: "error discover block storage",
			fields: fields{
				testhelper: "storage",
				authOpts: &gophercloud.AuthOptions{
					IdentityEndpoint: testdata.MockOpenstackIdentityEndpoint,
					Username:         testdata.MockOpenstackUsername,
					Password:         testdata.MockOpenstackPassword,
					TenantName:       testdata.MockOpenstackTenantName,
				},
				clients: clients{
					provider: &gophercloud.ProviderClient{
						TokenID: client.TokenID,
						EndpointLocator: func(eo gophercloud.EndpointOpts) (string, error) {
							return testhelper.Endpoint(), nil
						},
					},
					identityClient: client.ServiceClient(),
				},
				project:  &project{},
				domain:   &domain{},
				projects: map[string]ontology.IsResource{},
			},
			want: func(t *testing.T, got []ontology.IsResource) bool {
				return assert.Equal(t, 6, len(got))
			},
			wantErr: assert.NoError,
		},
		{
			name: "error discover clusters",
			fields: fields{
				testhelper: "clusters",
				authOpts: &gophercloud.AuthOptions{
					IdentityEndpoint: testdata.MockOpenstackIdentityEndpoint,
					Username:         testdata.MockOpenstackUsername,
					Password:         testdata.MockOpenstackPassword,
					TenantName:       testdata.MockOpenstackTenantName,
				},
				clients: clients{
					provider: &gophercloud.ProviderClient{
						TokenID: client.TokenID,
						EndpointLocator: func(eo gophercloud.EndpointOpts) (string, error) {
							return testhelper.Endpoint(), nil
						},
					},
					identityClient: client.ServiceClient(),
				},
				project: &project{},
				domain:  &domain{},
			},
			want: func(t *testing.T, got []ontology.IsResource) bool {
				return assert.Equal(t, 8, len(got))
			},
			wantErr: assert.NoError,
		},
		// {
		// name: "error discover projects",
		// Not possible to test. The method discoverServer() is called before discoverProjects() and adds the project ID which is the only possibility to get an error.
		// },
		{
			name: "error discover projects: but there is no error, as a resource is added based on other information discovered before.",
			fields: fields{
				testhelper: "project",
				authOpts: &gophercloud.AuthOptions{
					IdentityEndpoint: testdata.MockOpenstackIdentityEndpoint,
					Username:         testdata.MockOpenstackUsername,
					Password:         testdata.MockOpenstackPassword,
					TenantName:       testdata.MockOpenstackTenantName,
				},
				clients: clients{
					provider: &gophercloud.ProviderClient{
						TokenID: client.TokenID,
						EndpointLocator: func(eo gophercloud.EndpointOpts) (string, error) {
							return testhelper.Endpoint(), nil
						},
					},
					identityClient: client.ServiceClient(),
				},
				project: &project{},
				domain: &domain{
					domainID: "test domain ID",
				},
				projects: map[string]ontology.IsResource{},
			},
			want: func(t *testing.T, got []ontology.IsResource) bool {
				want := &ontology.ResourceGroup{
					Id:       "fcad67a6189847c4aecfa3c81a05783b",
					Name:     "fcad67a6189847c4aecfa3c81a05783b",
					ParentId: util.Ref("test domain ID"),
					Raw:      "",
				}

<<<<<<< HEAD
				// We only check one resource
				got0 := got[8].(*ontology.ResourceGroup)
=======
				got0 := got[9].(*ontology.ResourceGroup)
>>>>>>> 1a53e46c
				assert.NotEmpty(t, got0.GetRaw())
				got0.Raw = ""
				return assert.Equal(t, want, got0)
			},
			wantErr: assert.NoError,
		},
		{
			name: "error discover domains",
			fields: fields{
				testhelper: "domain",
				authOpts: &gophercloud.AuthOptions{
					IdentityEndpoint: testdata.MockOpenstackIdentityEndpoint,
					Username:         testdata.MockOpenstackUsername,
					Password:         testdata.MockOpenstackPassword,
					TenantName:       testdata.MockOpenstackTenantName,
				},
				clients: clients{
					provider: &gophercloud.ProviderClient{
						TokenID: client.TokenID,
						EndpointLocator: func(eo gophercloud.EndpointOpts) (string, error) {
							return testhelper.Endpoint(), nil
						},
					},
					identityClient: client.ServiceClient(),
				},
				project:  &project{},
				domain:   &domain{},
				projects: map[string]ontology.IsResource{},
			},
			want: func(t *testing.T, got []ontology.IsResource) bool {
				return assert.Equal(t, 10, len(got))
			},
			wantErr: assert.NoError,
		},
		{
			name: "Happy path: with one project in map that is nil",
			fields: fields{
				testhelper: "all",
				authOpts: &gophercloud.AuthOptions{
					IdentityEndpoint: testdata.MockOpenstackIdentityEndpoint,
					Username:         testdata.MockOpenstackUsername,
					Password:         testdata.MockOpenstackPassword,
					TenantName:       testdata.MockOpenstackTenantName,
				},
				clients: clients{
					provider: &gophercloud.ProviderClient{
						TokenID: client.TokenID,
						EndpointLocator: func(eo gophercloud.EndpointOpts) (string, error) {
							return testhelper.Endpoint(), nil
						},
					},
					identityClient: client.ServiceClient(),
				},
				project: &project{},
				domain: &domain{
					domainID: "test domain ID",
				},
				projects: map[string]ontology.IsResource{
					testdata.MockOpenstackProjectID1: nil,
				},
			},
			want: func(t *testing.T, got []ontology.IsResource) bool {
				return assert.Equal(t, 12, len(got))
			},
			wantErr: assert.NoError,
		},
		{
			name: "Happy path",
			fields: fields{
				testhelper: "all",
				authOpts: &gophercloud.AuthOptions{
					IdentityEndpoint: testdata.MockOpenstackIdentityEndpoint,
					Username:         testdata.MockOpenstackUsername,
					Password:         testdata.MockOpenstackPassword,
					TenantName:       testdata.MockOpenstackTenantName,
				},
				clients: clients{
					provider: &gophercloud.ProviderClient{
						TokenID: client.TokenID,
						EndpointLocator: func(eo gophercloud.EndpointOpts) (string, error) {
							return testhelper.Endpoint(), nil
						},
					},
					identityClient: client.ServiceClient(),
				},
				project: &project{},
				domain: &domain{
					domainID: "test domain ID",
				},
				projects: map[string]ontology.IsResource{},
			},
			want: func(t *testing.T, got []ontology.IsResource) bool {
<<<<<<< HEAD
				return assert.Equal(t, 12, len(got))
=======
				return assert.Equal(t, 11, len(got))
>>>>>>> 1a53e46c
			},
			wantErr: assert.NoError,
		},
	}
	for _, tt := range tests {
		t.Run(tt.name, func(t *testing.T) {
			testhelper.SetupHTTP()

			d := &openstackDiscovery{
				ctID:     tt.fields.ctID,
				clients:  tt.fields.clients,
				authOpts: tt.fields.authOpts,
				domain:   tt.fields.domain,
				project:  tt.fields.project,
				projects: tt.fields.projects,
			}

			switch tt.fields.testhelper {
			case "all":
				fmt.Println("Setting up handlers for all resources")
				const ConsoleOutputBody = `{
					"output": "output test"
				}`

				openstacktest.HandleServerListSuccessfully(t)
				openstacktest.HandleShowConsoleOutputSuccessfully(t, ConsoleOutputBody)
				openstacktest.HandleInterfaceListSuccessfully(t)
				openstacktest.HandleNetworkListSuccessfully(t)
				openstacktest.MockStorageListResponse(t)
				openstacktest.HandleListClusterSuccessfully(t)
			case "domain":
				fmt.Println("Setting up handlers to get an error for domain resources")
				const ConsoleOutputBody = `{
					"output": "output test"
				}`

				openstacktest.HandleServerListSuccessfully(t)
				openstacktest.HandleShowConsoleOutputSuccessfully(t, ConsoleOutputBody)
				openstacktest.HandleInterfaceListSuccessfully(t)
				openstacktest.HandleNetworkListSuccessfully(t)
				openstacktest.MockStorageListResponse(t)
				openstacktest.HandleListClusterSuccessfully(t)
			case "project":
				fmt.Println("Setting up handlers to get an error for project resources")
				const ConsoleOutputBody = `{
					"output": "output test"
				}`

				openstacktest.HandleServerListSuccessfully(t)
				openstacktest.HandleShowConsoleOutputSuccessfully(t, ConsoleOutputBody)
				openstacktest.HandleInterfaceListSuccessfully(t)
				openstacktest.HandleNetworkListSuccessfully(t)
				openstacktest.MockStorageListResponse(t)
				openstacktest.HandleListClusterSuccessfully(t)
			case "clusters":
				fmt.Println("Setting up handlers to get an error for storage resources")
				const ConsoleOutputBody = `{
					"output": "output test"
				}`

				openstacktest.HandleServerListSuccessfully(t)
				openstacktest.HandleShowConsoleOutputSuccessfully(t, ConsoleOutputBody)
				openstacktest.HandleInterfaceListSuccessfully(t)
				openstacktest.HandleNetworkListSuccessfully(t)
				openstacktest.MockStorageListResponse(t)
			case "storage":
				fmt.Println("Setting up handlers to get an error for storage resources")
				const ConsoleOutputBody = `{
					"output": "output test"
				}`

				openstacktest.HandleServerListSuccessfully(t)
				openstacktest.HandleShowConsoleOutputSuccessfully(t, ConsoleOutputBody)
				openstacktest.HandleInterfaceListSuccessfully(t)
				openstacktest.HandleNetworkListSuccessfully(t)
			case "network":
				fmt.Println("Setting up handlers to get an error for network resources")
				const ConsoleOutputBody = `{
						"output": "output test"
					}`

				openstacktest.HandleServerListSuccessfully(t)
				openstacktest.HandleShowConsoleOutputSuccessfully(t, ConsoleOutputBody)
				openstacktest.HandleInterfaceListSuccessfully(t)
			}

			gotList, err := d.List()

			tt.want(t, gotList)
			tt.wantErr(t, err)
			testhelper.TeardownHTTP()
		})
	}
}<|MERGE_RESOLUTION|>--- conflicted
+++ resolved
@@ -334,12 +334,8 @@
 					IdentityEndpoint: testdata.MockOpenstackIdentityEndpoint,
 					Username:         testdata.MockOpenstackUsername,
 					Password:         testdata.MockOpenstackPassword,
-<<<<<<< HEAD
 					TenantID:         testdata.MockOpenstackProjectID1,
-=======
-					TenantID:         testdata.MockProjectID1,
 					AllowReauth:      true,
->>>>>>> 1a53e46c
 				}
 				return assert.Equal(t, want, got)
 			},
@@ -535,12 +531,8 @@
 					Raw:      "",
 				}
 
-<<<<<<< HEAD
 				// We only check one resource
 				got0 := got[8].(*ontology.ResourceGroup)
-=======
-				got0 := got[9].(*ontology.ResourceGroup)
->>>>>>> 1a53e46c
 				assert.NotEmpty(t, got0.GetRaw())
 				got0.Raw = ""
 				return assert.Equal(t, want, got0)
@@ -633,11 +625,7 @@
 				projects: map[string]ontology.IsResource{},
 			},
 			want: func(t *testing.T, got []ontology.IsResource) bool {
-<<<<<<< HEAD
 				return assert.Equal(t, 12, len(got))
-=======
-				return assert.Equal(t, 11, len(got))
->>>>>>> 1a53e46c
 			},
 			wantErr: assert.NoError,
 		},
