--- conflicted
+++ resolved
@@ -26,7 +26,6 @@
 package discovery
 
 import (
-	"clouditor.io/clouditor/service/discovery/azure"
 	"context"
 	"errors"
 	"fmt"
@@ -279,16 +278,12 @@
 			wantErrMessage: "",
 		},
 		{
-<<<<<<< HEAD
-			name: "No Azure authorizer from ENV nor from file nor CLI",
-=======
 			name: "No Azure authorizer",
->>>>>>> 3491f510
 			fields: fields{
 				hasRPCConnection: true,
 				// We must set env variables accordingly s.t. all authorizer will fail
 				envVariables: []envVariable{
-<<<<<<< HEAD
+					// We must set AZURE_AUTH_LOCATION and HOME to a wrong path so that both Azure authorizer fail
 					// Set corresponding ENV variables for `from ENV` to fail
 					// It uses the order 1. Client credentials 2. Client certificate 3. Username password 4. MSI
 					// 1. Set client credentials
@@ -326,9 +321,6 @@
 					},
 					// 4. Try to prevent getting authorizer from MSI - currently not done here
 					// Set AZURE_AUTH_LOCATION and HOME to a wrong path so that authorizer `from file and CLI` fails
-=======
-					// We must set AZURE_AUTH_LOCATION and HOME to a wrong path so that both Azure authorizer fail
->>>>>>> 3491f510
 					{
 						hasEnvVariable:   true,
 						envVariableKey:   "AZURE_AUTH_LOCATION",
