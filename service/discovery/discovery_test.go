--- conflicted
+++ resolved
@@ -239,151 +239,6 @@
 	}
 }
 
-<<<<<<< HEAD
-=======
-func TestService_ListResources(t *testing.T) {
-	type fields struct {
-		authz       service.AuthorizationStrategy
-		ctID        string
-		collectorID string
-	}
-	type args struct {
-		req *discovery.ListResourcesRequest
-	}
-	tests := []struct {
-		name                     string
-		fields                   fields
-		args                     args
-		numberOfQueriedResources int
-		secondDiscoverer         bool
-		wantErr                  assert.WantErr
-	}{
-		{
-			name: "Filter type, allow all",
-			fields: fields{
-				authz: servicetest.NewAuthorizationStrategy(true),
-				ctID:  testdata.MockTargetOfEvaluationID1,
-			},
-			args: args{req: &discovery.ListResourcesRequest{
-				Filter: &discovery.ListResourcesRequest_Filter{
-					// TODO(oxisto): This is a problem now, since we are only persisting the leaf node type, so we cannot "see" the inherited resource types anymore
-					Type: util.Ref("Storage"),
-				},
-			}},
-			numberOfQueriedResources: 1,
-			wantErr:                  assert.Nil[error],
-		},
-		{
-			name: "Filter target of evaluation, allow",
-			fields: fields{
-				authz: servicetest.NewAuthorizationStrategy(false, testdata.MockTargetOfEvaluationID1),
-				ctID:  testdata.MockTargetOfEvaluationID1,
-			},
-			args: args{req: &discovery.ListResourcesRequest{
-				Filter: &discovery.ListResourcesRequest_Filter{
-					TargetOfEvaluationId: util.Ref(testdata.MockTargetOfEvaluationID1),
-				},
-			}},
-			numberOfQueriedResources: 2,
-			wantErr:                  assert.Nil[error],
-		},
-		{
-			name: "Filter target of evaluation, not allowed",
-			fields: fields{
-				authz: servicetest.NewAuthorizationStrategy(false, testdata.MockTargetOfEvaluationID1),
-				ctID:  testdata.MockTargetOfEvaluationID1,
-			},
-			args: args{req: &discovery.ListResourcesRequest{
-				Filter: &discovery.ListResourcesRequest_Filter{
-					TargetOfEvaluationId: util.Ref(testdata.MockTargetOfEvaluationID2),
-				},
-			}},
-			numberOfQueriedResources: 0,
-			wantErr: func(t *testing.T, gotErr error) bool {
-				return assert.ErrorIs(t, gotErr, service.ErrPermissionDenied)
-			},
-		},
-		{
-			name: "Filter toolID, allow",
-			fields: fields{
-				authz:       servicetest.NewAuthorizationStrategy(false, testdata.MockTargetOfEvaluationID1),
-				ctID:        testdata.MockTargetOfEvaluationID1,
-				collectorID: testdata.MockEvidenceToolID1,
-			},
-			args: args{req: &discovery.ListResourcesRequest{
-				Filter: &discovery.ListResourcesRequest_Filter{
-					TargetOfEvaluationId: util.Ref(testdata.MockTargetOfEvaluationID1),
-					ToolId:               util.Ref(testdata.MockEvidenceToolID1),
-				},
-			}},
-			numberOfQueriedResources: 2,
-			secondDiscoverer:         true,
-			wantErr:                  assert.Nil[error],
-		},
-		{
-			name: "Filter toolID, not allowed",
-			fields: fields{
-				authz:       servicetest.NewAuthorizationStrategy(false, testdata.MockTargetOfEvaluationID1),
-				ctID:        testdata.MockTargetOfEvaluationID1,
-				collectorID: testdata.MockEvidenceToolID1,
-			},
-			args: args{req: &discovery.ListResourcesRequest{
-				Filter: &discovery.ListResourcesRequest_Filter{
-					ToolId: util.Ref(testdata.MockEvidenceToolID1),
-				},
-			}},
-			numberOfQueriedResources: 0,
-			wantErr: func(t *testing.T, gotErr error) bool {
-				return assert.ErrorIs(t, gotErr, service.ErrPermissionDenied)
-			},
-		},
-		{
-			name: "No filtering, allow all",
-			fields: fields{
-				authz: servicetest.NewAuthorizationStrategy(true),
-				ctID:  testdata.MockTargetOfEvaluationID1,
-			},
-			args:                     args{req: &discovery.ListResourcesRequest{}},
-			numberOfQueriedResources: 2,
-			wantErr:                  assert.Nil[error],
-		},
-		{
-			name: "No filtering, allow different target of evaluation, empty result",
-			fields: fields{
-				authz: servicetest.NewAuthorizationStrategy(false, testdata.MockTargetOfEvaluationID2),
-				ctID:  testdata.MockTargetOfEvaluationID1,
-			},
-			args:                     args{req: &discovery.ListResourcesRequest{}},
-			numberOfQueriedResources: 0,
-			wantErr:                  assert.Nil[error],
-		},
-	}
-
-	for _, tt := range tests {
-		t.Run(tt.name, func(t *testing.T) {
-			s := NewService(WithEvidenceStoreAddress(testdata.MockGRPCTarget, grpc.WithContextDialer(bufConnDialer)))
-			s.authz = tt.fields.authz
-			s.ctID = tt.fields.ctID
-			s.collectorID = tt.fields.collectorID
-			s.StartDiscovery(&discoverytest.TestDiscoverer{TestCase: 2, ServiceId: tt.fields.ctID})
-
-			// We start a second discoverer for the 2 tests "Filter toolID, allow". For this tests we want resources with different toolIDs. One discoverer has only one toolID, so we have to start a second discoverer for resources with a different toolID.
-			if tt.secondDiscoverer {
-				s.collectorID = "second discoverer for a different toolID"
-				s.StartDiscovery(&discoverytest.TestDiscoverer{TestCase: 2, ServiceId: tt.fields.ctID})
-			}
-
-			response, err := s.ListResources(context.TODO(), tt.args.req)
-			tt.wantErr(t, err)
-
-			if err == nil {
-				assert.Equal(t, tt.numberOfQueriedResources, len(response.Results))
-			}
-		})
-	}
-}
-
->>>>>>> 23affa88
 func TestService_Shutdown(t *testing.T) {
 	service := NewService()
 	service.Shutdown()
@@ -415,21 +270,13 @@
 	if m.counter == 0 {
 		m.counter++
 		return &evidence.StoreEvidencesResponse{
-<<<<<<< HEAD
-			Status:        false,
-=======
 			Status:        evidence.EvidenceStatus_EVIDENCE_STATUS_ERROR,
->>>>>>> 23affa88
 			StatusMessage: "mockError1",
 		}, nil
 	} else if m.counter == 1 {
 		m.counter++
 		return &evidence.StoreEvidencesResponse{
-<<<<<<< HEAD
-			Status: true,
-=======
 			Status: evidence.EvidenceStatus_EVIDENCE_STATUS_OK,
->>>>>>> 23affa88
 		}, nil
 	} else {
 		return nil, io.EOF
@@ -486,10 +333,6 @@
 	type fields struct {
 		evidenceStoreStreams *api.StreamsOf[evidence.EvidenceStore_StoreEvidencesClient, *evidence.StoreEvidenceRequest]
 		evidenceStore        *api.RPCConnection[evidence.EvidenceStoreClient]
-<<<<<<< HEAD
-=======
-		storage              persistence.Storage
->>>>>>> 23affa88
 		scheduler            *gocron.Scheduler
 		authz                service.AuthorizationStrategy
 		providers            []string
@@ -744,10 +587,6 @@
 			svc := &Service{
 				evidenceStoreStreams: tt.fields.evidenceStoreStreams,
 				evidenceStore:        tt.fields.evidenceStore,
-<<<<<<< HEAD
-=======
-				storage:              tt.fields.storage,
->>>>>>> 23affa88
 				scheduler:            tt.fields.scheduler,
 				authz:                tt.fields.authz,
 				providers:            tt.fields.providers,
