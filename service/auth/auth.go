// Copyright 2016-2020 Fraunhofer AISEC
//
// Licensed under the Apache License, Version 2.0 (the "License");
// you may not use this file except in compliance with the License.
// You may obtain a copy of the License at
//
//     http://www.apache.org/licenses/LICENSE-2.0
//
// Unless required by applicable law or agreed to in writing, software
// distributed under the License is distributed on an "AS IS" BASIS,
// WITHOUT WARRANTIES OR CONDITIONS OF ANY KIND, either express or implied.
// See the License for the specific language governing permissions and
// limitations under the License.
//
//           $$\                           $$\ $$\   $$\
//           $$ |                          $$ |\__|  $$ |
//  $$$$$$$\ $$ | $$$$$$\  $$\   $$\  $$$$$$$ |$$\ $$$$$$\    $$$$$$\   $$$$$$\
// $$  _____|$$ |$$  __$$\ $$ |  $$ |$$  __$$ |$$ |\_$$  _|  $$  __$$\ $$  __$$\
// $$ /      $$ |$$ /  $$ |$$ |  $$ |$$ /  $$ |$$ |  $$ |    $$ /  $$ |$$ | \__|
// $$ |      $$ |$$ |  $$ |$$ |  $$ |$$ |  $$ |$$ |  $$ |$$\ $$ |  $$ |$$ |
// \$$$$$$\  $$ |\$$$$$   |\$$$$$   |\$$$$$$  |$$ |  \$$$   |\$$$$$   |$$ |
//  \_______|\__| \______/  \______/  \_______|\__|   \____/  \______/ \__|
//
// This file is part of Clouditor Community Edition.

package auth

import (
	"context"
	"crypto/ecdsa"
	"crypto/elliptic"
	"crypto/rand"
	"encoding/base64"
	"errors"
	"fmt"
	"io/ioutil"
	"os"
	"os/user"
	"path/filepath"
	"strings"
	"time"

	"clouditor.io/clouditor/api/auth"
	"clouditor.io/clouditor/persistence"
	argon2 "github.com/alexedwards/argon2id"
	"github.com/golang-jwt/jwt/v4"
	"github.com/sirupsen/logrus"
	"google.golang.org/grpc/codes"
	"google.golang.org/grpc/status"
	"google.golang.org/protobuf/types/known/timestamppb"
	"gorm.io/gorm"
)

const (
	Issuer = "clouditor"
)

var log *logrus.Entry

func init() {
	log = logrus.WithField("component", "auth")
}

const (
	// DefaultApiKeySaveOnCreate specifies whether a created API key will be saved. This is useful to turn of in unit tests, where
	// we only want a temporary key.
	DefaultApiKeySaveOnCreate = true

	// DefaultApiKeyPassword is the default password to protect the API key
	DefaultApiKeyPassword = "changeme"

	// DefaultApiKeyPath is the default path for the API private key
	DefaultApiKeyPath = "~/.clouditor/api.key"

	// DefaultKeyID specifies the default Key ID used in the JWKS of the authentication service
	DefaultKeyID = "1"
)

// Service is an implementation of the gRPC Authentication service
type Service struct {
	auth.UnimplementedAuthenticationServer

<<<<<<< HEAD
	TokenSecret string

	db persistence.IsDatabase
=======
	config struct {
		keySaveOnCreate bool
		keyPath         string
		keyPassword     string
	}

	apiKey *ecdsa.PrivateKey
>>>>>>> eb955616
}

// UserClaims extend jwt.StandardClaims with more detailed claims about a user
type UserClaims struct {
	jwt.RegisteredClaims
	FullName string `json:"full_name"`
	EMail    string `json:"email"`
}

// ServiceOption is a functional option type to configure the authentication service.
type ServiceOption func(s *Service)

// WithApiKeyPath is an option to configure the path for the API key.
func WithApiKeyPath(path string) ServiceOption {
	return func(s *Service) {
		s.config.keyPath = path
	}
}

// WithApiKeyPassword is an option to configure the password that is used to protect the API key.
func WithApiKeyPassword(password string) ServiceOption {
	return func(s *Service) {
		s.config.keyPassword = password
	}
}

// WithApiKeySaveOnCreate is an option to configure whether a key should be saved when it is created.
func WithApiKeySaveOnCreate(saveOnCreate bool) ServiceOption {
	return func(s *Service) {
		s.config.keySaveOnCreate = saveOnCreate
	}
}

// NewService creates a new Service representing an authentication service.
func NewService(opts ...ServiceOption) *Service {
	var err error

	s := &Service{
		config: struct {
			keySaveOnCreate bool
			keyPath         string
			keyPassword     string
		}{
			keySaveOnCreate: DefaultApiKeySaveOnCreate,
			keyPath:         DefaultApiKeyPath,
			keyPassword:     DefaultApiKeyPassword,
		},
	}

	// Apply options
	for _, o := range opts {
		o(s)
	}

	// Load the key
	s.apiKey, err = loadApiKey(s.config.keyPath, []byte(s.config.keyPassword))

	// Recover from an error, so that we have at least a temporary key
	if err != nil {
		s.recoverFromLoadApiKeyError(err, s.config.keyPath == DefaultApiKeyPath)
	}

	// Lets clear out some sensitive things for slightly more security
	s.config.keyPassword = ""

	return s
}

// loadApiKey loads an ecdsa.PrivateKey from a path. The key must in PEM format and protected by
// a password using PKCS#8 with PBES2.
func loadApiKey(path string, password []byte) (key *ecdsa.PrivateKey, err error) {
	var (
		keyFile string
	)

	keyFile, err = expandPath(path)
	if err != nil {
		return nil, fmt.Errorf("error while expanding path: %w", err)
	}

	if _, err = os.Stat(keyFile); os.IsNotExist(err) {
		return nil, fmt.Errorf("file does not exist (yet): %w", err)
	}

	// Check, if we already have a persisted API key
	f, err := os.OpenFile(keyFile, os.O_RDONLY, 0600)
	if err != nil {
		return nil, fmt.Errorf("error while opening the file: %w", err)
	}
	defer f.Close()

	data, err := ioutil.ReadAll(f)
	if err != nil {
		return nil, fmt.Errorf("error while reading file content: %w", err)
	}

	key, err = ParseECPrivateKeyFromPEMWithPassword(data, password)
	if err != nil {
		return nil, fmt.Errorf("error while parsing private key: %w", err)
	}

	return key, nil
}

// saveApiKey saves an ecdsa.PrivateKey to a path. The key will be saved in PEM format and protected by
// a password using PKCS#8 with PBES2.
func saveApiKey(apiKey *ecdsa.PrivateKey, keyPath string, password string) (err error) {
	keyPath, err = expandPath(keyPath)
	if err != nil {
		return fmt.Errorf("error while expanding path: %w", err)
	}

	// Check, if we already have a persisted API key
	f, err := os.OpenFile(keyPath, os.O_CREATE|os.O_TRUNC|os.O_WRONLY, 0600)
	if err != nil {
		return fmt.Errorf("error while opening the file: %w", err)
	}
	defer f.Close()

	data, err := MarshalECPrivateKeyWithPassword(apiKey, []byte(password))
	if err != nil {
		return fmt.Errorf("error while marshalling private key: %w", err)
	}

	_, err = f.Write(data)
	if err != nil {
		return fmt.Errorf("error while writing file content: %w", err)
	}

	return nil
}

// recoverFromLoadApiKeyError tries to recover from an error during key loading. We treat different errors diffently.
// For example if the path is the default path and the error is os.ErrNotExist, this could be just the first start of Clouditor.
// So we only treat this as an information that we will create a new key, which we will save, based on the config.
//
// If the user specifies a custom path and this one does not exist, we will report an error
// here.
func (s *Service) recoverFromLoadApiKeyError(err error, defaultPath bool) {
	// In any case, create a new temporary API key
	s.apiKey, _ = ecdsa.GenerateKey(elliptic.P256(), rand.Reader)

	if defaultPath && errors.Is(err, os.ErrNotExist) {
		log.Infof("API key does not exist at the default location yet. We will create a new one")

		if s.config.keySaveOnCreate {
			// Also save the key in this case, so we can load it next time
			err = saveApiKey(s.apiKey, s.config.keyPath, s.config.keyPassword)

			// Error while error handling, meh
			if err != nil {
				log.Errorf("Error while saving the new API key: %v", err)
			}
		}
	} else if err != nil {
		log.Errorf("Could not load key from file, continuing with a temporary key: %v", err)
	}
}

func NewService(db persistence.IsDatabase) *Service {
	return &Service{
		db: db,
	}
}

// Login handles a login request
func (s Service) Login(_ context.Context, request *auth.LoginRequest) (response *auth.LoginResponse, err error) {
	var result bool
	var user *auth.User

	if result, user, err = s.verifyLogin(request); err != nil {
		// a returned error means, something has gone wrong
		return nil, status.Errorf(codes.Internal, "error during login: %v", err)
	}

	if !result {
		// authentication error
		return nil, status.Errorf(codes.Unauthenticated, "login failed")
	}

	var token string

	var expiry = time.Now().Add(time.Hour * 24)

	if token, err = s.issueToken(user.Username, user.FullName, user.Email, expiry); err != nil {
		return nil, status.Errorf(codes.Internal, "token issue failed: %v", err)
	}

	response = &auth.LoginResponse{
		AccessToken: token,
		TokenType:   "Bearer",
		Expiry:      timestamppb.New(expiry),
	}

	return response, nil
}

func (s Service) ListPublicKeys(_ context.Context, _ *auth.ListPublicKeysRequest) (response *auth.ListPublicResponse, err error) {
	response = &auth.ListPublicResponse{
		Keys: []*auth.JsonWebKey{
			{
				Kid: DefaultKeyID,
				Kty: "EC",
				Crv: s.apiKey.Params().Name,
				X:   base64.RawURLEncoding.EncodeToString(s.apiKey.X.Bytes()),
				Y:   base64.RawURLEncoding.EncodeToString(s.apiKey.Y.Bytes()),
			},
		},
	}

	return response, nil
}

// verifyLogin compares the credentials supplied by request with the ones stored in the database.
// It will return an error in err only if a database error or something else is occurred, this should be
// returned to the user as an internal server error. For security reasons, if authentication failed, only
// the result will be set to false, but no detailed error will be returned to the user.
func (s *Service) verifyLogin(request *auth.LoginRequest) (result bool, user *auth.User, err error) {
	var match bool

	user = new(auth.User)

	err = s.db.Read(user, "username = ?", request.Username)

	if errors.Is(err, gorm.ErrRecordNotFound) {
		// user not found, set result to false, but hide the error
		return false, nil, nil
	} else if err != nil {
		// a database connection error has occurred, return it
		return false, nil, err
	}

	match, err = argon2.ComparePasswordAndHash(request.Password, user.Password)

	if err != nil {
		// some other error occurred, return it
		return false, nil, err
	}

	if match {
		return true, user, nil
	} else {
		return false, nil, nil
	}
}

// hashPassword returns a hash of password using argon2id.
func hashPassword(password string) (string, error) {
	return argon2.CreateHash(password, &argon2.Params{
		SaltLength:  16,
		Memory:      65536,
		KeyLength:   32,
		Iterations:  3,
		Parallelism: 6,
	})
}

// CreateDefaultUser creates a default user in the database
// TODO(all): return created user?
func (s *Service) CreateDefaultUser(username string, password string) error {
	var (
		storedUsers []*auth.User
		err         error
	)

	err = s.db.Read(&storedUsers)
	if err != nil && err != gorm.ErrRecordNotFound {
		return status.Errorf(codes.Internal, "db error: %v", err)
	} else if len(storedUsers) == 0 {
		hash, _ := hashPassword(password)

		user := auth.User{
			Username: username,
			FullName: username,
			Password: string(hash),
		}

		log.Infof("Creating default user %s\n", user.Username)

		err = s.db.Create(&user)
		if err != nil {
			return err
		}
	}
	return nil
}

// issueToken issues a JWT-based token
func (s Service) issueToken(subject string, fullName string, email string, expiry time.Time) (token string, err error) {
	claims := jwt.NewWithClaims(jwt.SigningMethodES256,
		&UserClaims{
			FullName: fullName,
			EMail:    email,
			RegisteredClaims: jwt.RegisteredClaims{
				ExpiresAt: jwt.NewNumericDate(expiry),
				Issuer:    Issuer,
				Subject:   subject,
			}},
	)
	claims.Header["kid"] = DefaultKeyID

	token, err = claims.SignedString(s.apiKey)
	return
}

<<<<<<< HEAD
// StartDedicatedAuthServer starts a gRPC server containing just the auth service
func (s *Service) StartDedicatedAuthServer(address string) (sock net.Listener, server *grpc.Server, err error) {
=======
func (s Service) GetPublicKey() *ecdsa.PublicKey {
	return &s.apiKey.PublicKey
}

// AuthFuncOverride implements the ServiceAuthFuncOverride interface to override the AuthFunc for this service.
// The reason is to actually disable authentication checking in the auth service, because functions such as login
// need to be publically available.
func (Service) AuthFuncOverride(ctx context.Context, _ string) (context.Context, error) {
	// No authentication needed for login functions, otherwise we could not login
	return ctx, nil
}

// expandPath expands a path that possible contains a tilde (~) character into the home directory
// of the user
func expandPath(path string) (out string, err error) {
	var (
		usr *user.User
	)
>>>>>>> eb955616

	// Fetch the current user home directory
	usr, err = user.Current()
	if err != nil {
		return path, fmt.Errorf("could not find retrieve current user: %w", err)
	}

<<<<<<< HEAD
	err = s.CreateDefaultUser("clouditor", "clouditor")
	if err != nil {
		return nil, nil, fmt.Errorf("could not create default user: %v", err)
	}

	server = grpc.NewServer()
	auth.RegisterAuthenticationServer(server, s)

	go func() {
		// serve the gRPC socket
		_ = server.Serve(sock)
	}()
=======
	if path == "~" {
		return usr.HomeDir, nil
	} else if strings.HasPrefix(path, "~") {
		// We only allow ~ at the beginning of the path
		return filepath.Join(usr.HomeDir, path[2:]), nil
	}
>>>>>>> eb955616

	return path, nil
}<|MERGE_RESOLUTION|>--- conflicted
+++ resolved
@@ -33,6 +33,7 @@
 	"encoding/base64"
 	"errors"
 	"fmt"
+	"net"
 	"io/ioutil"
 	"os"
 	"os/user"
@@ -45,6 +46,7 @@
 	argon2 "github.com/alexedwards/argon2id"
 	"github.com/golang-jwt/jwt/v4"
 	"github.com/sirupsen/logrus"
+	"google.golang.org/grpc"
 	"google.golang.org/grpc/codes"
 	"google.golang.org/grpc/status"
 	"google.golang.org/protobuf/types/known/timestamppb"
@@ -80,11 +82,6 @@
 type Service struct {
 	auth.UnimplementedAuthenticationServer
 
-<<<<<<< HEAD
-	TokenSecret string
-
-	db persistence.IsDatabase
-=======
 	config struct {
 		keySaveOnCreate bool
 		keyPath         string
@@ -92,7 +89,8 @@
 	}
 
 	apiKey *ecdsa.PrivateKey
->>>>>>> eb955616
+
+	db persistence.IsDatabase
 }
 
 // UserClaims extend jwt.StandardClaims with more detailed claims about a user
@@ -127,7 +125,7 @@
 }
 
 // NewService creates a new Service representing an authentication service.
-func NewService(opts ...ServiceOption) *Service {
+func NewService(db persistence.IsDatabase, opts ...ServiceOption) *Service {
 	var err error
 
 	s := &Service{
@@ -140,6 +138,7 @@
 			keyPath:         DefaultApiKeyPath,
 			keyPassword:     DefaultApiKeyPassword,
 		},
+		db: db,
 	}
 
 	// Apply options
@@ -249,12 +248,6 @@
 		}
 	} else if err != nil {
 		log.Errorf("Could not load key from file, continuing with a temporary key: %v", err)
-	}
-}
-
-func NewService(db persistence.IsDatabase) *Service {
-	return &Service{
-		db: db,
 	}
 }
 
@@ -398,10 +391,31 @@
 	return
 }
 
-<<<<<<< HEAD
 // StartDedicatedAuthServer starts a gRPC server containing just the auth service
 func (s *Service) StartDedicatedAuthServer(address string) (sock net.Listener, server *grpc.Server, err error) {
-=======
+
+	// create a new socket for gRPC communication
+	sock, err = net.Listen("tcp", address)
+	if err != nil {
+		return nil, nil, fmt.Errorf("could not listen: %w", err)
+	}
+
+	err = s.CreateDefaultUser("clouditor", "clouditor")
+	if err != nil {
+		return nil, nil, fmt.Errorf("could not create default user: %v", err)
+	}
+
+	server = grpc.NewServer()
+	auth.RegisterAuthenticationServer(server, s)
+
+	go func() {
+		// serve the gRPC socket
+		_ = server.Serve(sock)
+	}()
+
+	return sock, server, nil
+}
+
 func (s Service) GetPublicKey() *ecdsa.PublicKey {
 	return &s.apiKey.PublicKey
 }
@@ -420,7 +434,6 @@
 	var (
 		usr *user.User
 	)
->>>>>>> eb955616
 
 	// Fetch the current user home directory
 	usr, err = user.Current()
@@ -428,27 +441,12 @@
 		return path, fmt.Errorf("could not find retrieve current user: %w", err)
 	}
 
-<<<<<<< HEAD
-	err = s.CreateDefaultUser("clouditor", "clouditor")
-	if err != nil {
-		return nil, nil, fmt.Errorf("could not create default user: %v", err)
-	}
-
-	server = grpc.NewServer()
-	auth.RegisterAuthenticationServer(server, s)
-
-	go func() {
-		// serve the gRPC socket
-		_ = server.Serve(sock)
-	}()
-=======
 	if path == "~" {
 		return usr.HomeDir, nil
 	} else if strings.HasPrefix(path, "~") {
 		// We only allow ~ at the beginning of the path
 		return filepath.Join(usr.HomeDir, path[2:]), nil
 	}
->>>>>>> eb955616
 
 	return path, nil
 }