// Copyright 2016-2020 Fraunhofer AISEC
//
// Licensed under the Apache License, Version 2.0 (the "License");
// you may not use this file except in compliance with the License.
// You may obtain a copy of the License at
//
//     http://www.apache.org/licenses/LICENSE-2.0
//
// Unless required by applicable law or agreed to in writing, software
// distributed under the License is distributed on an "AS IS" BASIS,
// WITHOUT WARRANTIES OR CONDITIONS OF ANY KIND, either express or implied.
// See the License for the specific language governing permissions and
// limitations under the License.
//
//           $$\                           $$\ $$\   $$\
//           $$ |                          $$ |\__|  $$ |
//  $$$$$$$\ $$ | $$$$$$\  $$\   $$\  $$$$$$$ |$$\ $$$$$$\    $$$$$$\   $$$$$$\
// $$  _____|$$ |$$  __$$\ $$ |  $$ |$$  __$$ |$$ |\_$$  _|  $$  __$$\ $$  __$$\
// $$ /      $$ |$$ /  $$ |$$ |  $$ |$$ /  $$ |$$ |  $$ |    $$ /  $$ |$$ | \__|
// $$ |      $$ |$$ |  $$ |$$ |  $$ |$$ |  $$ |$$ |  $$ |$$\ $$ |  $$ |$$ |
// \$$$$$$\  $$ |\$$$$$   |\$$$$$   |\$$$$$$  |$$ |  \$$$   |\$$$$$   |$$ |
//  \_______|\__| \______/  \______/  \_______|\__|   \____/  \______/ \__|
//
// This file is part of Clouditor Community Edition.

package auth

import (
	"context"
	"errors"
	"fmt"
	"net"
	"time"

	"clouditor.io/clouditor/api/auth"
	"clouditor.io/clouditor/persistence"
	argon2 "github.com/alexedwards/argon2id"
	"github.com/golang-jwt/jwt/v4"
	"github.com/sirupsen/logrus"
	"google.golang.org/grpc"
	"google.golang.org/grpc/codes"
	"google.golang.org/grpc/status"
	"gorm.io/gorm"
)

const (
	Issuer = "clouditor"
)

var log *logrus.Entry

// Service is an implementation of the gRPC Authentication service
type Service struct {
	auth.UnimplementedAuthenticationServer

	TokenSecret string
}

// UserClaims extend jwt.StandardClaims with more detailed claims about a user
type UserClaims struct {
	jwt.RegisteredClaims
	FullName string `json:"full_name"`
	EMail    string `json:"email"`
}

func init() {
	log = logrus.WithField("component", "auth")
}

// Login handles a login request
func (s Service) Login(_ context.Context, request *auth.LoginRequest) (response *auth.LoginResponse, err error) {
	var result bool
	var user *auth.User

	if result, user, err = verifyLogin(request); err != nil {
		// a returned error means, something has gone wrong
		return nil, status.Errorf(codes.Internal, "error during login: %v", err)
	}

	if !result {
		// authentication error
		return nil, status.Errorf(codes.Unauthenticated, "login failed")
	}

	var token string

	if token, err = s.issueToken(user.Username, user.FullName, user.Email, time.Now().Add(1*3600*24)); err != nil {
		return nil, status.Errorf(codes.Internal, "token issue failed: %v", err)
	}

	response = &auth.LoginResponse{Token: token}

	return response, nil
}

// verifyLogin compares the credentials supplied by request with the ones stored in the database.
// It will return an error in err only if a database error or something else is occurred, this should be
// returned to the user as an internal server error. For security reasons, if authentication failed, only
// the result will be set to false, but no detailed error will be returned to the user.
func verifyLogin(request *auth.LoginRequest) (result bool, user *auth.User, err error) {
	var match bool

	db := persistence.GetDatabase()

	user = new(auth.User)

	err = db.Where("username = ?", request.Username).First(user).Error

	if errors.Is(err, gorm.ErrRecordNotFound) {
		// user not found, set result to false, but hide the error
		return false, nil, nil
	} else if err != nil {
		// a database connection error has occurred, return it
		return false, nil, err
	}

	match, err = argon2.ComparePasswordAndHash(request.Password, user.Password)

	if err != nil {
		// some other error occurred, return it
		return false, nil, err
	}

	if match {
		return true, user, nil
	} else {
		return false, nil, nil
	}
}

<<<<<<< HEAD
// HashPassword returns a hash of password using argon2id.
func (Service) HashPassword(password string) (string, error) {
=======
// hashPassword returns a hash of password using argon2id.
func hashPassword(password string) (string, error) {
>>>>>>> 27a9eda3
	return argon2.CreateHash(password, &argon2.Params{
		SaltLength:  16,
		Memory:      65536,
		KeyLength:   32,
		Iterations:  3,
		Parallelism: 6,
	})
}

// CreateDefaultUser creates a default user in the database
func (Service) CreateDefaultUser(username string, password string) {
	db := persistence.GetDatabase()

	var count int64
	db.Model(&auth.User{}).Count(&count)

	if count == 0 {
		hash, _ := hashPassword(password)

		user := auth.User{
			Username: username,
			FullName: username,
			Password: string(hash),
		}

		log.Infof("Creating default user %s\n", user.Username)

		db.Create(&user)
	}
}

// issueToken issues a JWT-based token
func (s Service) issueToken(subject string, fullName string, email string, expiry time.Time) (token string, err error) {
	key := []byte(s.TokenSecret)

	claims := jwt.NewWithClaims(jwt.SigningMethodHS256,
		&UserClaims{
			FullName: fullName,
			EMail:    email,
			RegisteredClaims: jwt.RegisteredClaims{
				ExpiresAt: jwt.NewNumericDate(expiry),
				Issuer:    Issuer,
				Subject:   subject,
			}},
	)

	token, err = claims.SignedString(key)
	return
}

// StartDedicatedAuthServer starts a gRPC server containing just the auth service
func StartDedicatedAuthServer(address string) (sock net.Listener, server *grpc.Server, err error) {
	var (
		authService *Service
	)

	// create a new socket for gRPC communication
	sock, err = net.Listen("tcp", address)
	if err != nil {
		return nil, nil, fmt.Errorf("could not listen: %w", err)
	}

	err = persistence.InitDB(true, "", 0)

	if err != nil {
		return nil, nil, fmt.Errorf("could not initialize in-memory DB: %w", err)
	}

	authService = &Service{}
	authService.CreateDefaultUser("clouditor", "clouditor")

	server = grpc.NewServer()
	auth.RegisterAuthenticationServer(server, authService)

	go func() {
		// serve the gRPC socket
		_ = server.Serve(sock)
	}()

	return sock, server, nil
}<|MERGE_RESOLUTION|>--- conflicted
+++ resolved
@@ -128,13 +128,8 @@
 	}
 }
 
-<<<<<<< HEAD
-// HashPassword returns a hash of password using argon2id.
-func (Service) HashPassword(password string) (string, error) {
-=======
 // hashPassword returns a hash of password using argon2id.
 func hashPassword(password string) (string, error) {
->>>>>>> 27a9eda3
 	return argon2.CreateHash(password, &argon2.Params{
 		SaltLength:  16,
 		Memory:      65536,
