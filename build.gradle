--- conflicted
+++ resolved
@@ -123,13 +123,8 @@
             geoip2               : '2.12.0',
             guava                : '27.1-jre',
             hk2                  : '2.6.1',
-<<<<<<< HEAD
-            log4j                : '2.11.1',
+            log4j                : '2.14.1',
             slf4j                : '1.8.0-beta4',
-=======
-            log4j                : '2.14.1',
-            slf4j                : '1.8.0-beta2',
->>>>>>> 6f2ec419
             jwt                  : '3.14.0',
             jackson              : '2.12.2',
             jersey               : '2.33',
