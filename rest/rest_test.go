--- conflicted
+++ resolved
@@ -43,18 +43,12 @@
 )
 
 var (
-<<<<<<< HEAD
 	origins     = []string{"clouditor.io", "localhost"}
 	methods     = []string{"GET", "POST"}
 	headers     = DefaultAllowedHeaders
 	authService *service_auth.Service
-=======
-	origins = []string{"clouditor.io", "localhost"}
-	methods = []string{"GET", "POST"}
-	headers = DefaultAllowedHeaders
 
 	grpcPort int = 0
->>>>>>> 13db012e
 )
 
 func TestMain(m *testing.M) {
